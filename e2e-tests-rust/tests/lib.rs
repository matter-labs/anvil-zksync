use alloy::network::{ReceiptResponse, TransactionBuilder};
use alloy::primitives::{address, Address, U256};
use alloy::providers::ext::AnvilApi;
use alloy::providers::{PendingTransaction, PendingTransactionError, Provider, WalletProvider};
use alloy::signers::local::PrivateKeySigner;
use alloy::transports::http::{reqwest, Http};
use alloy_zksync::network::transaction_request::TransactionRequest;
use alloy_zksync::network::Zksync;
use alloy_zksync::node_bindings::EraTestNode;
use alloy_zksync::provider::{zksync_provider, ProviderBuilderExt};
use alloy_zksync::wallet::ZksyncWallet;
use era_test_node_e2e_tests::utils::LockedPort;
use std::time::Duration;

async fn init(
    f: impl FnOnce(EraTestNode) -> EraTestNode,
) -> anyhow::Result<
    impl Provider<Http<reqwest::Client>, Zksync> + WalletProvider<Zksync, Wallet = ZksyncWallet> + Clone,
> {
    let locked_port = LockedPort::acquire_unused().await?;
    let provider = zksync_provider()
        .with_recommended_fillers()
        .on_era_test_node_with_wallet_and_config(|node| {
            f(node
                .path(
                    std::env::var("ERA_TEST_NODE_BINARY_PATH")
                        .unwrap_or("../target/release/era_test_node".to_string()),
                )
                .port(locked_port.port))
        });

    // Wait for era-test-node to get up and be able to respond
    provider.get_accounts().await?;
    // Explicitly unlock the port to showcase why we waited above
    drop(locked_port);

    Ok(provider)
}

const RICH_WALLET0: Address = address!("f39Fd6e51aad88F6F4ce6aB8827279cffFb92266");
const RICH_WALLET1: Address = address!("70997970C51812dc3A010C7d01b50e0d17dc79C8");

async fn test_finalize_two_txs_in_the_same_block(
    provider: impl Provider<Http<reqwest::Client>, Zksync> + WalletProvider<Zksync> + Clone + 'static,
    target: Address,
) -> anyhow::Result<()> {
    async fn submit_tx(
        provider: impl Provider<Http<reqwest::Client>, Zksync> + WalletProvider<Zksync> + Clone,
        rich_wallet: Address,
        target: Address,
    ) -> Result<PendingTransaction, PendingTransactionError> {
        let tx = TransactionRequest::default()
            .with_from(rich_wallet)
            .with_to(target)
            .with_value(U256::from(100));
        provider.send_transaction(tx).await?.register().await
    }

    // Submit two txs at the same time
    let handle0 = tokio::spawn(submit_tx(provider.clone(), RICH_WALLET0, target));
    let handle1 = tokio::spawn(submit_tx(provider.clone(), RICH_WALLET1, target));

    // Wait until both are finalized
    let (pending_tx0, pending_tx1) = tokio::join!(handle0, handle1);
    let pending_tx0 = pending_tx0??;
    let pending_tx1 = pending_tx1??;

    // Fetch their receipts
    let receipt0 = provider
        .get_transaction_receipt(pending_tx0.await?)
        .await?
        .unwrap();
    assert!(receipt0.status());
    let receipt1 = provider
        .get_transaction_receipt(pending_tx1.await?)
        .await?
        .unwrap();
    assert!(receipt1.status());

    // Assert that they are different txs but executed in the same block
    assert_eq!(receipt0.from(), RICH_WALLET0);
    assert_eq!(receipt1.from(), RICH_WALLET1);
    assert_ne!(receipt0.transaction_hash(), receipt1.transaction_hash());

    // But executed in the same block
    assert!(receipt0.block_number().is_some());
    assert_eq!(receipt0.block_number(), receipt1.block_number());
    assert!(receipt0.block_hash().is_some());
    assert_eq!(receipt0.block_hash(), receipt1.block_hash());

    Ok(())
}

#[tokio::test]
async fn interval_sealing_finalization() -> anyhow::Result<()> {
    // Test that we can submit a transaction and wait for it to finalize when era-test-node is
    // operating in interval sealing mode.
    let provider = init(|node| node.block_time(1)).await?;

    let tx = TransactionRequest::default()
        .with_to(address!("d8dA6BF26964aF9D7eEd9e03E53415D37aA96045"))
        .with_value(U256::from(100));
    let receipt = provider.send_transaction(tx).await?.get_receipt().await?;
    assert!(receipt.status());

    Ok(())
}

#[tokio::test]
async fn interval_sealing_multiple_txs() -> anyhow::Result<()> {
    // Test that we can submit two transactions and wait for them to finalize in the same block when
    // era-test-node is operating in interval sealing mode. 3 seconds should be long enough for
    // the entire flow to execute before the first block is produced.
    let provider = init(|node| node.block_time(3)).await?;

    test_finalize_two_txs_in_the_same_block(
        provider,
        address!("d8dA6BF26964aF9D7eEd9e03E53415D37aA96045"),
    )
    .await?;

    Ok(())
}

#[tokio::test]
async fn no_sealing_timeout() -> anyhow::Result<()> {
    // Test that we can submit a transaction and timeout while waiting for it to finalize when
    // era-test-node is operating in no sealing mode.
    let provider = init(|node| node.no_mine()).await?;

    let tx = TransactionRequest::default()
        .with_to(address!("d8dA6BF26964aF9D7eEd9e03E53415D37aA96045"))
        .with_value(U256::from(100));
    let pending_tx = provider.send_transaction(tx).await?.register().await?;
    let tx_hash = pending_tx.tx_hash().clone();
    let finalization_result = tokio::time::timeout(Duration::from_secs(3), pending_tx).await;
    assert!(finalization_result.is_err());

    // Mine a block manually and assert that the transaction is finalized now
    provider.mine(None, None).await?;
    let receipt = provider.get_transaction_receipt(tx_hash).await?.unwrap();
    assert!(receipt.status());

    Ok(())
}

#[tokio::test]
async fn dynamic_sealing_mode() -> anyhow::Result<()> {
    // Test that we can successfully switch between different sealing modes
    let provider = init(|node| node.no_mine()).await?;
    assert_eq!(provider.anvil_get_auto_mine().await?, false);

    // Enable immediate block sealing
    provider.anvil_set_auto_mine(true).await?;
    assert_eq!(provider.anvil_get_auto_mine().await?, true);

    // Check that we can finalize transactions now
    let tx = TransactionRequest::default()
        .with_to(address!("d8dA6BF26964aF9D7eEd9e03E53415D37aA96045"))
        .with_value(U256::from(100));
    let receipt = provider.send_transaction(tx).await?.get_receipt().await?;
    assert!(receipt.status());

    // Enable interval block sealing
    provider.anvil_set_interval_mining(3).await?;
    assert_eq!(provider.anvil_get_auto_mine().await?, false);

    // Check that we can finalize two txs in the same block now
    test_finalize_two_txs_in_the_same_block(
        provider.clone(),
        address!("d8dA6BF26964aF9D7eEd9e03E53415D37aA96045"),
    )
    .await?;

    // Disable block sealing entirely
    provider.anvil_set_auto_mine(false).await?;
    assert_eq!(provider.anvil_get_auto_mine().await?, false);

    // Check that transactions do not get finalized now
    let tx = TransactionRequest::default()
        .with_to(address!("d8dA6BF26964aF9D7eEd9e03E53415D37aA96045"))
        .with_value(U256::from(100));
    let pending_tx = provider.send_transaction(tx).await?.register().await?;
    let finalization_result = tokio::time::timeout(Duration::from_secs(3), pending_tx).await;
    assert!(finalization_result.is_err());

    Ok(())
}

#[tokio::test]
async fn drop_transaction() -> anyhow::Result<()> {
    // Test that we can submit two transactions and then remove one from the pool before it gets
    // finalized. 3 seconds should be long enough for the entire flow to execute before the first
    // block is produced.
    let provider = init(|node| node.block_time(3)).await?;

    // Submit two transactions
    let tx0 = TransactionRequest::default()
        .with_from(RICH_WALLET0)
        .with_to(address!("d8dA6BF26964aF9D7eEd9e03E53415D37aA96045"))
        .with_value(U256::from(100));
    let pending_tx0 = provider.send_transaction(tx0).await?.register().await?;
    let tx1 = TransactionRequest::default()
        .with_from(RICH_WALLET1)
        .with_to(address!("d8dA6BF26964aF9D7eEd9e03E53415D37aA96045"))
        .with_value(U256::from(100));
    let pending_tx1 = provider.send_transaction(tx1).await?.register().await?;

    // Drop first
    provider
        .anvil_drop_transaction(*pending_tx0.tx_hash())
        .await?;

    // Assert first never gets finalized but the second one does
    let finalization_result = tokio::time::timeout(Duration::from_secs(4), pending_tx0).await;
    assert!(finalization_result.is_err());
    let receipt = provider
        .get_transaction_receipt(pending_tx1.await?)
        .await?
        .unwrap();
    assert!(receipt.status());

    Ok(())
}

#[tokio::test]
async fn drop_all_transactions() -> anyhow::Result<()> {
    // Test that we can submit two transactions and then remove them from the pool before the get
    // finalized. 3 seconds should be long enough for the entire flow to execute before the first
    // block is produced.
    let provider = init(|node| node.block_time(3)).await?;

    // Submit two transactions
    let tx0 = TransactionRequest::default()
        .with_from(RICH_WALLET0)
        .with_to(address!("d8dA6BF26964aF9D7eEd9e03E53415D37aA96045"))
        .with_value(U256::from(100));
    let pending_tx0 = provider.send_transaction(tx0).await?.register().await?;
    let tx1 = TransactionRequest::default()
        .with_from(RICH_WALLET1)
        .with_to(address!("d8dA6BF26964aF9D7eEd9e03E53415D37aA96045"))
        .with_value(U256::from(100));
    let pending_tx1 = provider.send_transaction(tx1).await?.register().await?;

    // Drop all transactions
    provider.anvil_drop_all_transactions().await?;

    // Neither transaction gets finalized
    let finalization_result = tokio::time::timeout(Duration::from_secs(4), pending_tx0).await;
    assert!(finalization_result.is_err());
    let finalization_result = tokio::time::timeout(Duration::from_secs(4), pending_tx1).await;
    assert!(finalization_result.is_err());

    Ok(())
}

#[tokio::test]
async fn remove_pool_transactions() -> anyhow::Result<()> {
    // Test that we can submit two transactions from two senders and then remove first sender's
    // transaction from the pool before it gets finalized. 3 seconds should be long enough for the
    // entire flow to execute before the first block is produced.
    let provider = init(|node| node.block_time(3)).await?;

    // Submit two transactions
    let tx0 = TransactionRequest::default()
        .with_from(RICH_WALLET0)
        .with_to(address!("d8dA6BF26964aF9D7eEd9e03E53415D37aA96045"))
        .with_value(U256::from(100));
    let pending_tx0 = provider.send_transaction(tx0).await?.register().await?;
    let tx1 = TransactionRequest::default()
        .with_from(RICH_WALLET1)
        .with_to(address!("d8dA6BF26964aF9D7eEd9e03E53415D37aA96045"))
        .with_value(U256::from(100));
    let pending_tx1 = provider.send_transaction(tx1).await?.register().await?;

    // Drop first
    provider
        .anvil_remove_pool_transactions(RICH_WALLET0)
        .await?;

    // Assert first never gets finalized but the second one does
    let finalization_result = tokio::time::timeout(Duration::from_secs(4), pending_tx0).await;
    assert!(finalization_result.is_err());
    let receipt = provider
        .get_transaction_receipt(pending_tx1.await?)
        .await?
        .unwrap();
    assert!(receipt.status());

    Ok(())
}

#[tokio::test]
<<<<<<< HEAD
async fn seal_block_ignoring_halted_transaction() -> anyhow::Result<()> {
    // Test that we can submit three transactions (1 and 3 are successful, 2 is halting). And then
    // observe a block that finalizes 1 and 3 while ignoring 2.
    let mut provider = init(|node| node.block_time(3)).await?;
    let signer = PrivateKeySigner::random();
    let random_account = signer.address();
    provider.wallet_mut().register_signer(signer);

    // Impersonate random account for now so that gas estimation works as expected
    provider.anvil_impersonate_account(random_account).await?;

    // Submit three transactions
=======
async fn manual_mining_two_txs_in_one_block() -> anyhow::Result<()> {
    // Test that we can submit two transaction and then manually mine one block that contains both
    // transactions in it.
    let provider = init(|node| node.no_mine()).await?;

>>>>>>> 7587a7a5
    let tx0 = TransactionRequest::default()
        .with_from(RICH_WALLET0)
        .with_to(address!("d8dA6BF26964aF9D7eEd9e03E53415D37aA96045"))
        .with_value(U256::from(100));
    let pending_tx0 = provider.send_transaction(tx0).await?.register().await?;
    let tx1 = TransactionRequest::default()
<<<<<<< HEAD
        .with_from(random_account)
        .with_to(address!("d8dA6BF26964aF9D7eEd9e03E53415D37aA96045"))
        .with_value(U256::from(100));
    let pending_tx1 = provider.send_transaction(tx1).await?.register().await?;
    let tx2 = TransactionRequest::default()
        .with_from(RICH_WALLET1)
        .with_to(address!("d8dA6BF26964aF9D7eEd9e03E53415D37aA96045"))
        .with_value(U256::from(100));
    let pending_tx2 = provider.send_transaction(tx2).await?.register().await?;

    // Stop impersonating random account so that tx is going to halt
    provider
        .anvil_stop_impersonating_account(random_account)
        .await?;

    // Fetch their receipts
=======
        .with_from(RICH_WALLET1)
        .with_to(address!("d8dA6BF26964aF9D7eEd9e03E53415D37aA96045"))
        .with_value(U256::from(100));
    let pending_tx1 = provider.send_transaction(tx1).await?.register().await?;

    // Mine a block manually and assert that both transactions are finalized now
    provider.mine(None, None).await?;
>>>>>>> 7587a7a5
    let receipt0 = provider
        .get_transaction_receipt(pending_tx0.await?)
        .await?
        .unwrap();
    assert!(receipt0.status());
<<<<<<< HEAD
    let receipt2 = provider
        .get_transaction_receipt(pending_tx2.await?)
        .await?
        .unwrap();
    assert!(receipt2.status());

    // Assert that they are different txs but executed in the same block
    assert_eq!(receipt0.from(), RICH_WALLET0);
    assert_eq!(receipt2.from(), RICH_WALLET1);
    assert_ne!(receipt0.transaction_hash(), receipt2.transaction_hash());
    assert_eq!(receipt0.block_hash(), receipt2.block_hash());
    assert_eq!(receipt0.block_number(), receipt2.block_number());

    // Halted transaction never gets finalized
    let finalization_result = tokio::time::timeout(Duration::from_secs(4), pending_tx1).await;
    assert!(finalization_result.is_err());
=======
    let receipt1 = provider
        .get_transaction_receipt(pending_tx1.await?)
        .await?
        .unwrap();
    assert!(receipt1.status());

    assert_eq!(receipt0.block_hash(), receipt1.block_hash());
    assert_eq!(receipt0.block_number(), receipt1.block_number());

    Ok(())
}

#[tokio::test]
async fn detailed_mining_success() -> anyhow::Result<()> {
    // Test that we can detailed mining on a successful transaction and get output from it.
    let provider = init(|node| node.no_mine()).await?;

    let tx = TransactionRequest::default()
        .with_from(RICH_WALLET0)
        .with_to(address!("d8dA6BF26964aF9D7eEd9e03E53415D37aA96045"))
        .with_value(U256::from(100));
    provider.send_transaction(tx).await?.register().await?;

    // Mine a block manually and assert that it has our transaction with extra fields
    let block = provider.mine_detailed().await?;
    assert_eq!(block.transactions.len(), 1);
    let actual_tx = block
        .transactions
        .clone()
        .into_transactions()
        .next()
        .unwrap();

    assert_eq!(
        actual_tx.other.get("output").and_then(|x| x.as_str()),
        Some("0x00000000000000000000000000000000000000000000000000000000000000200000000000000000000000000000000000000000000000000000000000000000")
    );
    assert!(actual_tx.other.get("revertReason").is_none());
>>>>>>> 7587a7a5

    Ok(())
}<|MERGE_RESOLUTION|>--- conflicted
+++ resolved
@@ -291,50 +291,17 @@
 }
 
 #[tokio::test]
-<<<<<<< HEAD
-async fn seal_block_ignoring_halted_transaction() -> anyhow::Result<()> {
-    // Test that we can submit three transactions (1 and 3 are successful, 2 is halting). And then
-    // observe a block that finalizes 1 and 3 while ignoring 2.
-    let mut provider = init(|node| node.block_time(3)).await?;
-    let signer = PrivateKeySigner::random();
-    let random_account = signer.address();
-    provider.wallet_mut().register_signer(signer);
-
-    // Impersonate random account for now so that gas estimation works as expected
-    provider.anvil_impersonate_account(random_account).await?;
-
-    // Submit three transactions
-=======
 async fn manual_mining_two_txs_in_one_block() -> anyhow::Result<()> {
     // Test that we can submit two transaction and then manually mine one block that contains both
     // transactions in it.
     let provider = init(|node| node.no_mine()).await?;
 
->>>>>>> 7587a7a5
     let tx0 = TransactionRequest::default()
         .with_from(RICH_WALLET0)
         .with_to(address!("d8dA6BF26964aF9D7eEd9e03E53415D37aA96045"))
         .with_value(U256::from(100));
     let pending_tx0 = provider.send_transaction(tx0).await?.register().await?;
     let tx1 = TransactionRequest::default()
-<<<<<<< HEAD
-        .with_from(random_account)
-        .with_to(address!("d8dA6BF26964aF9D7eEd9e03E53415D37aA96045"))
-        .with_value(U256::from(100));
-    let pending_tx1 = provider.send_transaction(tx1).await?.register().await?;
-    let tx2 = TransactionRequest::default()
-        .with_from(RICH_WALLET1)
-        .with_to(address!("d8dA6BF26964aF9D7eEd9e03E53415D37aA96045"))
-        .with_value(U256::from(100));
-    let pending_tx2 = provider.send_transaction(tx2).await?.register().await?;
-
-    // Stop impersonating random account so that tx is going to halt
-    provider
-        .anvil_stop_impersonating_account(random_account)
-        .await?;
-
-    // Fetch their receipts
-=======
         .with_from(RICH_WALLET1)
         .with_to(address!("d8dA6BF26964aF9D7eEd9e03E53415D37aA96045"))
         .with_value(U256::from(100));
@@ -342,30 +309,11 @@
 
     // Mine a block manually and assert that both transactions are finalized now
     provider.mine(None, None).await?;
->>>>>>> 7587a7a5
     let receipt0 = provider
         .get_transaction_receipt(pending_tx0.await?)
         .await?
         .unwrap();
     assert!(receipt0.status());
-<<<<<<< HEAD
-    let receipt2 = provider
-        .get_transaction_receipt(pending_tx2.await?)
-        .await?
-        .unwrap();
-    assert!(receipt2.status());
-
-    // Assert that they are different txs but executed in the same block
-    assert_eq!(receipt0.from(), RICH_WALLET0);
-    assert_eq!(receipt2.from(), RICH_WALLET1);
-    assert_ne!(receipt0.transaction_hash(), receipt2.transaction_hash());
-    assert_eq!(receipt0.block_hash(), receipt2.block_hash());
-    assert_eq!(receipt0.block_number(), receipt2.block_number());
-
-    // Halted transaction never gets finalized
-    let finalization_result = tokio::time::timeout(Duration::from_secs(4), pending_tx1).await;
-    assert!(finalization_result.is_err());
-=======
     let receipt1 = provider
         .get_transaction_receipt(pending_tx1.await?)
         .await?
@@ -404,7 +352,66 @@
         Some("0x00000000000000000000000000000000000000000000000000000000000000200000000000000000000000000000000000000000000000000000000000000000")
     );
     assert!(actual_tx.other.get("revertReason").is_none());
->>>>>>> 7587a7a5
+
+    Ok(())
+}
+
+#[tokio::test]
+async fn seal_block_ignoring_halted_transaction() -> anyhow::Result<()> {
+    // Test that we can submit three transactions (1 and 3 are successful, 2 is halting). And then
+    // observe a block that finalizes 1 and 3 while ignoring 2.
+    let mut provider = init(|node| node.block_time(3)).await?;
+    let signer = PrivateKeySigner::random();
+    let random_account = signer.address();
+    provider.wallet_mut().register_signer(signer);
+
+    // Impersonate random account for now so that gas estimation works as expected
+    provider.anvil_impersonate_account(random_account).await?;
+
+    // Submit three transactions
+    let tx0 = TransactionRequest::default()
+        .with_from(RICH_WALLET0)
+        .with_to(address!("d8dA6BF26964aF9D7eEd9e03E53415D37aA96045"))
+        .with_value(U256::from(100));
+    let pending_tx0 = provider.send_transaction(tx0).await?.register().await?;
+    let tx1 = TransactionRequest::default()
+        .with_from(random_account)
+        .with_to(address!("d8dA6BF26964aF9D7eEd9e03E53415D37aA96045"))
+        .with_value(U256::from(100));
+    let pending_tx1 = provider.send_transaction(tx1).await?.register().await?;
+    let tx2 = TransactionRequest::default()
+        .with_from(RICH_WALLET1)
+        .with_to(address!("d8dA6BF26964aF9D7eEd9e03E53415D37aA96045"))
+        .with_value(U256::from(100));
+    let pending_tx2 = provider.send_transaction(tx2).await?.register().await?;
+
+    // Stop impersonating random account so that tx is going to halt
+    provider
+        .anvil_stop_impersonating_account(random_account)
+        .await?;
+
+    // Fetch their receipts
+    let receipt0 = provider
+        .get_transaction_receipt(pending_tx0.await?)
+        .await?
+        .unwrap();
+    assert!(receipt0.status());
+    let receipt2 = provider
+        .get_transaction_receipt(pending_tx2.await?)
+        .await?
+        .unwrap();
+    assert!(receipt2.status());
+
+    // Assert that they are different txs but executed in the same block
+    assert_eq!(receipt0.from(), RICH_WALLET0);
+    assert_eq!(receipt2.from(), RICH_WALLET1);
+    assert_ne!(receipt0.transaction_hash(), receipt2.transaction_hash());
+    assert_eq!(receipt0.block_hash(), receipt2.block_hash());
+    assert_eq!(receipt0.block_number(), receipt2.block_number());
+
+    // Halted transaction never gets finalized
+    let finalization_result = tokio::time::timeout(Duration::from_secs(4), pending_tx1).await;
+    assert!(finalization_result.is_err());
 
     Ok(())
 }