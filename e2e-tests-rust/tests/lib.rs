use alloy::network::ReceiptResponse;
use alloy::providers::ext::AnvilApi;
use alloy::providers::Provider;
use alloy::{primitives::U256, signers::local::PrivateKeySigner};
use anvil_zksync_e2e_tests::{
    init_testing_provider, init_testing_provider_with_client, AnvilZKsyncApi, ReceiptExt,
    ZksyncWalletProviderExt, DEFAULT_TX_VALUE,
};
<<<<<<< HEAD
use http::header::{
    HeaderMap, HeaderValue, ACCESS_CONTROL_ALLOW_HEADERS, ACCESS_CONTROL_ALLOW_METHODS,
    ACCESS_CONTROL_ALLOW_ORIGIN, ORIGIN,
=======
use alloy::{
    network::primitives::BlockTransactionsKind,
    primitives::U256,
    signers::local::PrivateKeySigner,
>>>>>>> 4f352689
};
use std::convert::identity;
use std::time::Duration;

const SOME_ORIGIN: HeaderValue = HeaderValue::from_static("http://some.origin");
const OTHER_ORIGIN: HeaderValue = HeaderValue::from_static("http://other.origin");
const ANY_ORIGIN: HeaderValue = HeaderValue::from_static("*");

#[tokio::test]
async fn interval_sealing_finalization() -> anyhow::Result<()> {
    // Test that we can submit a transaction and wait for it to finalize when anvil-zksync is
    // operating in interval sealing mode.
    let provider = init_testing_provider(|node| node.block_time(1)).await?;

    provider.tx().finalize().await?.assert_successful()?;

    Ok(())
}

#[tokio::test]
async fn interval_sealing_multiple_txs() -> anyhow::Result<()> {
    // Test that we can submit two transactions and wait for them to finalize in the same block when
    // anvil-zksync is operating in interval sealing mode. 3 seconds should be long enough for
    // the entire flow to execute before the first block is produced.
    let provider = init_testing_provider(|node| node.block_time(3)).await?;

    provider
        .race_n_txs_rich::<2>()
        .await?
        .assert_successful()?
        .assert_same_block()?;

    Ok(())
}

#[tokio::test]
async fn no_sealing_timeout() -> anyhow::Result<()> {
    // Test that we can submit a transaction and timeout while waiting for it to finalize when
    // anvil-zksync is operating in no sealing mode.
    let provider = init_testing_provider(|node| node.no_mine()).await?;

    let pending_tx = provider.tx().register().await?;
    let pending_tx = pending_tx
        .assert_not_finalizable(Duration::from_secs(3))
        .await?;

    // Mine a block manually and assert that the transaction is finalized now
    provider.anvil_mine(None, None).await?;
    pending_tx
        .wait_until_finalized()
        .await?
        .assert_successful()?;

    Ok(())
}

#[tokio::test]
async fn dynamic_sealing_mode() -> anyhow::Result<()> {
    // Test that we can successfully switch between different sealing modes
    let provider = init_testing_provider(|node| node.no_mine()).await?;
    assert_eq!(provider.anvil_get_auto_mine().await?, false);

    // Enable immediate block sealing
    provider.anvil_set_auto_mine(true).await?;
    assert_eq!(provider.anvil_get_auto_mine().await?, true);

    // Check that we can finalize transactions now
    let receipt = provider.tx().finalize().await?;
    assert!(receipt.status());

    // Enable interval block sealing
    provider.anvil_set_interval_mining(3).await?;
    assert_eq!(provider.anvil_get_auto_mine().await?, false);

    // Check that we can finalize two txs in the same block now
    provider
        .race_n_txs_rich::<2>()
        .await?
        .assert_successful()?
        .assert_same_block()?;

    // Disable block sealing entirely
    provider.anvil_set_auto_mine(false).await?;
    assert_eq!(provider.anvil_get_auto_mine().await?, false);

    // Check that transactions do not get finalized now
    provider
        .tx()
        .register()
        .await?
        .assert_not_finalizable(Duration::from_secs(3))
        .await?;

    Ok(())
}

#[tokio::test]
async fn drop_transaction() -> anyhow::Result<()> {
    // Test that we can submit two transactions and then remove one from the pool before it gets
    // finalized. 3 seconds should be long enough for the entire flow to execute before the first
    // block is produced.
    let provider = init_testing_provider(|node| node.block_time(3)).await?;

    let pending_tx0 = provider.tx().with_rich_from(0).register().await?;
    let pending_tx1 = provider.tx().with_rich_from(1).register().await?;

    // Drop first
    provider
        .anvil_drop_transaction(*pending_tx0.tx_hash())
        .await?;

    // Assert first never gets finalized but the second one does
    pending_tx0
        .assert_not_finalizable(Duration::from_secs(4))
        .await?;
    pending_tx1
        .wait_until_finalized()
        .await?
        .assert_successful()?;

    Ok(())
}

#[tokio::test]
async fn drop_all_transactions() -> anyhow::Result<()> {
    // Test that we can submit two transactions and then remove them from the pool before they get
    // finalized. 3 seconds should be long enough for the entire flow to execute before the first
    // block is produced.
    let provider = init_testing_provider(|node| node.block_time(3)).await?;

    let pending_tx0 = provider.tx().with_rich_from(0).register().await?;
    let pending_tx1 = provider.tx().with_rich_from(1).register().await?;

    // Drop all transactions
    provider.anvil_drop_all_transactions().await?;

    // Neither transaction gets finalized
    pending_tx0
        .assert_not_finalizable(Duration::from_secs(4))
        .await?;
    pending_tx1
        .assert_not_finalizable(Duration::from_secs(4))
        .await?;

    Ok(())
}

#[tokio::test]
async fn remove_pool_transactions() -> anyhow::Result<()> {
    // Test that we can submit two transactions from two senders and then remove first sender's
    // transaction from the pool before it gets finalized. 3 seconds should be long enough for the
    // entire flow to execute before the first block is produced.
    let provider = init_testing_provider(|node| node.block_time(3)).await?;

    // Submit two transactions
    let pending_tx0 = provider.tx().with_rich_from(0).register().await?;
    let pending_tx1 = provider.tx().with_rich_from(1).register().await?;

    // Drop first
    provider
        .anvil_remove_pool_transactions(provider.rich_account(0))
        .await?;

    // Assert first never gets finalized but the second one does
    pending_tx0
        .assert_not_finalizable(Duration::from_secs(4))
        .await?;
    pending_tx1
        .wait_until_finalized()
        .await?
        .assert_successful()?;

    Ok(())
}

#[tokio::test]
async fn manual_mining_two_txs_in_one_block() -> anyhow::Result<()> {
    // Test that we can submit two transaction and then manually mine one block that contains both
    // transactions in it.
    let provider = init_testing_provider(|node| node.no_mine()).await?;

    let pending_tx0 = provider.tx().with_rich_from(0).register().await?;
    let pending_tx1 = provider.tx().with_rich_from(1).register().await?;

    // Mine a block manually and assert that both transactions are finalized now
    provider.anvil_mine(None, None).await?;

    let receipt0 = pending_tx0.wait_until_finalized().await?;
    receipt0.assert_successful()?;
    let receipt1 = pending_tx1.wait_until_finalized().await?;
    receipt1.assert_successful()?;
    receipt0.assert_same_block(&receipt1)?;

    Ok(())
}

#[tokio::test]
async fn detailed_mining_success() -> anyhow::Result<()> {
    // Test that we can call detailed mining after a successful transaction and match output from it.
    let provider = init_testing_provider(|node| node.no_mine()).await?;

    provider.tx().register().await?;

    // Mine a block manually and assert that it has our transaction with extra fields
    let block = provider.anvil_zksync_mine_detailed().await?;
    assert_eq!(block.transactions.len(), 1);
    let actual_tx = block
        .transactions
        .clone()
        .into_transactions()
        .next()
        .unwrap();

    assert_eq!(
        actual_tx.other.get("output").and_then(|x| x.as_str()),
        Some("0x00000000000000000000000000000000000000000000000000000000000000200000000000000000000000000000000000000000000000000000000000000000")
    );
    assert!(actual_tx.other.get("revertReason").is_none());

    Ok(())
}

#[tokio::test]
async fn seal_block_ignoring_halted_transaction() -> anyhow::Result<()> {
    // Test that we can submit three transactions (1 and 3 are successful, 2 is halting). And then
    // observe a block that finalizes 1 and 3 while ignoring 2.
    let mut provider = init_testing_provider(|node| node.block_time(3)).await?;
    let random_account = provider.register_random_signer();

    // Impersonate random account for now so that gas estimation works as expected
    provider.anvil_impersonate_account(random_account).await?;

    let pending_tx0 = provider.tx().with_rich_from(0).register().await?;
    let pending_tx1 = provider.tx().with_from(random_account).register().await?;
    let pending_tx2 = provider.tx().with_rich_from(1).register().await?;

    // Stop impersonating random account so that tx is going to halt
    provider
        .anvil_stop_impersonating_account(random_account)
        .await?;

    // Fetch their receipts and assert they are executed in the same block
    let receipt0 = pending_tx0.wait_until_finalized().await?;
    receipt0.assert_successful()?;
    let receipt2 = pending_tx2.wait_until_finalized().await?;
    receipt2.assert_successful()?;
    receipt0.assert_same_block(&receipt2)?;

    // Halted transaction never gets finalized
    pending_tx1
        .assert_not_finalizable(Duration::from_secs(4))
        .await?;

    Ok(())
}

#[tokio::test]
async fn dump_and_load_state() -> anyhow::Result<()> {
    // Test that we can submit transactions, then dump state and shutdown the node. Following that we
    // should be able to spin up a new node and load state into it. Previous transactions/block should
    // be present on the new node along with the old state.
    let provider = init_testing_provider(identity).await?;

    let receipts = [
        provider.tx().finalize().await?,
        provider.tx().finalize().await?,
    ];
    let blocks = provider.get_blocks_by_receipts(&receipts).await?;

    // Dump node's state, re-create it and load old state
    let state = provider.anvil_dump_state().await?;
    let provider = init_testing_provider(identity).await?;
    provider.anvil_load_state(state).await?;

    // Assert that new node has pre-restart receipts, blocks and state
    provider.assert_has_receipts(&receipts).await?;
    provider.assert_has_blocks(&blocks).await?;
    provider
        .assert_balance(receipts[0].sender()?, DEFAULT_TX_VALUE)
        .await?;
    provider
        .assert_balance(receipts[1].sender()?, DEFAULT_TX_VALUE)
        .await?;

    // Assert we can still finalize transactions after loading state
    provider.tx().finalize().await?;

    Ok(())
}

#[tokio::test]
async fn cant_load_into_existing_state() -> anyhow::Result<()> {
    // Test that we can't load new state into a node with existing state.
    let provider = init_testing_provider(identity).await?;

    let old_receipts = [
        provider.tx().finalize().await?,
        provider.tx().finalize().await?,
    ];
    let old_blocks = provider.get_blocks_by_receipts(&old_receipts).await?;

    // Dump node's state and re-create it
    let state = provider.anvil_dump_state().await?;
    let provider = init_testing_provider(identity).await?;

    let new_receipts = [
        provider.tx().finalize().await?,
        provider.tx().finalize().await?,
    ];
    let new_blocks = provider.get_blocks_by_receipts(&new_receipts).await?;

    // Load state into the new node, make sure it fails and assert that the node still has new
    // receipts, blocks and state.
    assert!(provider.anvil_load_state(state).await.is_err());
    provider.assert_has_receipts(&new_receipts).await?;
    provider.assert_has_blocks(&new_blocks).await?;
    provider
        .assert_balance(new_receipts[0].sender()?, DEFAULT_TX_VALUE)
        .await?;
    provider
        .assert_balance(new_receipts[1].sender()?, DEFAULT_TX_VALUE)
        .await?;

    // Assert the node does not have old state
    provider.assert_no_receipts(&old_receipts).await?;
    provider.assert_no_blocks(&old_blocks).await?;
    provider
        .assert_balance(old_receipts[0].sender()?, 0)
        .await?;
    provider
        .assert_balance(old_receipts[1].sender()?, 0)
        .await?;

    Ok(())
}

#[tokio::test]
async fn set_chain_id() -> anyhow::Result<()> {
    let mut provider = init_testing_provider(identity).await?;

    let random_signer = PrivateKeySigner::random();
    let random_signer_address = random_signer.address();

    // Send transaction before changing chain id
    provider
        .tx()
        .with_to(random_signer_address)
        .with_value(U256::from(1e18 as u64))
        .finalize()
        .await?;

    // Change chain id
    let new_chain_id = 123;
    provider.anvil_set_chain_id(new_chain_id).await?;

    // Verify new chain id
    assert_eq!(new_chain_id, provider.get_chain_id().await?);

    // Verify transactions can be executed after chain id change
    // Registering and using new signer to get new chain id applied
    provider.register_signer(random_signer);
    provider
        .tx()
        .with_from(random_signer_address)
        .with_chain_id(new_chain_id)
        .finalize()
        .await?;

    Ok(())
}

#[tokio::test]
async fn cli_no_cors() -> anyhow::Result<()> {
    // Verify all origins are allowed by default
    let provider = init_testing_provider(identity).await?;
    provider.get_chain_id().await?;
    let resp_headers = provider.last_response_headers_unwrap().await;
    assert_eq!(
        resp_headers.get(ACCESS_CONTROL_ALLOW_ORIGIN),
        Some(&ANY_ORIGIN)
    );

    // Making OPTIONS request reveals all access control settings
    let client = reqwest::Client::new();
    let url = provider.url.clone();
    let resp = client.request(reqwest::Method::OPTIONS, url).send().await?;
    assert_eq!(
        resp.headers().get(ACCESS_CONTROL_ALLOW_METHODS),
        Some(&HeaderValue::from_static("GET,POST"))
    );
    assert_eq!(
        resp.headers().get(ACCESS_CONTROL_ALLOW_HEADERS),
        Some(&HeaderValue::from_static("content-type"))
    );
    assert_eq!(
        resp.headers().get(ACCESS_CONTROL_ALLOW_ORIGIN),
        Some(&ANY_ORIGIN)
    );
    drop(provider);

    // Verify access control is disabled with --no-cors
    let provider_no_cors = init_testing_provider(|node| node.arg("--no-cors")).await?;
    provider_no_cors.get_chain_id().await?;
    let resp_headers = provider_no_cors.last_response_headers_unwrap().await;
    assert_eq!(resp_headers.get(ACCESS_CONTROL_ALLOW_ORIGIN), None);

    Ok(())
}

#[tokio::test]
async fn cli_allow_origin() -> anyhow::Result<()> {
    let req_headers = HeaderMap::from_iter([(ORIGIN, SOME_ORIGIN)]);

    // Verify allowed origin can make requests
    let provider_with_allowed_origin = init_testing_provider_with_client(
        |node| node.arg(format!("--allow-origin={}", SOME_ORIGIN.to_str().unwrap())),
        |client| client.default_headers(req_headers.clone()),
    )
    .await?;
    provider_with_allowed_origin.get_chain_id().await?;
    let resp_headers = provider_with_allowed_origin
        .last_response_headers_unwrap()
        .await;
    assert_eq!(
        resp_headers.get(ACCESS_CONTROL_ALLOW_ORIGIN),
        Some(&SOME_ORIGIN)
    );
    drop(provider_with_allowed_origin);

    // Verify different origin are also allowed to make requests. CORS is reliant on the browser
    // to respect access control headers reported by the server.
    let provider_with_not_allowed_origin = init_testing_provider_with_client(
        |node| node.arg(format!("--allow-origin={}", OTHER_ORIGIN.to_str().unwrap())),
        |client| client.default_headers(req_headers),
    )
    .await?;
    provider_with_not_allowed_origin.get_chain_id().await?;
    let resp_headers = provider_with_not_allowed_origin
        .last_response_headers_unwrap()
        .await;
    assert_eq!(
        resp_headers.get(ACCESS_CONTROL_ALLOW_ORIGIN),
        Some(&OTHER_ORIGIN)
    );

    Ok(())
}

#[tokio::test]
async fn pool_txs_order_fifo() -> anyhow::Result<()> {
    let provider_fifo = init_testing_provider(|node| node.no_mine()).await?;

    let pending_tx0 = provider_fifo.tx().with_rich_from(0).with_max_fee_per_gas(50_000_000).register().await?;
    let pending_tx1 = provider_fifo.tx().with_rich_from(1).with_max_fee_per_gas(100_000_000).register().await?;
    let pending_tx2 = provider_fifo.tx().with_rich_from(2).with_max_fee_per_gas(150_000_000).register().await?;

    provider_fifo.anvil_mine(Some(U256::from(1)), None).await?;

    let block = provider_fifo.get_block(1.into(), BlockTransactionsKind::Hashes).await?.unwrap();
    let tx_hashes = block.transactions.as_hashes().unwrap();
    assert_eq!(&tx_hashes[0], pending_tx0.tx_hash());
    assert_eq!(&tx_hashes[1], pending_tx1.tx_hash());
    assert_eq!(&tx_hashes[2], pending_tx2.tx_hash());
    Ok(())
}

#[tokio::test]
async fn pool_txs_order_fees() -> anyhow::Result<()> {
    let provider_fees = init_testing_provider(|node| node.no_mine().arg("--order=fees")).await?;

    let pending_tx0 = provider_fees.tx().with_rich_from(0).with_max_fee_per_gas(50_000_000).register().await?;
    let pending_tx1 = provider_fees.tx().with_rich_from(1).with_max_fee_per_gas(100_000_000).register().await?;
    let pending_tx2 = provider_fees.tx().with_rich_from(2).with_max_fee_per_gas(150_000_000).register().await?;

    provider_fees.anvil_mine(Some(U256::from(1)), None).await?;

    let block = provider_fees.get_block(1.into(), BlockTransactionsKind::Hashes).await?.unwrap();
    let tx_hashes = block.transactions.as_hashes().unwrap();
    assert_eq!(&tx_hashes[0], pending_tx2.tx_hash());
    assert_eq!(&tx_hashes[1], pending_tx1.tx_hash());
    assert_eq!(&tx_hashes[2], pending_tx0.tx_hash());
    Ok(())
}

#[tokio::test]
async fn transactions_have_index() -> anyhow::Result<()> {
    let provider = init_testing_provider(|node| node.no_mine()).await?;
    let tx1 = provider.tx().with_rich_from(0).register().await?;
    let tx2 = provider.tx().with_rich_from(1).register().await?;

    provider.anvil_mine(Some(U256::from(1)), None).await?;

    let receipt1 = tx1.wait_until_finalized().await?;
    let receipt2 = tx2.wait_until_finalized().await?;

    assert_eq!(receipt1.transaction_index(), 0.into());
    assert_eq!(receipt2.transaction_index(), 1.into());
    Ok(())
}<|MERGE_RESOLUTION|>--- conflicted
+++ resolved
@@ -1,21 +1,18 @@
 use alloy::network::ReceiptResponse;
 use alloy::providers::ext::AnvilApi;
 use alloy::providers::Provider;
-use alloy::{primitives::U256, signers::local::PrivateKeySigner};
+use alloy::{
+    network::primitives::BlockTransactionsKind,
+    primitives::U256,
+    signers::local::PrivateKeySigner,
+};
 use anvil_zksync_e2e_tests::{
     init_testing_provider, init_testing_provider_with_client, AnvilZKsyncApi, ReceiptExt,
     ZksyncWalletProviderExt, DEFAULT_TX_VALUE,
 };
-<<<<<<< HEAD
 use http::header::{
     HeaderMap, HeaderValue, ACCESS_CONTROL_ALLOW_HEADERS, ACCESS_CONTROL_ALLOW_METHODS,
     ACCESS_CONTROL_ALLOW_ORIGIN, ORIGIN,
-=======
-use alloy::{
-    network::primitives::BlockTransactionsKind,
-    primitives::U256,
-    signers::local::PrivateKeySigner,
->>>>>>> 4f352689
 };
 use std::convert::identity;
 use std::time::Duration;
