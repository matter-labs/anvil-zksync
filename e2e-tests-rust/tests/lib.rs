--- conflicted
+++ resolved
@@ -734,11 +734,7 @@
             });
             assert!(
                 tx_exists,
-<<<<<<< HEAD
-                "The state dump should contain the transaction with hash: {tx_hash:?}"
-=======
                 "The state dump should contain the transaction with hash: {tx_hash:?}",
->>>>>>> b47fed00
             );
         }
         VersionedState::Unknown { version } => {
