--- conflicted
+++ resolved
@@ -248,12 +248,9 @@
             .logs()
             .iter()
             .find_map(|log| {
-<<<<<<< HEAD
-=======
                 if log.address() != L1_MESSENGER_ADDRESS {
                     return None;
                 }
->>>>>>> a99eb1e5
                 log.log_decode::<private::IL1Messenger::L1MessageSent>()
                     .ok()
             })
