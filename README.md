--- conflicted
+++ resolved
@@ -1,15 +1,3 @@
-<<<<<<< HEAD
-# Migrated to https://github.com/matter-labs/era-test-node
-
-
-
-# Old version below
-
-
-
-
-## In memory node, with fork support
-=======
 <div align="center">
 <a href="https://era.zksync.io/docs/tools/testing/era-test-node.html">
 
@@ -20,7 +8,6 @@
   </div>
 
 # 🚀 zkSync Era In-Memory Node 🚀
->>>>>>> 3539ad0a
 
 This crate provides an in-memory node that supports forking the state from other networks.
 
