#!/bin/bash
set -xe

<<<<<<< HEAD
PROTOCOL_VERSION=${1:-v30}
=======
PROTOCOL_VERSION=${1:-v29}
>>>>>>> 5d861180
case $PROTOCOL_VERSION in
  v26)
    # HEAD of anvil-zksync-0.4.x-release-v26
    ERA_CONTRACTS_GIT_COMMIT=50dc0669213366f5d3084a7a29a83541cf3c6435
    ;;
  v27)
    # HEAD of anvil-zksync-0.4.x-release-v27
    ERA_CONTRACTS_GIT_COMMIT=f0e17d700929e25292be971ea5196368bf120cea
    ;;
  v28)
    # HEAD of anvil-zksync-0.4.x-release-v28
    ERA_CONTRACTS_GIT_COMMIT=054a4745385119e7275dad801a2e830105f21e3e
    ;;
  v29)
    # HEAD of anvil-zksync-0.6.x-draft-v29
<<<<<<< HEAD
    ERA_CONTRACTS_GIT_COMMIT=5649d56d916804a200348743577ce043ea4ff3b6
    ;;
  v30)
    ERA_CONTRACTS_GIT_COMMIT=7d9275f48be1e31c26186b8149db28fbd63bb43c
=======
    ERA_CONTRACTS_GIT_COMMIT=4691b728fa9c411f1286bb574d2698a0aa841f70
>>>>>>> 5d861180
    ;;
  *)
    echo "Unrecognized/unsupported protocol version: $PROTOCOL_VERSION"
    exit 1
    ;;
esac

# Checkout the right revision of contracts and compile them
cd contracts
echo "Using era-contracts commit: $ERA_CONTRACTS_GIT_COMMIT"
git fetch
git checkout $ERA_CONTRACTS_GIT_COMMIT
yarn install
cd da-contracts && yarn install --frozen-lockfile && yarn build:foundry && cd ..
cd l1-contracts && yarn install --frozen-lockfile && yarn build:foundry && cd ..
cd l2-contracts && yarn install --frozen-lockfile && yarn build:foundry && cd ..
cd system-contracts && yarn install --frozen-lockfile && yarn build:foundry && cd ..
cd ..

BUILTIN_CONTRACTS_OUTPUT_PATH="crates/core/src/deps/contracts/builtin-contracts-$PROTOCOL_VERSION.tar.gz"

# Forge JSON artifacts to be packed in the archive
L1_ARTIFACTS_SRC_DIR=contracts/l1-contracts/zkout
L2_ARTIFACTS_SRC_DIR=contracts/l2-contracts/zkout
SYSTEM_ARTIFACTS_SRC_DIR=contracts/system-contracts/zkout

l1_artifacts=("MessageRoot" "Bridgehub" "L2AssetRouter" "InteropCenter" "AssetTracker" "InteropHandler" "L2NativeTokenVault" "L2WrappedBaseToken" "L2MessageVerification" "ChainAssetHandler")
l2_artifacts=("TimestampAsserter")
system_contracts_sol=(
  "AccountCodeStorage" "BootloaderUtilities" "Compressor" "ComplexUpgrader" "ContractDeployer" "DefaultAccount"
  "EmptyContract" "ImmutableSimulator" "KnownCodesStorage" "L1Messenger" "L2BaseToken"
  "MsgValueSimulator" "NonceHolder" "SystemContext" "PubdataChunkPublisher" "Create2Factory" "L2GenesisUpgrade"
  "SloadContract" "L2InteropRootStorage"
  "DefaultAccountNoSecurity"
)
system_contracts_yul=("EventWriter")
precompiles=("EcAdd" "EcMul" "Ecrecover" "Keccak256" "SHA256" "EcPairing" "CodeOracle" "P256Verify")
bootloaders=(
  "fee_estimate" "gas_test" "playground_batch" "proved_batch" "proved_batch_impersonating" "fee_estimate_impersonating"
)

# zksolc 1.5.11 changed where yul artifacts' path
# TODO: Check is this was intended and get rid of this workaround if not
if [[ ! $PROTOCOL_VERSION < v28 ]]; then
  for bootloader in "${bootloaders[@]}"; do
    cp "$SYSTEM_ARTIFACTS_SRC_DIR/$bootloader.yul/Bootloader.json" "$SYSTEM_ARTIFACTS_SRC_DIR/$bootloader.yul/$bootloader.json"
  done
fi

if [[ ! $PROTOCOL_VERSION < v27 ]]; then
  # New precompile that was added in v27
  precompiles+=("Identity")
  # EVM emulator contracts that were added in v27
  system_contracts_sol+=("EvmPredeploysManager" "EvmHashesStorage")
  system_contracts_yul+=("EvmEmulator" "EvmGasManager")
fi

if [[ ! $PROTOCOL_VERSION < v28 ]]; then
  # New precompile that was added in v28
  precompiles+=("Modexp")
fi

if [[ $PROTOCOL_VERSION == v29 ]]; then
<<<<<<< HEAD
  # New L1 contract that was added in v29
  l1_artifacts+=("ChainAssetHandler" "L2MessageVerification")
=======
  # New L1 contracts that were added in v29
  l1_artifacts+=("ChainAssetHandler" "L2MessageVerification")
  # New system contract that was added in v29
  system_contracts_sol+=("L2InteropRootStorage")
>>>>>>> 5d861180
fi

for artifact in "${l1_artifacts[@]}"; do
  FILES="$FILES $L1_ARTIFACTS_SRC_DIR/$artifact.sol/$artifact.json"
done

for artifact in "${l2_artifacts[@]}"; do
  FILES="$FILES $L2_ARTIFACTS_SRC_DIR/$artifact.sol/$artifact.json"
done

for artifact in "${system_contracts_sol[@]}"; do
  FILES="$FILES $SYSTEM_ARTIFACTS_SRC_DIR/$artifact.sol/$artifact.json"
done

for artifact in "${system_contracts_yul[@]}"; do
  FILES="$FILES $SYSTEM_ARTIFACTS_SRC_DIR/$artifact.yul/$artifact.json"
done

for precompile in "${precompiles[@]}"; do
  FILES="$FILES $SYSTEM_ARTIFACTS_SRC_DIR/$precompile.yul/$precompile.json"
done

for bootloader in "${bootloaders[@]}"; do
  FILES="$FILES $SYSTEM_ARTIFACTS_SRC_DIR/$bootloader.yul/Bootloader.json"
done

# Make sure we are using GNU tar
case "$(uname -s)" in
    # Vast majority of Linux distributives have GNU tar installed
    Linux*)     GNU_TAR_BIN=tar;;
    # macOS comes with BSD tar but GNU tar is installable as gtar (available in Github runners by default)
    Darwin*)    GNU_TAR_BIN=gtar;;
    # Unknown, assuming `tar`
    *)          GNU_TAR_BIN=tar;;
esac

# Create reproducible GNU tar archives as per https://www.gnu.org/software/tar/manual/html_section/Reproducibility.html
cd contracts
SOURCE_EPOCH=$(TZ=UTC0 git log -1 \
  --format=tformat:%cd \
  --date=format:%Y-%m-%dT%H:%M:%SZ)
cd ..
TARFLAGS="
  --sort=name --format=posix
  --pax-option=exthdr.name=%d/PaxHeaders/%f
  --pax-option=delete=atime,delete=ctime
  --clamp-mtime --mtime=$SOURCE_EPOCH
  --numeric-owner --owner=0 --group=0
  --mode=go+u,go-w
"
GZIPFLAGS="--no-name --best"

LC_ALL=C $GNU_TAR_BIN $TARFLAGS -cvf - $FILES | gzip $GZIPFLAGS > $BUILTIN_CONTRACTS_OUTPUT_PATH<|MERGE_RESOLUTION|>--- conflicted
+++ resolved
@@ -1,11 +1,7 @@
 #!/bin/bash
 set -xe
 
-<<<<<<< HEAD
 PROTOCOL_VERSION=${1:-v30}
-=======
-PROTOCOL_VERSION=${1:-v29}
->>>>>>> 5d861180
 case $PROTOCOL_VERSION in
   v26)
     # HEAD of anvil-zksync-0.4.x-release-v26
@@ -21,14 +17,11 @@
     ;;
   v29)
     # HEAD of anvil-zksync-0.6.x-draft-v29
-<<<<<<< HEAD
-    ERA_CONTRACTS_GIT_COMMIT=5649d56d916804a200348743577ce043ea4ff3b6
+    ERA_CONTRACTS_GIT_COMMIT=4691b728fa9c411f1286bb574d2698a0aa841f70
     ;;
   v30)
+    # TODO: update commit hash so its HEAD of anvil-zksync-0.6.x-draft-v30
     ERA_CONTRACTS_GIT_COMMIT=7d9275f48be1e31c26186b8149db28fbd63bb43c
-=======
-    ERA_CONTRACTS_GIT_COMMIT=4691b728fa9c411f1286bb574d2698a0aa841f70
->>>>>>> 5d861180
     ;;
   *)
     echo "Unrecognized/unsupported protocol version: $PROTOCOL_VERSION"
@@ -59,10 +52,9 @@
 l2_artifacts=("TimestampAsserter")
 system_contracts_sol=(
   "AccountCodeStorage" "BootloaderUtilities" "Compressor" "ComplexUpgrader" "ContractDeployer" "DefaultAccount"
-  "EmptyContract" "ImmutableSimulator" "KnownCodesStorage" "L1Messenger" "L2BaseToken"
+  "DefaultAccountNoSecurity" "EmptyContract" "ImmutableSimulator" "KnownCodesStorage" "L1Messenger" "L2BaseToken"
   "MsgValueSimulator" "NonceHolder" "SystemContext" "PubdataChunkPublisher" "Create2Factory" "L2GenesisUpgrade"
-  "SloadContract" "L2InteropRootStorage"
-  "DefaultAccountNoSecurity"
+  "SloadContract"
 )
 system_contracts_yul=("EventWriter")
 precompiles=("EcAdd" "EcMul" "Ecrecover" "Keccak256" "SHA256" "EcPairing" "CodeOracle" "P256Verify")
@@ -92,15 +84,10 @@
 fi
 
 if [[ $PROTOCOL_VERSION == v29 ]]; then
-<<<<<<< HEAD
-  # New L1 contract that was added in v29
-  l1_artifacts+=("ChainAssetHandler" "L2MessageVerification")
-=======
   # New L1 contracts that were added in v29
   l1_artifacts+=("ChainAssetHandler" "L2MessageVerification")
   # New system contract that was added in v29
   system_contracts_sol+=("L2InteropRootStorage")
->>>>>>> 5d861180
 fi
 
 for artifact in "${l1_artifacts[@]}"; do
@@ -124,7 +111,7 @@
 done
 
 for bootloader in "${bootloaders[@]}"; do
-  FILES="$FILES $SYSTEM_ARTIFACTS_SRC_DIR/$bootloader.yul/Bootloader.json"
+  FILES="$FILES $SYSTEM_ARTIFACTS_SRC_DIR/$bootloader.yul/$bootloader.json"
 done
 
 # Make sure we are using GNU tar
