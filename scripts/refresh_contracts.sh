--- conflicted
+++ resolved
@@ -13,18 +13,11 @@
     ;;
   v28)
     # HEAD of anvil-zksync-0.4.x-release-v28
-<<<<<<< HEAD
     ERA_CONTRACTS_GIT_COMMIT=054a4745385119e7275dad801a2e830105f21e3e
     ;;
   v29)
     # HEAD of anvil-zksync-0.6.x-draft-v29
     ERA_CONTRACTS_GIT_COMMIT=5649d56d916804a200348743577ce043ea4ff3b6
-=======
-    ERA_CONTRACTS_GIT_COMMIT=5e4518c69e8247f9bcd73cdff47453e15ecca532
-    ;;
-  v29)
-    ERA_CONTRACTS_GIT_COMMIT=216c413ffe523186feb75263de3169cb38f7e93a
->>>>>>> c4482212
     ;;
   *)
     echo "Unrecognized/unsupported protocol version: $PROTOCOL_VERSION"
