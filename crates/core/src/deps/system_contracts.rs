--- conflicted
+++ resolved
@@ -17,8 +17,8 @@
     EVM_HASHES_STORAGE_ADDRESS, EVM_PREDEPLOYS_MANAGER_ADDRESS, IDENTITY_ADDRESS,
     IMMUTABLE_SIMULATOR_STORAGE_ADDRESS, KECCAK256_PRECOMPILE_ADDRESS, KNOWN_CODES_STORAGE_ADDRESS,
     L1_MESSENGER_ADDRESS, L2_ASSET_ROUTER_ADDRESS, L2_ASSET_TRACKER_ADDRESS, L2_BASE_TOKEN_ADDRESS,
-    L2_BRIDGEHUB_ADDRESS, L2_CHAIN_ASSET_HANDLER_ADDRESS, L2_GENESIS_UPGRADE_ADDRESS,
-    L2_INTEROP_CENTER_ADDRESS, L2_INTEROP_HANDLER_ADDRESS, L2_INTEROP_ROOT_STORAGE_ADDRESS,
+    L2_BRIDGEHUB_ADDRESS, L2_CHAIN_ASSET_HANDLER_ADDRESS, L2_STANDARD_TRIGGER_ACCOUNT_ADDRESS, L2_GENESIS_UPGRADE_ADDRESS,
+    L2_INTEROP_CENTER_ADDRESS, L2_INTEROP_HANDLER_ADDRESS, INTEROP_ACCOUNT_ADDRESS, L2_INTEROP_ROOT_STORAGE_ADDRESS,
     L2_MESSAGE_ROOT_ADDRESS, L2_MESSAGE_VERIFICATION_ADDRESS, L2_NATIVE_TOKEN_VAULT_ADDRESS,
     L2_WRAPPED_BASE_TOKEN_IMPL, MODEXP_PRECOMPILE_ADDRESS, MSG_VALUE_SIMULATOR_ADDRESS,
     NONCE_HOLDER_ADDRESS, PUBDATA_CHUNK_PUBLISHER_ADDRESS, SECP256R1_VERIFY_PRECOMPILE_ADDRESS,
@@ -138,7 +138,7 @@
 const V31: ProtocolVersionId = ProtocolVersionId::Version31;
 
 /// Triple containing a name of a contract, its L2 address and minimum supported protocol version
-static BUILTIN_CONTRACT_LOCATIONS: [(&str, Address, ProtocolVersionId); 44] = [
+static BUILTIN_CONTRACT_LOCATIONS: [(&str, Address, ProtocolVersionId); 46] = [
     // *************************************************
     // *     Kernel contracts (base offset 0x8000)     *
     // *************************************************
@@ -187,17 +187,13 @@
     ("ChainAssetHandler", L2_CHAIN_ASSET_HANDLER_ADDRESS, V29),
     ("InteropCenter", L2_INTEROP_CENTER_ADDRESS, V30),
     ("AssetTracker", L2_ASSET_TRACKER_ADDRESS, V30),
-<<<<<<< HEAD
+    ("InteropHandler", L2_INTEROP_HANDLER_ADDRESS, V30),
     ("InteropAccount", INTEROP_ACCOUNT_ADDRESS, V31),
-    ("InteropHandler", L2_INTEROP_HANDLER_ADDRESS, V30),
     (
         "StandardTriggerAccount",
         L2_STANDARD_TRIGGER_ACCOUNT_ADDRESS,
         V31,
     ),
-=======
-    ("InteropHandler", L2_INTEROP_HANDLER_ADDRESS, V30),
->>>>>>> 4496f5ea
     // *************************************************
     // *                 Precompiles                   *
     // *************************************************
