use anvil_zksync_config::types::SystemContractsOptions;
use flate2::read::GzDecoder;
use once_cell::sync::Lazy;
use serde_json::Value;
use std::collections::HashMap;
use std::io::Read;
use std::path::Path;
use zksync_types::system_contracts::{
    get_system_smart_contracts, get_system_smart_contracts_from_dir,
};
use zksync_types::{
<<<<<<< HEAD
    block::DeployedContract, ProtocolVersionId, ACCOUNT_CODE_STORAGE_ADDRESS, BOOTLOADER_ADDRESS,
    BOOTLOADER_UTILITIES_ADDRESS, CODE_ORACLE_ADDRESS, COMPLEX_UPGRADER_ADDRESS,
    COMPRESSOR_ADDRESS, CONTRACT_DEPLOYER_ADDRESS, CREATE2_FACTORY_ADDRESS,
    ECRECOVER_PRECOMPILE_ADDRESS, EC_ADD_PRECOMPILE_ADDRESS, EC_MUL_PRECOMPILE_ADDRESS,
    EC_PAIRING_PRECOMPILE_ADDRESS, EVENT_WRITER_ADDRESS, EVM_GAS_MANAGER_ADDRESS,
    EVM_HASHES_STORAGE_ADDRESS, EVM_PREDEPLOYS_MANAGER_ADDRESS, IDENTITY_ADDRESS,
    IMMUTABLE_SIMULATOR_STORAGE_ADDRESS, KECCAK256_PRECOMPILE_ADDRESS, KNOWN_CODES_STORAGE_ADDRESS,
    L1_MESSENGER_ADDRESS, L2_ASSET_ROUTER_ADDRESS, L2_ASSET_TRACKER_ADDRESS, L2_BASE_TOKEN_ADDRESS,
    L2_BRIDGEHUB_ADDRESS, L2_CHAIN_ASSET_HANDLER_ADDRESS, L2_GENESIS_UPGRADE_ADDRESS,
    L2_INTEROP_CENTER_ADDRESS, L2_INTEROP_HANDLER_ADDRESS, L2_INTEROP_ROOT_STORAGE_ADDRESS,
    L2_MESSAGE_ROOT_ADDRESS, L2_MESSAGE_VERIFICATION_ADDRESS, L2_NATIVE_TOKEN_VAULT_ADDRESS,
    L2_WRAPPED_BASE_TOKEN_IMPL, MODEXP_PRECOMPILE_ADDRESS, MSG_VALUE_SIMULATOR_ADDRESS,
    NONCE_HOLDER_ADDRESS, PUBDATA_CHUNK_PUBLISHER_ADDRESS, SECP256R1_VERIFY_PRECOMPILE_ADDRESS,
    SHA256_PRECOMPILE_ADDRESS, SLOAD_CONTRACT_ADDRESS, SYSTEM_CONTEXT_ADDRESS
=======
    ACCOUNT_CODE_STORAGE_ADDRESS, BOOTLOADER_ADDRESS, BOOTLOADER_UTILITIES_ADDRESS,
    CODE_ORACLE_ADDRESS, COMPLEX_UPGRADER_ADDRESS, COMPRESSOR_ADDRESS, CONTRACT_DEPLOYER_ADDRESS,
    CREATE2_FACTORY_ADDRESS, EC_ADD_PRECOMPILE_ADDRESS, EC_MUL_PRECOMPILE_ADDRESS,
    EC_PAIRING_PRECOMPILE_ADDRESS, ECRECOVER_PRECOMPILE_ADDRESS, EVENT_WRITER_ADDRESS,
    EVM_GAS_MANAGER_ADDRESS, EVM_HASHES_STORAGE_ADDRESS, EVM_PREDEPLOYS_MANAGER_ADDRESS,
    IDENTITY_ADDRESS, IMMUTABLE_SIMULATOR_STORAGE_ADDRESS, KECCAK256_PRECOMPILE_ADDRESS,
    KNOWN_CODES_STORAGE_ADDRESS, L1_MESSENGER_ADDRESS, L2_ASSET_ROUTER_ADDRESS,
    L2_BASE_TOKEN_ADDRESS, L2_BRIDGEHUB_ADDRESS, L2_CHAIN_ASSET_HANDLER_ADDRESS,
    L2_GENESIS_UPGRADE_ADDRESS, L2_INTEROP_ROOT_STORAGE_ADDRESS, L2_MESSAGE_ROOT_ADDRESS,
    L2_MESSAGE_VERIFICATION_ADDRESS, L2_NATIVE_TOKEN_VAULT_ADDRESS, L2_WRAPPED_BASE_TOKEN_IMPL,
    MODEXP_PRECOMPILE_ADDRESS, MSG_VALUE_SIMULATOR_ADDRESS, NONCE_HOLDER_ADDRESS,
    PUBDATA_CHUNK_PUBLISHER_ADDRESS, ProtocolVersionId, SECP256R1_VERIFY_PRECOMPILE_ADDRESS,
    SHA256_PRECOMPILE_ADDRESS, SLOAD_CONTRACT_ADDRESS, SYSTEM_CONTEXT_ADDRESS,
    block::DeployedContract,
>>>>>>> 5d861180
};
use zksync_types::{AccountTreeId, Address, H160};

pub const TIMESTAMP_ASSERTER_ADDRESS: Address = H160([
    0x00, 0x00, 0x00, 0x00, 0x00, 0x00, 0x00, 0x00, 0x00, 0x00, 0x00, 0x00, 0x00, 0x00, 0x00, 0x00,
    0x00, 0x80, 0x80, 0x12,
]);

<<<<<<< HEAD
static BUILTIN_CONTRACT_ARCHIVES: [(ProtocolVersionId, &[u8]); 5] = [
=======
static BUILTIN_CONTRACT_ARCHIVES: [(ProtocolVersionId, &[u8]); 4] = [
>>>>>>> 5d861180
    (
        ProtocolVersionId::Version26,
        include_bytes!("contracts/builtin-contracts-v26.tar.gz"),
    ),
    (
        ProtocolVersionId::Version27,
        include_bytes!("contracts/builtin-contracts-v27.tar.gz"),
    ),
    (
        ProtocolVersionId::Version28,
        include_bytes!("contracts/builtin-contracts-v28.tar.gz"),
    ),
    (
        ProtocolVersionId::Version29,
        include_bytes!("contracts/builtin-contracts-v29.tar.gz"),
    ),
<<<<<<< HEAD
    (
        ProtocolVersionId::Version30,
        include_bytes!("contracts/builtin-contracts-v30.tar.gz"),
    ),
=======
>>>>>>> 5d861180
];

static BUILTIN_CONTRACT_ARTIFACTS: Lazy<HashMap<ProtocolVersionId, HashMap<String, Vec<u8>>>> =
    Lazy::new(|| {
        let mut result = HashMap::new();
        for (protocol_version, built_in_contracts) in BUILTIN_CONTRACT_ARCHIVES {
            let decoder = GzDecoder::new(built_in_contracts);
            let mut archive = tar::Archive::new(decoder);
            let mut contract_artifacts = HashMap::new();
            for file in archive
                .entries()
                .expect("failed to decompress built-in contracts")
            {
                let mut file = file.expect("failed to read a built-in contract entry");
                let path = file
                    .header()
                    .path()
                    .expect("contract path is malformed")
                    .file_name()
                    .expect("built-in contract entry does not have a filename")
                    .to_string_lossy()
                    .to_string();

                let mut contents = Vec::with_capacity(
                    file.header().size().expect("contract size is corrupted") as usize,
                );
                file.read_to_end(&mut contents).unwrap();
                contract_artifacts.insert(path, contents);
            }
            result.insert(protocol_version, contract_artifacts);
        }
        result
    });

pub fn bytecode_from_slice(artifact_name: &str, contents: &[u8]) -> Vec<u8> {
    let artifact: Value = serde_json::from_slice(contents).expect(artifact_name);
    let bytecode = artifact["bytecode"]
        .as_object()
        .unwrap_or_else(|| panic!("Bytecode not found in {artifact_name:?}"))
        .get("object")
        .unwrap_or_else(|| panic!("Bytecode object not found in {artifact_name:?}"))
        .as_str()
        .unwrap_or_else(|| panic!("Bytecode object is not a string in {artifact_name:?}"));

    hex::decode(bytecode)
        .unwrap_or_else(|err| panic!("Can't decode bytecode in {artifact_name:?}: {err}"))
}

pub fn load_builtin_contract(protocol_version: ProtocolVersionId, artifact_name: &str) -> Vec<u8> {
<<<<<<< HEAD
    let artifact_path = format!(
        "{}.json",
        if artifact_name == "proved_batch"
            || artifact_name == "proved_batch_impersonating"
            || artifact_name == "playground_batch"
            || artifact_name == "fee_estimate"
            || artifact_name == "fee_estimate_impersonating"
        {
            "Bootloader"
        } else {
            artifact_name
        }
    );
=======
    let artifact_path = format!("{artifact_name}.json");

>>>>>>> 5d861180
    bytecode_from_slice(
        artifact_name,
        BUILTIN_CONTRACT_ARTIFACTS
            .get(&protocol_version)
            .unwrap_or_else(|| panic!("protocol version '{protocol_version}' is not supported"))
            .get(&artifact_path)
            .unwrap_or_else(|| {
                panic!("failed to find built-in contract artifact at '{artifact_path}'")
            }),
    )
}

/// Build a static map of “everything” (kernel + non-kernel + precompile + L2 + empty).
static BUILTIN_CONTRACTS: Lazy<HashMap<ProtocolVersionId, Vec<DeployedContract>>> =
    Lazy::new(|| {
        let mut result = HashMap::new();

        for (protocol_version, _) in BUILTIN_CONTRACT_ARCHIVES {
            let mut list = Vec::new();

            // (1) Kernel
            list.extend(
                BUILTIN_CONTRACT_LOCATIONS
                    .iter()
                    .filter(|(_, _, min_version)| &protocol_version >= min_version)
                    .map(|(artifact_name, address, _)| DeployedContract {
                        account_id: AccountTreeId::new(*address),
                        bytecode: load_builtin_contract(protocol_version, artifact_name),
                    }),
            );

            list.extend(
                NON_KERNEL_CONTRACT_LOCATIONS
                    .iter()
                    .filter(|(_, _, min_version)| &protocol_version >= min_version)
                    .map(|(artifact_name, address, _)| DeployedContract {
                        account_id: AccountTreeId::new(*address),
                        bytecode: load_builtin_contract(protocol_version, artifact_name),
                    }),
            );

            result.insert(protocol_version, list);
        }

        result
    });

const V26: ProtocolVersionId = ProtocolVersionId::Version26;
const V27: ProtocolVersionId = ProtocolVersionId::Version27;
const V28: ProtocolVersionId = ProtocolVersionId::Version28;
const V29: ProtocolVersionId = ProtocolVersionId::Version29;
<<<<<<< HEAD
const V30: ProtocolVersionId = ProtocolVersionId::Version30;
=======
>>>>>>> 5d861180

/// Triple containing a name of a contract, its L2 address and minimum supported protocol version
static BUILTIN_CONTRACT_LOCATIONS: [(&str, Address, ProtocolVersionId); 44] = [
    // *************************************************
    // *     Kernel contracts (base offset 0x8000)     *
    // *************************************************
    ("AccountCodeStorage", ACCOUNT_CODE_STORAGE_ADDRESS, V26),
    ("NonceHolder", NONCE_HOLDER_ADDRESS, V26),
    ("KnownCodesStorage", KNOWN_CODES_STORAGE_ADDRESS, V26),
    (
        "ImmutableSimulator",
        IMMUTABLE_SIMULATOR_STORAGE_ADDRESS,
        V26,
    ),
    ("ContractDeployer", CONTRACT_DEPLOYER_ADDRESS, V26),
    ("L1Messenger", L1_MESSENGER_ADDRESS, V26),
    ("MsgValueSimulator", MSG_VALUE_SIMULATOR_ADDRESS, V26),
    ("L2BaseToken", L2_BASE_TOKEN_ADDRESS, V26),
    ("SystemContext", SYSTEM_CONTEXT_ADDRESS, V26),
    ("BootloaderUtilities", BOOTLOADER_UTILITIES_ADDRESS, V26),
    ("EventWriter", EVENT_WRITER_ADDRESS, V26),
    ("Compressor", COMPRESSOR_ADDRESS, V26),
    ("ComplexUpgrader", COMPLEX_UPGRADER_ADDRESS, V26),
    (
        "PubdataChunkPublisher",
        PUBDATA_CHUNK_PUBLISHER_ADDRESS,
        V26,
    ),
    ("EvmGasManager", EVM_GAS_MANAGER_ADDRESS, V27),
    ("EvmPredeploysManager", EVM_PREDEPLOYS_MANAGER_ADDRESS, V27),
    ("EvmHashesStorage", EVM_HASHES_STORAGE_ADDRESS, V27),
    // *************************************************
    // *  Non-kernel contracts (base offset 0x010000)  *
    // *************************************************
    ("Create2Factory", CREATE2_FACTORY_ADDRESS, V26),
    ("L2GenesisUpgrade", L2_GENESIS_UPGRADE_ADDRESS, V26),
    ("Bridgehub", L2_BRIDGEHUB_ADDRESS, V26),
    ("L2AssetRouter", L2_ASSET_ROUTER_ADDRESS, V26),
    ("L2NativeTokenVault", L2_NATIVE_TOKEN_VAULT_ADDRESS, V26),
    ("MessageRoot", L2_MESSAGE_ROOT_ADDRESS, V26),
    ("SloadContract", SLOAD_CONTRACT_ADDRESS, V26),
    ("L2WrappedBaseToken", L2_WRAPPED_BASE_TOKEN_IMPL, V26),
    ("L2InteropRootStorage", L2_INTEROP_ROOT_STORAGE_ADDRESS, V29),
    (
        "L2MessageVerification",
        L2_MESSAGE_VERIFICATION_ADDRESS,
        V29,
    ),
    ("ChainAssetHandler", L2_CHAIN_ASSET_HANDLER_ADDRESS, V29),
    ("InteropCenter", L2_INTEROP_CENTER_ADDRESS, V30),
    ("AssetTracker", L2_ASSET_TRACKER_ADDRESS, V30),
    ("InteropHandler", L2_INTEROP_HANDLER_ADDRESS, V30),
    // *************************************************
    // *                 Precompiles                   *
    // *************************************************
    ("Keccak256", KECCAK256_PRECOMPILE_ADDRESS, V26),
    ("SHA256", SHA256_PRECOMPILE_ADDRESS, V26),
    ("Ecrecover", ECRECOVER_PRECOMPILE_ADDRESS, V26),
    ("EcAdd", EC_ADD_PRECOMPILE_ADDRESS, V26),
    ("EcMul", EC_MUL_PRECOMPILE_ADDRESS, V26),
    ("EcPairing", EC_PAIRING_PRECOMPILE_ADDRESS, V26),
    ("CodeOracle", CODE_ORACLE_ADDRESS, V26),
    ("P256Verify", SECP256R1_VERIFY_PRECOMPILE_ADDRESS, V26),
    ("Identity", IDENTITY_ADDRESS, V27),
    ("Modexp", MODEXP_PRECOMPILE_ADDRESS, V28),
    // TODO: It might make more sense to source address for these from zkstack config
    // *************************************************
    // *                L2 contracts                   *
    // *************************************************
    ("TimestampAsserter", TIMESTAMP_ASSERTER_ADDRESS, V26),
    // *************************************************
    // *               Empty contracts                 *
    // *************************************************
    // For now, only zero address and the bootloader address have empty bytecode at the init
    // In the future, we might want to set all of the system contracts this way.
    ("EmptyContract", Address::zero(), V26),
    ("EmptyContract", BOOTLOADER_ADDRESS, V26),
];

/// *************************************************************
/// *  Non-kernel contracts (base offset 0x010000)             *
/// *************************************************************
pub static NON_KERNEL_CONTRACT_LOCATIONS: [(&str, Address, ProtocolVersionId); 11] = [
    ("Create2Factory", CREATE2_FACTORY_ADDRESS, V26),
    ("L2GenesisUpgrade", L2_GENESIS_UPGRADE_ADDRESS, V26),
    ("Bridgehub", L2_BRIDGEHUB_ADDRESS, V26),
    ("L2AssetRouter", L2_ASSET_ROUTER_ADDRESS, V26),
    ("L2NativeTokenVault", L2_NATIVE_TOKEN_VAULT_ADDRESS, V26),
    ("MessageRoot", L2_MESSAGE_ROOT_ADDRESS, V26),
    ("SloadContract", SLOAD_CONTRACT_ADDRESS, V26),
    ("L2WrappedBaseToken", L2_WRAPPED_BASE_TOKEN_IMPL, V26),
    ("L2InteropRootStorage", L2_INTEROP_ROOT_STORAGE_ADDRESS, V29),
    (
        "L2MessageVerification",
        L2_MESSAGE_VERIFICATION_ADDRESS,
        V29,
    ),
    ("ChainAssetHandler", L2_CHAIN_ASSET_HANDLER_ADDRESS, V29),
];

pub fn get_deployed_contracts(
    options: SystemContractsOptions,
    protocol_version: ProtocolVersionId,
    system_contracts_path: Option<&Path>,
) -> Vec<DeployedContract> {
    match options {
        SystemContractsOptions::BuiltIn | SystemContractsOptions::BuiltInWithoutSecurity => {
            BUILTIN_CONTRACTS
                .get(&protocol_version)
                .unwrap_or_else(|| panic!("protocol version '{protocol_version}' is not supported"))
                .clone()
        }
        SystemContractsOptions::Local => {
            // checks if system contracts path is provided
            if let Some(path) = system_contracts_path {
                get_system_smart_contracts_from_dir(path.to_path_buf())
            } else {
                get_system_smart_contracts()
            }
        }
    }
}

#[cfg(test)]
mod tests {
    use super::*;

    fn count_protocol_contracts(protocol_version: ProtocolVersionId) -> usize {
        let kernel_count = BUILTIN_CONTRACT_LOCATIONS
            .iter()
            .filter(|(_, _, min_version)| &protocol_version >= min_version)
            .count();

        let non_kernel_count = NON_KERNEL_CONTRACT_LOCATIONS
            .iter()
            .filter(|(_, _, min_version)| &protocol_version >= min_version)
            .count();

        kernel_count + non_kernel_count
    }

    #[test]
    fn load_v26_contracts() {
        let contracts = get_deployed_contracts(
            SystemContractsOptions::BuiltIn,
            ProtocolVersionId::Version26,
            None,
        );
        assert_eq!(
            contracts.len(),
            count_protocol_contracts(ProtocolVersionId::Version26)
        );
    }

    #[test]
    fn load_v27_contracts() {
        let contracts = get_deployed_contracts(
            SystemContractsOptions::BuiltIn,
            ProtocolVersionId::Version27,
            None,
        );
        assert_eq!(
            contracts.len(),
            count_protocol_contracts(ProtocolVersionId::Version27)
        );
    }

    #[test]
    fn load_v28_contracts() {
        let contracts = get_deployed_contracts(
            SystemContractsOptions::BuiltIn,
            ProtocolVersionId::Version28,
            None,
        );
        assert_eq!(
            contracts.len(),
            count_protocol_contracts(ProtocolVersionId::Version28)
        );
    }
}<|MERGE_RESOLUTION|>--- conflicted
+++ resolved
@@ -9,22 +9,6 @@
     get_system_smart_contracts, get_system_smart_contracts_from_dir,
 };
 use zksync_types::{
-<<<<<<< HEAD
-    block::DeployedContract, ProtocolVersionId, ACCOUNT_CODE_STORAGE_ADDRESS, BOOTLOADER_ADDRESS,
-    BOOTLOADER_UTILITIES_ADDRESS, CODE_ORACLE_ADDRESS, COMPLEX_UPGRADER_ADDRESS,
-    COMPRESSOR_ADDRESS, CONTRACT_DEPLOYER_ADDRESS, CREATE2_FACTORY_ADDRESS,
-    ECRECOVER_PRECOMPILE_ADDRESS, EC_ADD_PRECOMPILE_ADDRESS, EC_MUL_PRECOMPILE_ADDRESS,
-    EC_PAIRING_PRECOMPILE_ADDRESS, EVENT_WRITER_ADDRESS, EVM_GAS_MANAGER_ADDRESS,
-    EVM_HASHES_STORAGE_ADDRESS, EVM_PREDEPLOYS_MANAGER_ADDRESS, IDENTITY_ADDRESS,
-    IMMUTABLE_SIMULATOR_STORAGE_ADDRESS, KECCAK256_PRECOMPILE_ADDRESS, KNOWN_CODES_STORAGE_ADDRESS,
-    L1_MESSENGER_ADDRESS, L2_ASSET_ROUTER_ADDRESS, L2_ASSET_TRACKER_ADDRESS, L2_BASE_TOKEN_ADDRESS,
-    L2_BRIDGEHUB_ADDRESS, L2_CHAIN_ASSET_HANDLER_ADDRESS, L2_GENESIS_UPGRADE_ADDRESS,
-    L2_INTEROP_CENTER_ADDRESS, L2_INTEROP_HANDLER_ADDRESS, L2_INTEROP_ROOT_STORAGE_ADDRESS,
-    L2_MESSAGE_ROOT_ADDRESS, L2_MESSAGE_VERIFICATION_ADDRESS, L2_NATIVE_TOKEN_VAULT_ADDRESS,
-    L2_WRAPPED_BASE_TOKEN_IMPL, MODEXP_PRECOMPILE_ADDRESS, MSG_VALUE_SIMULATOR_ADDRESS,
-    NONCE_HOLDER_ADDRESS, PUBDATA_CHUNK_PUBLISHER_ADDRESS, SECP256R1_VERIFY_PRECOMPILE_ADDRESS,
-    SHA256_PRECOMPILE_ADDRESS, SLOAD_CONTRACT_ADDRESS, SYSTEM_CONTEXT_ADDRESS
-=======
     ACCOUNT_CODE_STORAGE_ADDRESS, BOOTLOADER_ADDRESS, BOOTLOADER_UTILITIES_ADDRESS,
     CODE_ORACLE_ADDRESS, COMPLEX_UPGRADER_ADDRESS, COMPRESSOR_ADDRESS, CONTRACT_DEPLOYER_ADDRESS,
     CREATE2_FACTORY_ADDRESS, EC_ADD_PRECOMPILE_ADDRESS, EC_MUL_PRECOMPILE_ADDRESS,
@@ -32,14 +16,14 @@
     EVM_GAS_MANAGER_ADDRESS, EVM_HASHES_STORAGE_ADDRESS, EVM_PREDEPLOYS_MANAGER_ADDRESS,
     IDENTITY_ADDRESS, IMMUTABLE_SIMULATOR_STORAGE_ADDRESS, KECCAK256_PRECOMPILE_ADDRESS,
     KNOWN_CODES_STORAGE_ADDRESS, L1_MESSENGER_ADDRESS, L2_ASSET_ROUTER_ADDRESS,
-    L2_BASE_TOKEN_ADDRESS, L2_BRIDGEHUB_ADDRESS, L2_CHAIN_ASSET_HANDLER_ADDRESS,
-    L2_GENESIS_UPGRADE_ADDRESS, L2_INTEROP_ROOT_STORAGE_ADDRESS, L2_MESSAGE_ROOT_ADDRESS,
+    L2_ASSET_TRACKER_ADDRESS, L2_BASE_TOKEN_ADDRESS, L2_BRIDGEHUB_ADDRESS,
+    L2_CHAIN_ASSET_HANDLER_ADDRESS, L2_GENESIS_UPGRADE_ADDRESS, L2_INTEROP_CENTER_ADDRESS,
+    L2_INTEROP_HANDLER_ADDRESS, L2_INTEROP_ROOT_STORAGE_ADDRESS, L2_MESSAGE_ROOT_ADDRESS,
     L2_MESSAGE_VERIFICATION_ADDRESS, L2_NATIVE_TOKEN_VAULT_ADDRESS, L2_WRAPPED_BASE_TOKEN_IMPL,
     MODEXP_PRECOMPILE_ADDRESS, MSG_VALUE_SIMULATOR_ADDRESS, NONCE_HOLDER_ADDRESS,
     PUBDATA_CHUNK_PUBLISHER_ADDRESS, ProtocolVersionId, SECP256R1_VERIFY_PRECOMPILE_ADDRESS,
     SHA256_PRECOMPILE_ADDRESS, SLOAD_CONTRACT_ADDRESS, SYSTEM_CONTEXT_ADDRESS,
     block::DeployedContract,
->>>>>>> 5d861180
 };
 use zksync_types::{AccountTreeId, Address, H160};
 
@@ -48,11 +32,7 @@
     0x00, 0x80, 0x80, 0x12,
 ]);
 
-<<<<<<< HEAD
 static BUILTIN_CONTRACT_ARCHIVES: [(ProtocolVersionId, &[u8]); 5] = [
-=======
-static BUILTIN_CONTRACT_ARCHIVES: [(ProtocolVersionId, &[u8]); 4] = [
->>>>>>> 5d861180
     (
         ProtocolVersionId::Version26,
         include_bytes!("contracts/builtin-contracts-v26.tar.gz"),
@@ -69,13 +49,10 @@
         ProtocolVersionId::Version29,
         include_bytes!("contracts/builtin-contracts-v29.tar.gz"),
     ),
-<<<<<<< HEAD
     (
         ProtocolVersionId::Version30,
         include_bytes!("contracts/builtin-contracts-v30.tar.gz"),
     ),
-=======
->>>>>>> 5d861180
 ];
 
 static BUILTIN_CONTRACT_ARTIFACTS: Lazy<HashMap<ProtocolVersionId, HashMap<String, Vec<u8>>>> =
@@ -125,24 +102,8 @@
 }
 
 pub fn load_builtin_contract(protocol_version: ProtocolVersionId, artifact_name: &str) -> Vec<u8> {
-<<<<<<< HEAD
-    let artifact_path = format!(
-        "{}.json",
-        if artifact_name == "proved_batch"
-            || artifact_name == "proved_batch_impersonating"
-            || artifact_name == "playground_batch"
-            || artifact_name == "fee_estimate"
-            || artifact_name == "fee_estimate_impersonating"
-        {
-            "Bootloader"
-        } else {
-            artifact_name
-        }
-    );
-=======
     let artifact_path = format!("{artifact_name}.json");
 
->>>>>>> 5d861180
     bytecode_from_slice(
         artifact_name,
         BUILTIN_CONTRACT_ARTIFACTS
@@ -194,10 +155,7 @@
 const V27: ProtocolVersionId = ProtocolVersionId::Version27;
 const V28: ProtocolVersionId = ProtocolVersionId::Version28;
 const V29: ProtocolVersionId = ProtocolVersionId::Version29;
-<<<<<<< HEAD
 const V30: ProtocolVersionId = ProtocolVersionId::Version30;
-=======
->>>>>>> 5d861180
 
 /// Triple containing a name of a contract, its L2 address and minimum supported protocol version
 static BUILTIN_CONTRACT_LOCATIONS: [(&str, Address, ProtocolVersionId); 44] = [
