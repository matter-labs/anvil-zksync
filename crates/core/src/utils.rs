--- conflicted
+++ resolved
@@ -6,8 +6,6 @@
 use tokio::runtime::Builder;
 use tokio::sync::{RwLock, RwLockReadGuard};
 use zksync_multivm::interface::{Call, CallType, ExecutionResult, VmExecutionResultAndLogs};
-use zksync_multivm::utils::bytecode::bytes_to_be_words;
-use zksync_types::bytecode::BytecodeHash;
 use zksync_types::{
     CONTRACT_DEPLOYER_ADDRESS, Transaction, U64, U256,
     api::{BlockNumber, DebugCall, DebugCallType},
@@ -34,15 +32,6 @@
     tmp.iter().rev().collect()
 }
 
-// pub fn bytecode_to_factory_dep(bytecode: Vec<u8>) -> Result<(U256, Vec<U256>), anyhow::Error> {
-//     zksync_basic_types::bytecode::validate_bytecode(&bytecode).context("Invalid bytecode")?;
-//     let bytecode_hash = zksync_types::bytecode::BytecodeHash::for_bytecode(&bytecode).value_u256();
-
-//     let bytecode_words = bytes_to_be_words(&bytecode);
-
-//     Ok((bytecode_hash, bytecode_words))
-// }
-
 /// Returns the actual [U64] block number from [BlockNumber].
 ///
 /// # Arguments
@@ -55,17 +44,12 @@
 /// A [U64] representing the input block number.
 pub fn to_real_block_number(block_number: BlockNumber, latest_block_number: U64) -> U64 {
     match block_number {
-        // TODO: review FastFinalized
         BlockNumber::FastFinalized
         | BlockNumber::Finalized
         | BlockNumber::Pending
         | BlockNumber::Committed
         | BlockNumber::L1Committed
         | BlockNumber::Latest
-<<<<<<< HEAD
-        | BlockNumber::FastFinalized
-=======
->>>>>>> 5d861180
         | BlockNumber::Precommitted => latest_block_number,
         BlockNumber::Earliest => U64::zero(),
         BlockNumber::Number(n) => n,
