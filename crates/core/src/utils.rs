--- conflicted
+++ resolved
@@ -55,10 +55,6 @@
 /// A [U64] representing the input block number.
 pub fn to_real_block_number(block_number: BlockNumber, latest_block_number: U64) -> U64 {
     match block_number {
-<<<<<<< HEAD
-        // TODO: review FastFinalized
-=======
->>>>>>> 106941f6
         BlockNumber::FastFinalized
         | BlockNumber::Finalized
         | BlockNumber::Pending
