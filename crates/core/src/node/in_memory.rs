//! In-memory node, that supports forking other networks.
use super::inner::node_executor::NodeExecutorHandle;
use super::inner::InMemoryNodeInner;
use super::vm::AnvilVM;
use crate::delegate_vm;
use crate::deps::storage_view::StorageView;
use crate::deps::InMemoryStorage;
use crate::filters::EthFilters;
use crate::node::call_error_tracer::CallErrorTracer;
use crate::node::error::LoadStateError;
use crate::node::fee_model::TestNodeFeeInputProvider;
use crate::node::impersonate::{ImpersonationManager, ImpersonationState};
use crate::node::inner::blockchain::ReadBlockchain;
use crate::node::inner::storage::ReadStorageDyn;
use crate::node::inner::time::ReadTime;
use crate::node::sealer::BlockSealerState;
use crate::node::state::VersionedState;
use crate::node::{BlockSealer, BlockSealerMode, NodeExecutor, TxBatch, TxPool};
use crate::observability::Observability;
use crate::system_contracts::SystemContracts;
use anvil_zksync_common::cache::CacheConfig;
use anvil_zksync_common::sh_println;
use anvil_zksync_common::shell::get_shell;
use anvil_zksync_config::constants::{NON_FORK_FIRST_BLOCK_TIMESTAMP, TEST_NODE_NETWORK_ID};
use anvil_zksync_config::types::Genesis;
use anvil_zksync_config::TestNodeConfig;
use anvil_zksync_traces::{
    build_call_trace_arena, decode::CallTraceDecoderBuilder, decode_trace_arena,
    filter_call_trace_arena, identifier::SignaturesIdentifier, render_trace_arena_inner,
};
use anvil_zksync_types::{
    traces::CallTraceArena, LogLevel, ShowCalls, ShowGasDetails, ShowStorageLogs, ShowVMDetails,
};
use anyhow::{anyhow, Context};
use flate2::read::GzDecoder;
use flate2::write::GzEncoder;
use flate2::Compression;
use indexmap::IndexMap;
use once_cell::sync::OnceCell;
use serde::{Deserialize, Serialize};
use std::collections::{HashMap, HashSet};
use std::io::{Read, Write};
use std::sync::Arc;
use tokio::sync::RwLock;
use zksync_contracts::{BaseSystemContracts, BaseSystemContractsHashes};
use zksync_error::anvil_zksync;
use zksync_error::anvil_zksync::node::AnvilNodeError;
use zksync_multivm::interface::storage::{ReadStorage, StoragePtr};
use zksync_multivm::interface::VmFactory;
use zksync_multivm::interface::{
    ExecutionResult, InspectExecutionMode, L1BatchEnv, L2BlockEnv, TxExecutionMode, VmInterface,
};
use zksync_multivm::tracers::CallTracer;
use zksync_multivm::utils::{get_batch_base_fee, get_max_batch_gas_limit};
use zksync_multivm::vm_latest::Vm;

use crate::node::fork::{ForkClient, ForkSource};
use crate::node::keys::StorageKeyLayout;
use zksync_multivm::vm_latest::{HistoryDisabled, ToTracerPointer};
use zksync_multivm::VmVersion;
use zksync_types::api::{Block, DebugCall, TransactionReceipt, TransactionVariant};
use zksync_types::block::{unpack_block_info, L1BatchHeader, L2BlockHasher};
use zksync_types::fee_model::BatchFeeInput;
use zksync_types::l2::L2Tx;
use zksync_types::storage::{
    EMPTY_UNCLES_HASH, SYSTEM_CONTEXT_ADDRESS, SYSTEM_CONTEXT_BLOCK_INFO_POSITION,
};
use zksync_types::web3::Bytes;
use zksync_types::{
    h256_to_u256, AccountTreeId, Address, Bloom, L1BatchNumber, L2BlockNumber, L2ChainId,
    PackedEthSignature, ProtocolVersionId, StorageKey, StorageValue, Transaction, H160, H256, H64,
    U256, U64,
};

/// Max possible size of an ABI encoded tx (in bytes).
pub const MAX_TX_SIZE: usize = 1_000_000;
/// Acceptable gas overestimation limit.
pub const ESTIMATE_GAS_ACCEPTABLE_OVERESTIMATION: u64 = 1_000;
/// The maximum number of previous blocks to store the state for.
pub const MAX_PREVIOUS_STATES: u16 = 128;
/// The zks protocol version.
pub const PROTOCOL_VERSION: &str = "zks/1";

pub fn compute_hash<'a>(
    protocol_version: ProtocolVersionId,
    number: L2BlockNumber,
    timestamp: u64,
    prev_l2_block_hash: H256,
    tx_hashes: impl IntoIterator<Item = &'a H256>,
) -> H256 {
    let mut block_hasher = L2BlockHasher::new(number, timestamp, prev_l2_block_hash);
    for tx_hash in tx_hashes.into_iter() {
        block_hasher.push_tx_hash(*tx_hash);
    }
    block_hasher.finalize(protocol_version)
}

pub fn create_genesis_from_json(
    protocol_version: ProtocolVersionId,
    genesis: &Genesis,
    timestamp: Option<u64>,
) -> (Block<TransactionVariant>, L1BatchHeader) {
    let hash = L2BlockHasher::legacy_hash(L2BlockNumber(0));
    let timestamp = timestamp
        .or(genesis.timestamp)
        .unwrap_or(NON_FORK_FIRST_BLOCK_TIMESTAMP);

    let l1_batch_env = genesis.l1_batch_env.clone().unwrap_or_else(|| L1BatchEnv {
        previous_batch_hash: None,
        number: L1BatchNumber(0),
        timestamp,
        fee_input: BatchFeeInput::pubdata_independent(0, 0, 0),
        fee_account: Address::zero(),
        enforced_base_fee: None,
        first_l2_block: L2BlockEnv {
            number: 0,
            timestamp,
            prev_block_hash: H256::zero(),
            max_virtual_blocks_to_create: 0,
        },
    });

    let genesis_block = create_block(
        &l1_batch_env,
        hash,
        genesis.parent_hash.unwrap_or_else(H256::zero),
        genesis.block_number.unwrap_or(0),
        timestamp,
        genesis.transactions.clone().unwrap_or_default(),
        genesis.gas_used.unwrap_or_else(U256::zero),
        genesis.logs_bloom.unwrap_or_else(Bloom::zero),
    );
    let genesis_batch_header = L1BatchHeader::new(
        L1BatchNumber(0),
        timestamp,
        BaseSystemContractsHashes::default(),
        protocol_version,
    );

    (genesis_block, genesis_batch_header)
}

pub fn create_genesis<TX>(
    protocol_version: ProtocolVersionId,
    timestamp: Option<u64>,
) -> (Block<TX>, L1BatchHeader) {
    let hash = L2BlockHasher::legacy_hash(L2BlockNumber(0));
    let timestamp = timestamp.unwrap_or(NON_FORK_FIRST_BLOCK_TIMESTAMP);
    let batch_env = L1BatchEnv {
        previous_batch_hash: None,
        number: L1BatchNumber(0),
        timestamp,
        fee_input: BatchFeeInput::pubdata_independent(0, 0, 0),
        fee_account: Default::default(),
        enforced_base_fee: None,
        first_l2_block: L2BlockEnv {
            number: 0,
            timestamp,
            prev_block_hash: Default::default(),
            max_virtual_blocks_to_create: 0,
        },
    };
    let genesis_block = create_block(
        &batch_env,
        hash,
        H256::zero(),
        0,
        timestamp,
        vec![],
        U256::zero(),
        Bloom::zero(),
    );
    let genesis_batch_header = L1BatchHeader::new(
        L1BatchNumber(0),
        timestamp,
        BaseSystemContractsHashes::default(),
        protocol_version,
    );

    (genesis_block, genesis_batch_header)
}

#[allow(clippy::too_many_arguments)]
pub fn create_block<TX>(
    batch_env: &L1BatchEnv,
    hash: H256,
    parent_hash: H256,
    number: u64,
    timestamp: u64,
    transactions: Vec<TX>,
    gas_used: U256,
    logs_bloom: Bloom,
) -> Block<TX> {
    Block {
        hash,
        parent_hash,
        uncles_hash: EMPTY_UNCLES_HASH, // Static for non-PoW chains, see EIP-3675
        number: U64::from(number),
        l1_batch_number: Some(U64::from(batch_env.number.0)),
        base_fee_per_gas: U256::from(get_batch_base_fee(batch_env, VmVersion::latest())),
        timestamp: U256::from(timestamp),
        l1_batch_timestamp: Some(U256::from(batch_env.timestamp)),
        transactions,
        gas_used,
        gas_limit: U256::from(get_max_batch_gas_limit(VmVersion::latest())),
        logs_bloom,
        author: Address::default(), // Matches core's behavior, irrelevant for ZKsync
        state_root: H256::default(), // Intentionally empty as blocks in ZKsync don't have state - batches do
        transactions_root: H256::default(), // Intentionally empty as blocks in ZKsync don't have state - batches do
        receipts_root: H256::default(), // Intentionally empty as blocks in ZKsync don't have state - batches do
        extra_data: Bytes::default(),   // Matches core's behavior, not used in ZKsync
        difficulty: U256::default(), // Empty for non-PoW chains, see EIP-3675, TODO: should be 2500000000000000 to match DIFFICULTY opcode
        total_difficulty: U256::default(), // Empty for non-PoW chains, see EIP-3675
        seal_fields: vec![],         // Matches core's behavior, TODO: remove
        uncles: vec![],              // Empty for non-PoW chains, see EIP-3675
        size: U256::default(),       // Matches core's behavior, TODO: perhaps it should be computed
        mix_hash: H256::default(),   // Empty for non-PoW chains, see EIP-3675
        nonce: H64::default(),       // Empty for non-PoW chains, see EIP-3675
    }
}

/// Information about the executed transaction.
#[derive(Debug, Clone, Serialize, Deserialize)]
pub struct TxExecutionInfo {
    pub tx: Transaction,
    // Batch number where transaction was executed.
    pub batch_number: u32,
    pub miniblock_number: u64,
}

#[derive(Debug, Clone, Serialize, Deserialize)]
pub struct TransactionResult {
    pub info: TxExecutionInfo,
    pub receipt: TransactionReceipt,
    pub debug: DebugCall,
}

impl TransactionResult {
    /// Returns the debug information for the transaction.
    /// If `only_top` is true - will only return the top level call.
    pub fn debug_info(&self, only_top: bool) -> DebugCall {
        let calls = if only_top {
            vec![]
        } else {
            self.debug.calls.clone()
        };
        DebugCall {
            calls,
            ..self.debug.clone()
        }
    }
}

/// Creates a restorable snapshot for the [InMemoryNodeInner]. The snapshot contains all the necessary
/// data required to restore the [InMemoryNodeInner] state to a previous point in time.
#[derive(Debug, Clone, Default)]
pub struct Snapshot {
    pub(crate) current_batch: L1BatchNumber,
    pub(crate) current_block: L2BlockNumber,
    pub(crate) current_block_hash: H256,
    // Currently, the fee is static and the fee input provider is immutable during the test node life cycle,
    // but in the future, it may contain some mutable state.
    pub(crate) fee_input_provider: TestNodeFeeInputProvider,
    pub(crate) tx_results: HashMap<H256, TransactionResult>,
    pub(crate) blocks: HashMap<H256, Block<TransactionVariant>>,
    pub(crate) hashes: HashMap<L2BlockNumber, H256>,
    pub(crate) filters: EthFilters,
    pub(crate) impersonation_state: ImpersonationState,
    pub(crate) rich_accounts: HashSet<H160>,
    pub(crate) previous_states: IndexMap<H256, HashMap<StorageKey, StorageValue>>,
    pub(crate) raw_storage: InMemoryStorage,
    pub(crate) value_read_cache: HashMap<StorageKey, H256>,
    pub(crate) factory_dep_cache: HashMap<H256, Option<Vec<u8>>>,
}

/// In-memory node, that can be used for local & unit testing.
/// It also supports the option of forking testnet/mainnet.
/// All contents are removed when object is destroyed.
#[derive(Clone)]
pub struct InMemoryNode {
    /// A thread safe reference to the [InMemoryNodeInner].
    pub(crate) inner: Arc<RwLock<InMemoryNodeInner>>,
    pub(crate) blockchain: Box<dyn ReadBlockchain>,
    pub(crate) storage: Box<dyn ReadStorageDyn>,
    pub(crate) fork: Box<dyn ForkSource>,
    pub(crate) node_handle: NodeExecutorHandle,
    /// List of snapshots of the [InMemoryNodeInner]. This is bounded at runtime by [MAX_SNAPSHOTS].
    pub(crate) snapshots: Arc<RwLock<Vec<Snapshot>>>,
    pub(crate) time: Box<dyn ReadTime>,
    pub(crate) impersonation: ImpersonationManager,
    /// An optional handle to the observability stack
    pub(crate) observability: Option<Observability>,
    pub(crate) pool: TxPool,
    pub(crate) sealer_state: BlockSealerState,
    pub(crate) system_contracts: SystemContracts,
    pub(crate) storage_key_layout: StorageKeyLayout,
}

impl InMemoryNode {
    #[allow(clippy::too_many_arguments)]
    pub fn new(
        inner: Arc<RwLock<InMemoryNodeInner>>,
        blockchain: Box<dyn ReadBlockchain>,
        storage: Box<dyn ReadStorageDyn>,
        fork: Box<dyn ForkSource>,
        node_handle: NodeExecutorHandle,
        observability: Option<Observability>,
        time: Box<dyn ReadTime>,
        impersonation: ImpersonationManager,
        pool: TxPool,
        sealer_state: BlockSealerState,
        system_contracts: SystemContracts,
        storage_key_layout: StorageKeyLayout,
    ) -> Self {
        InMemoryNode {
            inner,
            blockchain,
            storage,
            fork,
            node_handle,
            snapshots: Default::default(),
            time,
            impersonation,
            observability,
            pool,
            sealer_state,
            system_contracts,
            storage_key_layout,
        }
    }

<<<<<<< HEAD
    /// Applies multiple transactions across multiple blocks. All transactions are expected to be
    /// executable. Note that on error this method may leave node in partially applied state (i.e.
    /// some txs have been applied while others have not).
    pub async fn apply_txs(
        &self,
        txs: Vec<Transaction>,
        max_transactions: usize,
    ) -> Result<(), AnvilNodeError> {
        tracing::debug!(count = txs.len(), "applying transactions");

        // Create a temporary tx pool (i.e. state is not shared with the node mempool).
        let pool = TxPool::new(
            self.impersonation.clone(),
            self.inner.read().await.config.transaction_order,
        );
        pool.add_txs(txs);

        while let Some(tx_batch) = pool.take_uniform(max_transactions) {
            // Getting contracts is reasonably cheap, so we don't cache them. We may need differing contracts
            // depending on whether impersonation should be enabled for a block.
            let expected_tx_hashes = tx_batch
                .txs
                .iter()
                .map(|tx| tx.hash())
                .collect::<HashSet<_>>();
            let block_number = self.node_handle.seal_block_sync(tx_batch).await?;

            // Fetch the block that was just sealed
            let block = self
                .blockchain
                .get_block_by_number(block_number)
                .await
                .expect("freshly sealed block could not be found in storage");

            // Calculate tx hash set from that block
            let actual_tx_hashes = block
                .transactions
                .iter()
                .map(|tx| match tx {
                    TransactionVariant::Full(tx) => tx.hash,
                    TransactionVariant::Hash(tx_hash) => *tx_hash,
                })
                .collect::<HashSet<_>>();

            // Calculate the difference between expected transaction hash set and the actual one.
            // If the difference is not empty it means some transactions were not executed (i.e.
            // were halted).
            let diff_tx_hashes = expected_tx_hashes
                .difference(&actual_tx_hashes)
                .collect::<Vec<_>>();
            if !diff_tx_hashes.is_empty() {
                return Err(anvil_zksync::node::generic_error!(
                    "Some transactions could not be applied: {diff_tx_hashes:?}"
                ));
            }
=======
    /// Replays transactions consequently in a new block. All transactions are expected to be
    /// executable and will become a part of the resulting block.
    pub async fn replay_txs(&self, txs: Vec<Transaction>) -> anyhow::Result<()> {
        let tx_batch = TxBatch {
            impersonating: false,
            txs,
        };
        let expected_tx_hashes = tx_batch
            .txs
            .iter()
            .map(|tx| tx.hash())
            .collect::<HashSet<_>>();
        let block_number = self.node_handle.seal_block_sync(tx_batch).await?;

        // Fetch the block that was just sealed
        let block = self
            .blockchain
            .get_block_by_number(block_number)
            .await
            .expect("freshly sealed block could not be found in storage");

        // Calculate tx hash set from that block
        let actual_tx_hashes = block
            .transactions
            .iter()
            .map(|tx| match tx {
                TransactionVariant::Full(tx) => tx.hash,
                TransactionVariant::Hash(tx_hash) => *tx_hash,
            })
            .collect::<HashSet<_>>();

        // Calculate the difference between expected transaction hash set and the actual one.
        // If the difference is not empty it means some transactions were not executed (i.e.
        // were halted).
        let diff_tx_hashes = expected_tx_hashes
            .difference(&actual_tx_hashes)
            .collect::<Vec<_>>();
        if !diff_tx_hashes.is_empty() {
            anyhow::bail!(
                "Failed to replay some transactions: {:?}. Please report this.",
                diff_tx_hashes
            );
>>>>>>> da517242
        }

        Ok(())
    }

    /// Adds a lot of tokens to a given account with a specified balance.
    pub async fn set_rich_account(&self, address: H160, balance: U256) {
        self.inner.write().await.set_rich_account(address, balance)
    }

    /// Runs L2 'eth call' method - that doesn't commit to a block.
    pub async fn run_l2_call(
        &self,
        mut l2_tx: L2Tx,
        base_contracts: BaseSystemContracts,
    ) -> anyhow::Result<ExecutionResult> {
        let execution_mode = TxExecutionMode::EthCall;

        let inner = self.inner.read().await;

        // init vm

        let (batch_env, _) = inner.create_l1_batch_env().await;
        let system_env = inner.create_system_env(base_contracts, execution_mode);

        let storage = StorageView::new(inner.read_storage()).into_rc_ptr();

        let mut vm = if self.system_contracts.use_zkos {
            AnvilVM::ZKOs(super::zkos::ZKOsVM::<_, HistoryDisabled>::new(
                batch_env,
                system_env,
                storage,
                // TODO: this might be causing a deadlock.. check..
                &inner.fork_storage.inner.read().unwrap().raw_storage,
            ))
        } else {
            AnvilVM::ZKSync(Vm::new(batch_env, system_env, storage))
        };

        // We must inject *some* signature (otherwise bootloader code fails to generate hash).
        if l2_tx.common_data.signature.is_empty() {
            l2_tx.common_data.signature = PackedEthSignature::default().serialize_packed().into();
        }

        let tx: Transaction = l2_tx.into();
        delegate_vm!(vm, push_transaction(tx.clone()));

        let call_tracer_result = Arc::new(OnceCell::default());
        let error_flags_result = Arc::new(OnceCell::new());

        let tracers = vec![
            CallErrorTracer::new(error_flags_result.clone()).into_tracer_pointer(),
            CallTracer::new(call_tracer_result.clone()).into_tracer_pointer(),
        ];
        let tx_result = delegate_vm!(
            vm,
            inspect(&mut tracers.into(), InspectExecutionMode::OneTx)
        );

        let call_traces = Arc::try_unwrap(call_tracer_result)
            .unwrap()
            .take()
            .unwrap_or_default();

        if !inner.config.disable_console_log {
            inner
                .console_log_handler
                .handle_calls_recursive(&call_traces);
        }

        if !call_traces.is_empty() {
            let tx_result_for_arena = tx_result.clone();
            let mut builder = CallTraceDecoderBuilder::new();
            builder = builder.with_signature_identifier(
                SignaturesIdentifier::new(
                    Some(inner.config.get_cache_dir().into()),
                    inner.config.offline,
                )
                .map_err(|err| anyhow!("Failed to create SignaturesIdentifier: {:#}", err))?,
            );

            let decoder = builder.build();
            let arena: CallTraceArena = futures::executor::block_on(async {
                let blocking_result = tokio::task::spawn_blocking(move || {
                    let mut arena = build_call_trace_arena(&call_traces, &tx_result_for_arena);
                    let rt = tokio::runtime::Runtime::new().expect("Failed to create runtime");
                    rt.block_on(async {
                        decode_trace_arena(&mut arena, &decoder)
                            .await
                            .context("Failed to decode trace arena")?;
                        Ok::<CallTraceArena, anyhow::Error>(arena)
                    })
                })
                .await;

                let inner_result: Result<CallTraceArena, anyhow::Error> =
                    blocking_result.expect("spawn_blocking failed");
                inner_result
            })?;

            let verbosity = get_shell().verbosity;
            if verbosity >= 2 {
                let filtered_arena = filter_call_trace_arena(&arena, verbosity);
                let trace_output = render_trace_arena_inner(&filtered_arena, false);
                sh_println!("\nTraces:\n{}", trace_output);
            }
        }

        Ok(tx_result.result)
    }

    // Forcefully stores the given bytecode at a given account.
    pub async fn override_bytecode(
        &self,
        address: Address,
        bytecode: Vec<u8>,
    ) -> Result<(), AnvilNodeError> {
        self.node_handle.set_code_sync(address, bytecode).await
    }

    pub async fn dump_state(&self, preserve_historical_states: bool) -> anyhow::Result<Bytes> {
        let state = self
            .inner
            .read()
            .await
            .dump_state(preserve_historical_states)
            .await?;
        let mut encoder = GzEncoder::new(Vec::new(), Compression::default());
        encoder.write_all(&serde_json::to_vec(&state)?)?;
        Ok(encoder.finish()?.into())
    }

    pub async fn load_state(&self, buf: Bytes) -> Result<bool, LoadStateError> {
        let orig_buf = &buf.0[..];
        let mut decoder = GzDecoder::new(orig_buf);
        let mut decoded_data = Vec::new();

        // Support both compressed and non-compressed state format
        let decoded = if decoder.header().is_some() {
            tracing::trace!(bytes = buf.0.len(), "decompressing state");
            decoder
                .read_to_end(decoded_data.as_mut())
                .map_err(LoadStateError::FailedDecompress)?;
            &decoded_data
        } else {
            &buf.0
        };
        tracing::trace!(bytes = decoded.len(), "deserializing state");
        let state: VersionedState =
            serde_json::from_slice(decoded).map_err(LoadStateError::FailedDeserialize)?;

        self.inner.write().await.load_state(state).await
    }

    pub async fn get_chain_id(&self) -> anyhow::Result<u32> {
        Ok(self
            .inner
            .read()
            .await
            .config
            .chain_id
            .unwrap_or(TEST_NODE_NETWORK_ID))
    }

    pub async fn get_show_calls(&self) -> anyhow::Result<String> {
        Ok(self.inner.read().await.config.show_calls.to_string())
    }

    pub async fn get_show_outputs(&self) -> anyhow::Result<bool> {
        Ok(self.inner.read().await.config.show_outputs)
    }

    pub fn get_current_timestamp(&self) -> anyhow::Result<u64> {
        Ok(self.time.current_timestamp())
    }

    pub async fn set_show_calls(&self, show_calls: ShowCalls) -> anyhow::Result<String> {
        self.inner.write().await.config.show_calls = show_calls;
        Ok(show_calls.to_string())
    }

    pub async fn set_show_outputs(&self, value: bool) -> anyhow::Result<bool> {
        self.inner.write().await.config.show_outputs = value;
        Ok(value)
    }

    pub async fn set_show_storage_logs(
        &self,
        show_storage_logs: ShowStorageLogs,
    ) -> anyhow::Result<String> {
        self.inner.write().await.config.show_storage_logs = show_storage_logs;
        Ok(show_storage_logs.to_string())
    }

    pub async fn set_show_vm_details(
        &self,
        show_vm_details: ShowVMDetails,
    ) -> anyhow::Result<String> {
        self.inner.write().await.config.show_vm_details = show_vm_details;
        Ok(show_vm_details.to_string())
    }

    pub async fn set_show_gas_details(
        &self,
        show_gas_details: ShowGasDetails,
    ) -> anyhow::Result<String> {
        self.inner.write().await.config.show_gas_details = show_gas_details;
        Ok(show_gas_details.to_string())
    }

    pub async fn set_resolve_hashes(&self, value: bool) -> anyhow::Result<bool> {
        self.inner.write().await.config.resolve_hashes = value;
        Ok(value)
    }

    pub async fn set_show_node_config(&self, value: bool) -> anyhow::Result<bool> {
        self.inner.write().await.config.show_node_config = value;
        Ok(value)
    }

    pub async fn set_show_tx_summary(&self, value: bool) -> anyhow::Result<bool> {
        self.inner.write().await.config.show_tx_summary = value;
        Ok(value)
    }

    pub async fn set_show_event_logs(&self, value: bool) -> anyhow::Result<bool> {
        self.inner.write().await.config.show_event_logs = value;
        Ok(value)
    }

    pub async fn set_disable_console_log(&self, value: bool) -> anyhow::Result<bool> {
        self.inner.write().await.config.disable_console_log = value;
        Ok(value)
    }

    pub fn set_log_level(&self, level: LogLevel) -> anyhow::Result<bool> {
        let Some(observability) = &self.observability else {
            anyhow::bail!("Node's logging is not set up.")
        };
        tracing::debug!("setting log level to '{}'", level);
        observability.set_log_level(level)?;
        Ok(true)
    }

    pub fn set_logging(&self, directive: String) -> anyhow::Result<bool> {
        let Some(observability) = &self.observability else {
            anyhow::bail!("Node's logging is not set up.")
        };
        tracing::debug!("setting logging to '{}'", directive);
        observability.set_logging(directive)?;
        Ok(true)
    }

    pub async fn chain_id(&self) -> L2ChainId {
        self.inner.read().await.chain_id()
    }
}

pub fn load_last_l1_batch<S: ReadStorage>(storage: StoragePtr<S>) -> Option<(u64, u64)> {
    // Get block number and timestamp
    let current_l1_batch_info_key = StorageKey::new(
        AccountTreeId::new(SYSTEM_CONTEXT_ADDRESS),
        SYSTEM_CONTEXT_BLOCK_INFO_POSITION,
    );
    let mut storage_ptr = storage.borrow_mut();
    let current_l1_batch_info = storage_ptr.read_value(&current_l1_batch_info_key);
    let (batch_number, batch_timestamp) = unpack_block_info(h256_to_u256(current_l1_batch_info));
    let block_number = batch_number as u32;
    if block_number == 0 {
        // The block does not exist yet
        return None;
    }
    Some((batch_number, batch_timestamp))
}

// Test utils
// TODO: Consider builder pattern with sensible defaults
// #[cfg(test)]
// TODO: Mark with #[cfg(test)] once it is not used in other modules
impl InMemoryNode {
    pub fn test_config(fork_client_opt: Option<ForkClient>, config: TestNodeConfig) -> Self {
        let fee_provider = TestNodeFeeInputProvider::from_fork(
            fork_client_opt.as_ref().map(|client| &client.details),
        );
        let impersonation = ImpersonationManager::default();
        let system_contracts = SystemContracts::from_options(
            config.system_contracts_options,
            ProtocolVersionId::latest(),
            config.use_evm_emulator,
            config.use_zkos,
        );
        let storage_key_layout = if config.use_zkos {
            StorageKeyLayout::ZkOs
        } else {
            StorageKeyLayout::ZkEra
        };
        let (inner, storage, blockchain, time, fork, vm_runner) = InMemoryNodeInner::init(
            fork_client_opt,
            fee_provider,
            Arc::new(RwLock::new(Default::default())),
            config,
            impersonation.clone(),
            system_contracts.clone(),
            storage_key_layout,
            false,
        );
        let (node_executor, node_handle) =
            NodeExecutor::new(inner.clone(), vm_runner, storage_key_layout);
        let pool = TxPool::new(
            impersonation.clone(),
            anvil_zksync_types::TransactionOrder::Fifo,
        );
        let tx_listener = pool.add_tx_listener();
        let (block_sealer, block_sealer_state) = BlockSealer::new(
            BlockSealerMode::immediate(1000, tx_listener),
            pool.clone(),
            node_handle.clone(),
        );
        tokio::spawn(node_executor.run());
        tokio::spawn(block_sealer.run());
        Self::new(
            inner,
            blockchain,
            storage,
            fork,
            node_handle,
            None,
            time,
            impersonation,
            pool,
            block_sealer_state,
            system_contracts,
            storage_key_layout,
        )
    }

    pub fn test(fork_client_opt: Option<ForkClient>) -> Self {
        let config = TestNodeConfig {
            cache_config: CacheConfig::None,
            ..Default::default()
        };
        Self::test_config(fork_client_opt, config)
    }
}

#[cfg(test)]
impl InMemoryNode {
    pub async fn apply_txs(
        &self,
        txs: impl IntoIterator<Item = Transaction>,
    ) -> anyhow::Result<Vec<TransactionReceipt>> {
        use backon::{ConstantBuilder, Retryable};
        use std::time::Duration;

        let txs = Vec::from_iter(txs);
        let expected_tx_hashes = txs.iter().map(|tx| tx.hash()).collect::<Vec<_>>();
        self.pool.add_txs(txs);

        let mut receipts = Vec::with_capacity(expected_tx_hashes.len());
        for tx_hash in expected_tx_hashes {
            tokio::time::sleep(Duration::from_millis(100)).await;
            let receipt = (|| async {
                self.blockchain
                    .get_tx_receipt(&tx_hash)
                    .await
                    .ok_or(anyhow::anyhow!("missing tx receipt"))
            })
            .retry(
                ConstantBuilder::default()
                    .with_delay(Duration::from_millis(100))
                    .with_max_times(3),
            )
            .await?;
            receipts.push(receipt);
        }
        Ok(receipts)
    }
}<|MERGE_RESOLUTION|>--- conflicted
+++ resolved
@@ -329,66 +329,9 @@
         }
     }
 
-<<<<<<< HEAD
-    /// Applies multiple transactions across multiple blocks. All transactions are expected to be
-    /// executable. Note that on error this method may leave node in partially applied state (i.e.
-    /// some txs have been applied while others have not).
-    pub async fn apply_txs(
-        &self,
-        txs: Vec<Transaction>,
-        max_transactions: usize,
-    ) -> Result<(), AnvilNodeError> {
-        tracing::debug!(count = txs.len(), "applying transactions");
-
-        // Create a temporary tx pool (i.e. state is not shared with the node mempool).
-        let pool = TxPool::new(
-            self.impersonation.clone(),
-            self.inner.read().await.config.transaction_order,
-        );
-        pool.add_txs(txs);
-
-        while let Some(tx_batch) = pool.take_uniform(max_transactions) {
-            // Getting contracts is reasonably cheap, so we don't cache them. We may need differing contracts
-            // depending on whether impersonation should be enabled for a block.
-            let expected_tx_hashes = tx_batch
-                .txs
-                .iter()
-                .map(|tx| tx.hash())
-                .collect::<HashSet<_>>();
-            let block_number = self.node_handle.seal_block_sync(tx_batch).await?;
-
-            // Fetch the block that was just sealed
-            let block = self
-                .blockchain
-                .get_block_by_number(block_number)
-                .await
-                .expect("freshly sealed block could not be found in storage");
-
-            // Calculate tx hash set from that block
-            let actual_tx_hashes = block
-                .transactions
-                .iter()
-                .map(|tx| match tx {
-                    TransactionVariant::Full(tx) => tx.hash,
-                    TransactionVariant::Hash(tx_hash) => *tx_hash,
-                })
-                .collect::<HashSet<_>>();
-
-            // Calculate the difference between expected transaction hash set and the actual one.
-            // If the difference is not empty it means some transactions were not executed (i.e.
-            // were halted).
-            let diff_tx_hashes = expected_tx_hashes
-                .difference(&actual_tx_hashes)
-                .collect::<Vec<_>>();
-            if !diff_tx_hashes.is_empty() {
-                return Err(anvil_zksync::node::generic_error!(
-                    "Some transactions could not be applied: {diff_tx_hashes:?}"
-                ));
-            }
-=======
     /// Replays transactions consequently in a new block. All transactions are expected to be
     /// executable and will become a part of the resulting block.
-    pub async fn replay_txs(&self, txs: Vec<Transaction>) -> anyhow::Result<()> {
+    pub async fn replay_txs(&self, txs: Vec<Transaction>) -> Result<(), AnvilNodeError> {
         let tx_batch = TxBatch {
             impersonating: false,
             txs,
@@ -399,7 +342,6 @@
             .map(|tx| tx.hash())
             .collect::<HashSet<_>>();
         let block_number = self.node_handle.seal_block_sync(tx_batch).await?;
-
         // Fetch the block that was just sealed
         let block = self
             .blockchain
@@ -424,11 +366,9 @@
             .difference(&actual_tx_hashes)
             .collect::<Vec<_>>();
         if !diff_tx_hashes.is_empty() {
-            anyhow::bail!(
-                "Failed to replay some transactions: {:?}. Please report this.",
-                diff_tx_hashes
-            );
->>>>>>> da517242
+            return Err(anvil_zksync::node::generic_error!(
+                "Failed to replay transactions: {diff_tx_hashes:?}. Please report this."
+            ));
         }
 
         Ok(())
