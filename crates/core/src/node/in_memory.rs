//! In-memory node, that supports forking other networks.
use super::inner::fork::ForkDetails;
use super::inner::node_executor::NodeExecutorHandle;
use super::inner::InMemoryNodeInner;
<<<<<<< HEAD
use crate::deps::storage_view::StorageView;
use crate::deps::InMemoryStorage;
=======
use super::vm::AnvilVM;
use crate::deps::{storage_view::StorageView, InMemoryStorage};
>>>>>>> 35c30095
use crate::filters::EthFilters;
use crate::node::call_error_tracer::CallErrorTracer;
use crate::node::error::LoadStateError;
use crate::node::fee_model::TestNodeFeeInputProvider;
use crate::node::impersonate::{ImpersonationManager, ImpersonationState};
use crate::node::inner::blockchain::ReadBlockchain;
use crate::node::inner::storage::ReadStorageDyn;
use crate::node::inner::time::ReadTime;
use crate::node::sealer::BlockSealerState;
use crate::node::state::VersionedState;
use crate::node::{BlockSealer, BlockSealerMode, NodeExecutor, TxPool};
use crate::observability::Observability;
use crate::system_contracts::SystemContracts;
use crate::{delegate_vm, formatter};
use anvil_zksync_config::constants::{
    LEGACY_RICH_WALLETS, NON_FORK_FIRST_BLOCK_TIMESTAMP, RICH_WALLETS, TEST_NODE_NETWORK_ID,
};
use anvil_zksync_config::types::Genesis;
use anvil_zksync_config::TestNodeConfig;
use anvil_zksync_types::{LogLevel, ShowCalls, ShowGasDetails, ShowStorageLogs, ShowVMDetails};
use colored::Colorize;
use flate2::read::GzDecoder;
use flate2::write::GzEncoder;
use flate2::Compression;
use indexmap::IndexMap;
use once_cell::sync::OnceCell;
use serde::{Deserialize, Serialize};
use std::collections::{HashMap, HashSet};
use std::io::{Read, Write};
use std::str::FromStr;
use std::sync::Arc;
use tokio::sync::RwLock;
use zksync_contracts::BaseSystemContracts;
use zksync_multivm::interface::storage::{ReadStorage, StoragePtr};
use zksync_multivm::interface::VmFactory;
use zksync_multivm::interface::{
    ExecutionResult, InspectExecutionMode, L1BatchEnv, L2BlockEnv, TxExecutionMode, VmInterface,
};
use zksync_multivm::tracers::CallTracer;
use zksync_multivm::utils::{get_batch_base_fee, get_max_batch_gas_limit};
use zksync_multivm::vm_latest::Vm;

use zksync_multivm::vm_latest::{HistoryDisabled, ToTracerPointer};
use zksync_multivm::VmVersion;
use zksync_types::api::{Block, DebugCall, TransactionReceipt, TransactionVariant};
use zksync_types::block::unpack_block_info;
use zksync_types::fee_model::BatchFeeInput;
use zksync_types::l2::L2Tx;
use zksync_types::storage::{
    EMPTY_UNCLES_HASH, SYSTEM_CONTEXT_ADDRESS, SYSTEM_CONTEXT_BLOCK_INFO_POSITION,
};
use zksync_types::web3::{keccak256, Bytes};
use zksync_types::{
    h256_to_u256, AccountTreeId, Address, Bloom, L1BatchNumber, L2BlockNumber, L2ChainId,
    PackedEthSignature, StorageKey, StorageValue, Transaction, H160, H256, H64, U256, U64,
};

/// Max possible size of an ABI encoded tx (in bytes).
pub const MAX_TX_SIZE: usize = 1_000_000;
/// Acceptable gas overestimation limit.
pub const ESTIMATE_GAS_ACCEPTABLE_OVERESTIMATION: u64 = 1_000;
/// The maximum number of previous blocks to store the state for.
pub const MAX_PREVIOUS_STATES: u16 = 128;
/// The zks protocol version.
pub const PROTOCOL_VERSION: &str = "zks/1";

// TODO: Use L2BlockNumber
pub fn compute_hash<'a>(block_number: u64, tx_hashes: impl IntoIterator<Item = &'a H256>) -> H256 {
    let tx_bytes = tx_hashes
        .into_iter()
        .flat_map(|h| h.to_fixed_bytes())
        .collect::<Vec<_>>();
    let digest = [&block_number.to_be_bytes()[..], tx_bytes.as_slice()].concat();
    H256(keccak256(&digest))
}

pub fn create_genesis_from_json(
    genesis: &Genesis,
    timestamp: Option<u64>,
) -> Block<TransactionVariant> {
    let hash = genesis.hash.unwrap_or_else(|| compute_hash(0, []));
    let timestamp = timestamp
        .or(genesis.timestamp)
        .unwrap_or(NON_FORK_FIRST_BLOCK_TIMESTAMP);

    let l1_batch_env = genesis.l1_batch_env.clone().unwrap_or_else(|| L1BatchEnv {
        previous_batch_hash: None,
        number: L1BatchNumber(0),
        timestamp,
        fee_input: BatchFeeInput::pubdata_independent(0, 0, 0),
        fee_account: Address::zero(),
        enforced_base_fee: None,
        first_l2_block: L2BlockEnv {
            number: 0,
            timestamp,
            prev_block_hash: H256::zero(),
            max_virtual_blocks_to_create: 0,
        },
    });

    create_block(
        &l1_batch_env,
        hash,
        genesis.parent_hash.unwrap_or_else(H256::zero),
        genesis.block_number.unwrap_or(0),
        timestamp,
        genesis.transactions.clone().unwrap_or_default(),
        genesis.gas_used.unwrap_or_else(U256::zero),
        genesis.logs_bloom.unwrap_or_else(Bloom::zero),
    )
}

pub fn create_genesis<TX>(timestamp: Option<u64>) -> Block<TX> {
    let hash = compute_hash(0, []);
    let timestamp = timestamp.unwrap_or(NON_FORK_FIRST_BLOCK_TIMESTAMP);
    let batch_env = L1BatchEnv {
        previous_batch_hash: None,
        number: L1BatchNumber(0),
        timestamp,
        fee_input: BatchFeeInput::pubdata_independent(0, 0, 0),
        fee_account: Default::default(),
        enforced_base_fee: None,
        first_l2_block: L2BlockEnv {
            number: 0,
            timestamp,
            prev_block_hash: Default::default(),
            max_virtual_blocks_to_create: 0,
        },
    };
    create_block(
        &batch_env,
        hash,
        H256::zero(),
        0,
        timestamp,
        vec![],
        U256::zero(),
        Bloom::zero(),
    )
}

#[allow(clippy::too_many_arguments)]
pub fn create_block<TX>(
    batch_env: &L1BatchEnv,
    hash: H256,
    parent_hash: H256,
    number: u64,
    timestamp: u64,
    transactions: Vec<TX>,
    gas_used: U256,
    logs_bloom: Bloom,
) -> Block<TX> {
    Block {
        hash,
        parent_hash,
        uncles_hash: EMPTY_UNCLES_HASH, // Static for non-PoW chains, see EIP-3675
        number: U64::from(number),
        l1_batch_number: Some(U64::from(batch_env.number.0)),
        base_fee_per_gas: U256::from(get_batch_base_fee(batch_env, VmVersion::latest())),
        timestamp: U256::from(timestamp),
        l1_batch_timestamp: Some(U256::from(batch_env.timestamp)),
        transactions,
        gas_used,
        gas_limit: U256::from(get_max_batch_gas_limit(VmVersion::latest())),
        logs_bloom,
        author: Address::default(), // Matches core's behavior, irrelevant for ZKsync
        state_root: H256::default(), // Intentionally empty as blocks in ZKsync don't have state - batches do
        transactions_root: H256::default(), // Intentionally empty as blocks in ZKsync don't have state - batches do
        receipts_root: H256::default(), // Intentionally empty as blocks in ZKsync don't have state - batches do
        extra_data: Bytes::default(),   // Matches core's behavior, not used in ZKsync
        difficulty: U256::default(), // Empty for non-PoW chains, see EIP-3675, TODO: should be 2500000000000000 to match DIFFICULTY opcode
        total_difficulty: U256::default(), // Empty for non-PoW chains, see EIP-3675
        seal_fields: vec![],         // Matches core's behavior, TODO: remove
        uncles: vec![],              // Empty for non-PoW chains, see EIP-3675
        size: U256::default(),       // Matches core's behavior, TODO: perhaps it should be computed
        mix_hash: H256::default(),   // Empty for non-PoW chains, see EIP-3675
        nonce: H64::default(),       // Empty for non-PoW chains, see EIP-3675
    }
}

/// Information about the executed transaction.
#[derive(Debug, Clone, Serialize, Deserialize)]
pub struct TxExecutionInfo {
    pub tx: L2Tx,
    // Batch number where transaction was executed.
    pub batch_number: u32,
    pub miniblock_number: u64,
}

#[derive(Debug, Clone, Serialize, Deserialize)]
pub struct TransactionResult {
    pub info: TxExecutionInfo,
    pub receipt: TransactionReceipt,
    pub debug: DebugCall,
}

impl TransactionResult {
    /// Returns the debug information for the transaction.
    /// If `only_top` is true - will only return the top level call.
    pub fn debug_info(&self, only_top: bool) -> DebugCall {
        let calls = if only_top {
            vec![]
        } else {
            self.debug.calls.clone()
        };
        DebugCall {
            calls,
            ..self.debug.clone()
        }
    }
}

/// Creates a restorable snapshot for the [InMemoryNodeInner]. The snapshot contains all the necessary
/// data required to restore the [InMemoryNodeInner] state to a previous point in time.
#[derive(Debug, Clone, Default)]
pub struct Snapshot {
    pub(crate) current_batch: L1BatchNumber,
    pub(crate) current_block: L2BlockNumber,
    pub(crate) current_block_hash: H256,
    // Currently, the fee is static and the fee input provider is immutable during the test node life cycle,
    // but in the future, it may contain some mutable state.
    pub(crate) fee_input_provider: TestNodeFeeInputProvider,
    pub(crate) tx_results: HashMap<H256, TransactionResult>,
    pub(crate) blocks: HashMap<H256, Block<TransactionVariant>>,
    pub(crate) hashes: HashMap<L2BlockNumber, H256>,
    pub(crate) filters: EthFilters,
    pub(crate) impersonation_state: ImpersonationState,
    pub(crate) rich_accounts: HashSet<H160>,
    pub(crate) previous_states: IndexMap<H256, HashMap<StorageKey, StorageValue>>,
    pub(crate) raw_storage: InMemoryStorage,
    pub(crate) value_read_cache: HashMap<StorageKey, H256>,
    pub(crate) factory_dep_cache: HashMap<H256, Option<Vec<u8>>>,
}

/// In-memory node, that can be used for local & unit testing.
/// It also supports the option of forking testnet/mainnet.
/// All contents are removed when object is destroyed.
#[derive(Clone)]
pub struct InMemoryNode {
    /// A thread safe reference to the [InMemoryNodeInner].
    pub(crate) inner: Arc<RwLock<InMemoryNodeInner>>,
    pub(crate) blockchain: Box<dyn ReadBlockchain>,
    pub(crate) storage: Box<dyn ReadStorageDyn>,
    pub(crate) node_handle: NodeExecutorHandle,
    /// List of snapshots of the [InMemoryNodeInner]. This is bounded at runtime by [MAX_SNAPSHOTS].
    pub(crate) snapshots: Arc<RwLock<Vec<Snapshot>>>,
    pub(crate) time: Box<dyn ReadTime>,
    pub(crate) impersonation: ImpersonationManager,
    /// An optional handle to the observability stack
    pub(crate) observability: Option<Observability>,
    pub(crate) pool: TxPool,
    pub(crate) sealer_state: BlockSealerState,
    pub(crate) system_contracts: SystemContracts,
}

impl InMemoryNode {
    #[allow(clippy::too_many_arguments)]
    pub fn new(
        inner: Arc<RwLock<InMemoryNodeInner>>,
        blockchain: Box<dyn ReadBlockchain>,
        storage: Box<dyn ReadStorageDyn>,
        node_handle: NodeExecutorHandle,
        observability: Option<Observability>,
        time: Box<dyn ReadTime>,
        impersonation: ImpersonationManager,
        pool: TxPool,
        sealer_state: BlockSealerState,
        system_contracts: SystemContracts,
    ) -> Self {
        InMemoryNode {
            inner,
            blockchain,
            storage,
            node_handle,
            snapshots: Default::default(),
            time,
            impersonation,
            observability,
            pool,
            sealer_state,
            system_contracts,
        }
    }

    pub async fn reset(&self, fork: Option<ForkDetails>) -> Result<(), String> {
        self.inner.write().await.reset(fork).await;
        self.snapshots.write().await.clear();

        for wallet in LEGACY_RICH_WALLETS.iter() {
            let address = wallet.0;
            self.set_rich_account(
                H160::from_str(address).unwrap(),
                U256::from(100u128 * 10u128.pow(18)),
            )
            .await;
        }
        for wallet in RICH_WALLETS.iter() {
            let address = wallet.0;
            self.set_rich_account(
                H160::from_str(address).unwrap(),
                U256::from(100u128 * 10u128.pow(18)),
            )
            .await;
        }
        Ok(())
    }

    /// Applies multiple transactions across multiple blocks. All transactions are expected to be
    /// executable. Note that on error this method may leave node in partially applied state (i.e.
    /// some txs have been applied while others have not).
    pub async fn apply_txs(&self, txs: Vec<L2Tx>, max_transactions: usize) -> anyhow::Result<()> {
        tracing::debug!(count = txs.len(), "applying transactions");

        // Create a temporary tx pool (i.e. state is not shared with the node mempool).
        let pool = TxPool::new(
            self.impersonation.clone(),
            self.inner.read().await.config.transaction_order,
        );
        pool.add_txs(txs);

        while let Some(tx_batch) = pool.take_uniform(max_transactions) {
            // Getting contracts is reasonably cheap, so we don't cache them. We may need differing contracts
            // depending on whether impersonation should be enabled for a block.
            let expected_tx_hashes = tx_batch
                .txs
                .iter()
                .map(|tx| tx.hash())
                .collect::<HashSet<_>>();
            let block_numer = self.node_handle.seal_block_sync(tx_batch).await?;

            // Fetch the block that was just sealed
            let block = self
                .blockchain
                .get_block_by_number(block_numer)
                .await
                .expect("freshly sealed block could not be found in storage");

            // Calculate tx hash set from that block
            let actual_tx_hashes = block
                .transactions
                .iter()
                .map(|tx| match tx {
                    TransactionVariant::Full(tx) => tx.hash,
                    TransactionVariant::Hash(tx_hash) => *tx_hash,
                })
                .collect::<HashSet<_>>();

            // Calculate the difference between expected transaction hash set and the actual one.
            // If the difference is not empty it means some transactions were not executed (i.e.
            // were halted).
            let diff_tx_hashes = expected_tx_hashes
                .difference(&actual_tx_hashes)
                .collect::<Vec<_>>();
            if !diff_tx_hashes.is_empty() {
                anyhow::bail!("Failed to apply some transactions: {:?}", diff_tx_hashes);
            }
        }

        Ok(())
    }

    /// Adds a lot of tokens to a given account with a specified balance.
    pub async fn set_rich_account(&self, address: H160, balance: U256) {
        self.inner.write().await.set_rich_account(address, balance)
    }

    /// Runs L2 'eth call' method - that doesn't commit to a block.
    pub async fn run_l2_call(
        &self,
        mut l2_tx: L2Tx,
        base_contracts: BaseSystemContracts,
    ) -> anyhow::Result<ExecutionResult> {
        let execution_mode = TxExecutionMode::EthCall;

        let inner = self.inner.read().await;

        // init vm

        let (batch_env, _) = inner.create_l1_batch_env().await;
        let system_env = inner.create_system_env(base_contracts, execution_mode);

<<<<<<< HEAD
        let storage = StorageView::new(inner.read_storage()).into_rc_ptr();
        let mut vm: Vm<_, HistoryDisabled> = Vm::new(batch_env, system_env, storage);
=======
        let storage = StorageView::new(&inner.fork_storage).into_rc_ptr();

        let mut vm = if self.system_contracts.use_zkos {
            AnvilVM::ZKOs(super::zkos::ZKOsVM::<_, HistoryDisabled>::new(
                batch_env,
                system_env,
                storage,
                // TODO: this might be causing a deadlock.. check..
                &inner.fork_storage.inner.read().unwrap().raw_storage,
            ))
        } else {
            AnvilVM::ZKSync(Vm::new(batch_env, system_env, storage))
        };
>>>>>>> 35c30095

        // We must inject *some* signature (otherwise bootloader code fails to generate hash).
        if l2_tx.common_data.signature.is_empty() {
            l2_tx.common_data.signature = PackedEthSignature::default().serialize_packed().into();
        }

        let tx: Transaction = l2_tx.into();
        delegate_vm!(vm, push_transaction(tx.clone()));

        let call_tracer_result = Arc::new(OnceCell::default());

        let tracers = vec![
            CallErrorTracer::new().into_tracer_pointer(),
            CallTracer::new(call_tracer_result.clone()).into_tracer_pointer(),
        ];
        let tx_result = delegate_vm!(
            vm,
            inspect(&mut tracers.into(), InspectExecutionMode::OneTx)
        );

        let call_traces = Arc::try_unwrap(call_tracer_result)
            .unwrap()
            .take()
            .unwrap_or_default();

        if inner.config.show_tx_summary {
            tracing::info!("");
            match &tx_result.result {
                ExecutionResult::Success { output } => {
                    tracing::info!("Call: {}", "SUCCESS".green());
                    let output_bytes = zksync_types::web3::Bytes::from(output.clone());
                    tracing::info!("Output: {}", serde_json::to_string(&output_bytes).unwrap());
                }
                ExecutionResult::Revert { output } => {
                    tracing::info!("Call: {}: {}", "FAILED".red(), output);
                }
                ExecutionResult::Halt { reason } => {
                    tracing::info!("Call: {} {}", "HALTED".red(), reason)
                }
            };
        }

        if !inner.config.disable_console_log {
            inner
                .console_log_handler
                .handle_calls_recursive(&call_traces);
        }

        if inner.config.show_calls != ShowCalls::None {
            tracing::info!("");
            tracing::info!(
                "[Transaction Execution] ({} calls)",
                call_traces[0].calls.len()
            );
            let num_calls = call_traces.len();
            for (i, call) in call_traces.iter().enumerate() {
                let is_last_sibling = i == num_calls - 1;
                let mut formatter = formatter::Formatter::new();
                formatter.print_call(
                    tx.initiator_account(),
                    tx.execute.contract_address,
                    call,
                    is_last_sibling,
                    inner.config.show_calls,
                    inner.config.show_outputs,
                    inner.config.resolve_hashes,
                );
            }
        }

        Ok(tx_result.result)
    }

    // Forcefully stores the given bytecode at a given account.
    pub async fn override_bytecode(
        &self,
        address: Address,
        bytecode: Vec<u8>,
    ) -> anyhow::Result<()> {
        self.node_handle.set_code_sync(address, bytecode).await
    }

    pub async fn dump_state(&self, preserve_historical_states: bool) -> anyhow::Result<Bytes> {
        let state = self
            .inner
            .read()
            .await
            .dump_state(preserve_historical_states)
            .await?;
        let mut encoder = GzEncoder::new(Vec::new(), Compression::default());
        encoder.write_all(&serde_json::to_vec(&state)?)?;
        Ok(encoder.finish()?.into())
    }

    pub async fn load_state(&self, buf: Bytes) -> Result<bool, LoadStateError> {
        let orig_buf = &buf.0[..];
        let mut decoder = GzDecoder::new(orig_buf);
        let mut decoded_data = Vec::new();

        // Support both compressed and non-compressed state format
        let decoded = if decoder.header().is_some() {
            tracing::trace!(bytes = buf.0.len(), "decompressing state");
            decoder
                .read_to_end(decoded_data.as_mut())
                .map_err(LoadStateError::FailedDecompress)?;
            &decoded_data
        } else {
            &buf.0
        };
        tracing::trace!(bytes = decoded.len(), "deserializing state");
        let state: VersionedState =
            serde_json::from_slice(decoded).map_err(LoadStateError::FailedDeserialize)?;

        self.inner.write().await.load_state(state).await
    }

    pub async fn get_chain_id(&self) -> anyhow::Result<u32> {
        Ok(self
            .inner
            .read()
            .await
            .config
            .chain_id
            .unwrap_or(TEST_NODE_NETWORK_ID))
    }

    pub async fn get_show_calls(&self) -> anyhow::Result<String> {
        Ok(self.inner.read().await.config.show_calls.to_string())
    }

    pub async fn get_show_outputs(&self) -> anyhow::Result<bool> {
        Ok(self.inner.read().await.config.show_outputs)
    }

    pub fn get_current_timestamp(&self) -> anyhow::Result<u64> {
        Ok(self.time.current_timestamp())
    }

    pub async fn set_show_calls(&self, show_calls: ShowCalls) -> anyhow::Result<String> {
        self.inner.write().await.config.show_calls = show_calls;
        Ok(show_calls.to_string())
    }

    pub async fn set_show_outputs(&self, value: bool) -> anyhow::Result<bool> {
        self.inner.write().await.config.show_outputs = value;
        Ok(value)
    }

    pub async fn set_show_storage_logs(
        &self,
        show_storage_logs: ShowStorageLogs,
    ) -> anyhow::Result<String> {
        self.inner.write().await.config.show_storage_logs = show_storage_logs;
        Ok(show_storage_logs.to_string())
    }

    pub async fn set_show_vm_details(
        &self,
        show_vm_details: ShowVMDetails,
    ) -> anyhow::Result<String> {
        self.inner.write().await.config.show_vm_details = show_vm_details;
        Ok(show_vm_details.to_string())
    }

    pub async fn set_show_gas_details(
        &self,
        show_gas_details: ShowGasDetails,
    ) -> anyhow::Result<String> {
        self.inner.write().await.config.show_gas_details = show_gas_details;
        Ok(show_gas_details.to_string())
    }

    pub async fn set_resolve_hashes(&self, value: bool) -> anyhow::Result<bool> {
        self.inner.write().await.config.resolve_hashes = value;
        Ok(value)
    }

    pub async fn set_show_node_config(&self, value: bool) -> anyhow::Result<bool> {
        self.inner.write().await.config.show_node_config = value;
        Ok(value)
    }

    pub async fn set_show_tx_summary(&self, value: bool) -> anyhow::Result<bool> {
        self.inner.write().await.config.show_tx_summary = value;
        Ok(value)
    }

    pub async fn set_show_event_logs(&self, value: bool) -> anyhow::Result<bool> {
        self.inner.write().await.config.show_event_logs = value;
        Ok(value)
    }

    pub async fn set_disable_console_log(&self, value: bool) -> anyhow::Result<bool> {
        self.inner.write().await.config.disable_console_log = value;
        Ok(value)
    }

    pub fn set_log_level(&self, level: LogLevel) -> anyhow::Result<bool> {
        let Some(observability) = &self.observability else {
            anyhow::bail!("Node's logging is not set up.")
        };
        tracing::info!("setting log level to '{}'", level);
        observability.set_log_level(level)?;
        Ok(true)
    }

    pub fn set_logging(&self, directive: String) -> anyhow::Result<bool> {
        let Some(observability) = &self.observability else {
            anyhow::bail!("Node's logging is not set up.")
        };
        tracing::info!("setting logging to '{}'", directive);
        observability.set_logging(directive)?;
        Ok(true)
    }

    pub async fn chain_id(&self) -> L2ChainId {
        self.inner.read().await.chain_id()
    }
}

pub fn load_last_l1_batch<S: ReadStorage>(storage: StoragePtr<S>) -> Option<(u64, u64)> {
    // Get block number and timestamp
    let current_l1_batch_info_key = StorageKey::new(
        AccountTreeId::new(SYSTEM_CONTEXT_ADDRESS),
        SYSTEM_CONTEXT_BLOCK_INFO_POSITION,
    );
    let mut storage_ptr = storage.borrow_mut();
    let current_l1_batch_info = storage_ptr.read_value(&current_l1_batch_info_key);
    let (batch_number, batch_timestamp) = unpack_block_info(h256_to_u256(current_l1_batch_info));
    let block_number = batch_number as u32;
    if block_number == 0 {
        // The block does not exist yet
        return None;
    }
    Some((batch_number, batch_timestamp))
}

// Test utils
// TODO: Consider builder pattern with sensible defaults
// #[cfg(test)]
// TODO: Mark with #[cfg(test)] once it is not used in other modules
impl InMemoryNode {
    pub fn test_config(fork: Option<ForkDetails>, config: TestNodeConfig) -> Self {
        let fee_provider = TestNodeFeeInputProvider::from_fork(fork.as_ref());
        let impersonation = ImpersonationManager::default();
        let system_contracts = SystemContracts::from_options(
            &config.system_contracts_options,
            config.use_evm_emulator,
            config.use_zkos,
        );
        let (inner, storage, blockchain, time) = InMemoryNodeInner::init(
            fork,
            fee_provider,
            Arc::new(RwLock::new(Default::default())),
            config,
            impersonation.clone(),
            system_contracts.clone(),
        );
        let (node_executor, node_handle) =
            NodeExecutor::new(inner.clone(), system_contracts.clone());
        let pool = TxPool::new(
            impersonation.clone(),
            anvil_zksync_types::TransactionOrder::Fifo,
        );
        let tx_listener = pool.add_tx_listener();
        let (block_sealer, block_sealer_state) = BlockSealer::new(
            BlockSealerMode::immediate(1000, tx_listener),
            pool.clone(),
            node_handle.clone(),
        );
        tokio::spawn(node_executor.run());
        tokio::spawn(block_sealer.run());
        Self::new(
            inner,
            blockchain,
            storage,
            node_handle,
            None,
            time,
            impersonation,
            pool,
            block_sealer_state,
            system_contracts,
        )
    }

    pub fn test(fork: Option<ForkDetails>) -> Self {
        let config = TestNodeConfig::default();
        Self::test_config(fork, config)
    }
}<|MERGE_RESOLUTION|>--- conflicted
+++ resolved
@@ -2,13 +2,9 @@
 use super::inner::fork::ForkDetails;
 use super::inner::node_executor::NodeExecutorHandle;
 use super::inner::InMemoryNodeInner;
-<<<<<<< HEAD
+use super::vm::AnvilVM;
 use crate::deps::storage_view::StorageView;
 use crate::deps::InMemoryStorage;
-=======
-use super::vm::AnvilVM;
-use crate::deps::{storage_view::StorageView, InMemoryStorage};
->>>>>>> 35c30095
 use crate::filters::EthFilters;
 use crate::node::call_error_tracer::CallErrorTracer;
 use crate::node::error::LoadStateError;
@@ -390,11 +386,7 @@
         let (batch_env, _) = inner.create_l1_batch_env().await;
         let system_env = inner.create_system_env(base_contracts, execution_mode);
 
-<<<<<<< HEAD
         let storage = StorageView::new(inner.read_storage()).into_rc_ptr();
-        let mut vm: Vm<_, HistoryDisabled> = Vm::new(batch_env, system_env, storage);
-=======
-        let storage = StorageView::new(&inner.fork_storage).into_rc_ptr();
 
         let mut vm = if self.system_contracts.use_zkos {
             AnvilVM::ZKOs(super::zkos::ZKOsVM::<_, HistoryDisabled>::new(
@@ -407,7 +399,6 @@
         } else {
             AnvilVM::ZKSync(Vm::new(batch_env, system_env, storage))
         };
->>>>>>> 35c30095
 
         // We must inject *some* signature (otherwise bootloader code fails to generate hash).
         if l2_tx.common_data.signature.is_empty() {
