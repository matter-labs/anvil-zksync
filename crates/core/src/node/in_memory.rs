--- conflicted
+++ resolved
@@ -35,34 +35,10 @@
 use std::sync::Arc;
 use tokio::sync::RwLock;
 use zksync_contracts::BaseSystemContracts;
-<<<<<<< HEAD
-#[cfg(not(feature = "zkos"))]
-use zksync_multivm::interface::VmFactory;
-use zksync_multivm::vm_latest::{HistoryEnabled, HistoryMode, TracerPointer};
-use zksync_multivm::{
-    interface::{
-        storage::{ReadStorage, StoragePtr, WriteStorage},
-        Call, ExecutionResult, InspectExecutionMode, L1BatchEnv, L2Block, L2BlockEnv, SystemEnv,
-        TxExecutionMode, VmExecutionResultAndLogs, VmInterface, VmInterfaceExt,
-        VmInterfaceHistoryEnabled,
-    },
-    tracers::CallTracer,
-    utils::{
-        adjust_pubdata_price_for_tx, derive_base_fee_and_gas_per_pubdata, derive_overhead,
-        get_batch_base_fee, get_max_batch_gas_limit, get_max_gas_per_pubdata_byte,
-    },
-    vm_latest::{
-        constants::{BATCH_COMPUTATIONAL_GAS_LIMIT, BATCH_GAS_LIMIT, MAX_VM_PUBDATA_PER_BATCH},
-        utils::l2_blocks::load_last_l2_block,
-        HistoryDisabled, ToTracerPointer,
-    },
-    VmVersion,
-=======
 use zksync_multivm::interface::storage::{ReadStorage, StoragePtr};
 use zksync_multivm::interface::{
     ExecutionResult, InspectExecutionMode, L1BatchEnv, L2BlockEnv, TxExecutionMode, VmFactory,
     VmInterface,
->>>>>>> f7638c2f
 };
 use zksync_multivm::tracers::CallTracer;
 use zksync_multivm::utils::{get_batch_base_fee, get_max_batch_gas_limit};
@@ -79,23 +55,8 @@
 use zksync_types::web3::{keccak256, Bytes};
 use zksync_types::{get_code_key, h256_to_u256};
 use zksync_types::{
-<<<<<<< HEAD
-    api::{Block, DebugCall, Log, TransactionReceipt, TransactionVariant},
-    block::{build_bloom, unpack_block_info, L2BlockHasher},
-    fee::Fee,
-    fee_model::{BatchFeeInput, PubdataIndependentBatchFeeModelInput},
-    get_code_key,
-    l2::{L2Tx, TransactionType},
-    utils::{decompose_full_nonce, nonces_to_full_nonce},
-    web3::{keccak256, Bytes, Index},
-    AccountTreeId, Address, Bloom, BloomInput, L1BatchNumber, L2BlockNumber, PackedEthSignature,
-    StorageKey, StorageValue, Transaction, ACCOUNT_CODE_STORAGE_ADDRESS, EMPTY_UNCLES_HASH, H160,
-    H256, H64, MAX_L2_TX_GAS_LIMIT, SYSTEM_CONTEXT_ADDRESS, SYSTEM_CONTEXT_BLOCK_INFO_POSITION,
-    U256, U64,
-=======
     AccountTreeId, Address, Bloom, L1BatchNumber, L2BlockNumber, PackedEthSignature, StorageKey,
     StorageValue, Transaction, H160, H256, H64, U256, U64,
->>>>>>> f7638c2f
 };
 
 use super::keys::StorageKeyLayout;
@@ -255,840 +216,6 @@
     }
 }
 
-<<<<<<< HEAD
-/// Helper struct for InMemoryNode.
-/// S - is the Source of the Fork.
-pub struct InMemoryNodeInner {
-    /// The latest batch number that was already generated.
-    /// Next block will be current_batch + 1
-    pub current_batch: u32,
-    /// The latest miniblock number that was already generated.
-    /// Next transaction will go to the block current_miniblock + 1
-    pub current_miniblock: u64,
-    /// The latest miniblock hash.
-    pub current_miniblock_hash: H256,
-    /// The fee input provider.
-    pub fee_input_provider: TestNodeFeeInputProvider,
-    // Map from transaction to details about the exeuction
-    pub tx_results: HashMap<H256, TransactionResult>,
-    // Map from block hash to information about the block.
-    pub blocks: HashMap<H256, Block<TransactionVariant>>,
-    // Map from block number to a block hash.
-    pub block_hashes: HashMap<u64, H256>,
-    // Map from filter_id to the eth filter
-    pub filters: EthFilters,
-    // Underlying storage
-    pub fork_storage: ForkStorage,
-    // Configuration.
-    pub config: TestNodeConfig,
-    pub console_log_handler: ConsoleLogHandler,
-    pub system_contracts: SystemContracts,
-    pub impersonation: ImpersonationManager,
-    pub rich_accounts: HashSet<H160>,
-    /// Keeps track of historical states indexed via block hash. Limited to [MAX_PREVIOUS_STATES].
-    pub previous_states: IndexMap<H256, HashMap<StorageKey, StorageValue>>,
-}
-
-#[derive(Debug)]
-pub struct TxExecutionOutput {
-    result: VmExecutionResultAndLogs,
-    call_traces: Vec<Call>,
-    bytecodes: HashMap<H256, Vec<u8>>,
-}
-
-impl InMemoryNodeInner {
-    /// Create the state to be used implementing [InMemoryNode].
-    pub fn new(
-        fork: Option<ForkDetails>,
-        config: &TestNodeConfig,
-        time: &TimestampManager,
-        impersonation: ImpersonationManager,
-        system_contracts: SystemContracts,
-    ) -> Self {
-        let updated_config = config.clone();
-        if config.enable_auto_impersonate {
-            // Enable auto impersonation if configured
-            impersonation.set_auto_impersonation(true);
-        }
-
-        if let Some(f) = &fork {
-            let mut block_hashes = HashMap::<u64, H256>::new();
-            block_hashes.insert(f.l2_block.number.as_u64(), f.l2_block.hash);
-            let mut blocks = HashMap::<H256, Block<TransactionVariant>>::new();
-            blocks.insert(f.l2_block.hash, f.l2_block.clone());
-
-            let fee_input_provider = if let Some(params) = f.fee_params {
-                TestNodeFeeInputProvider::from_fee_params_and_estimate_scale_factors(
-                    params,
-                    f.estimate_gas_price_scale_factor,
-                    f.estimate_gas_scale_factor,
-                )
-            } else {
-                TestNodeFeeInputProvider::from_estimate_scale_factors(
-                    f.estimate_gas_price_scale_factor,
-                    f.estimate_gas_scale_factor,
-                )
-            };
-            time.set_current_timestamp_unchecked(f.block_timestamp);
-
-            InMemoryNodeInner {
-                current_batch: f.l1_block.0,
-                current_miniblock: f.l2_miniblock,
-                current_miniblock_hash: f.l2_miniblock_hash,
-                fee_input_provider,
-                tx_results: Default::default(),
-                blocks,
-                block_hashes,
-                filters: Default::default(),
-                fork_storage: ForkStorage::new(
-                    fork,
-                    &updated_config.system_contracts_options,
-                    updated_config.use_evm_emulator,
-                    updated_config.chain_id,
-                ),
-                config: updated_config.clone(),
-                console_log_handler: ConsoleLogHandler::default(),
-                system_contracts,
-                impersonation,
-                rich_accounts: HashSet::new(),
-                previous_states: Default::default(),
-            }
-        } else {
-            let mut block_hashes = HashMap::<u64, H256>::new();
-            let block_hash = compute_hash(0, []);
-            block_hashes.insert(0, block_hash);
-            let mut blocks = HashMap::<H256, Block<TransactionVariant>>::new();
-            let genesis_block: Block<TransactionVariant> = if let Some(ref genesis) = config.genesis
-            {
-                create_genesis_from_json(genesis, config.genesis_timestamp)
-            } else {
-                create_genesis(config.genesis_timestamp)
-            };
-
-            blocks.insert(block_hash, genesis_block);
-            let fee_input_provider = TestNodeFeeInputProvider::default();
-            time.set_current_timestamp_unchecked(NON_FORK_FIRST_BLOCK_TIMESTAMP);
-
-            InMemoryNodeInner {
-                current_batch: 0,
-                current_miniblock: 0,
-                current_miniblock_hash: block_hash,
-                fee_input_provider,
-                tx_results: Default::default(),
-                blocks,
-                block_hashes,
-                filters: Default::default(),
-                fork_storage: ForkStorage::new(
-                    fork,
-                    &config.system_contracts_options,
-                    config.use_evm_emulator,
-                    updated_config.chain_id,
-                ),
-                config: config.clone(),
-                console_log_handler: ConsoleLogHandler::default(),
-                system_contracts,
-                impersonation,
-                rich_accounts: HashSet::new(),
-                previous_states: Default::default(),
-            }
-        }
-    }
-
-    /// Create [L1BatchEnv] to be used in the VM.
-    ///
-    /// We compute l1/l2 block details from storage to support fork testing, where the storage
-    /// can be updated mid execution and no longer matches with the initial node's state.
-    /// The L1 & L2 timestamps are also compared with node's timestamp to ensure it always increases monotonically.
-    pub fn create_l1_batch_env<T: ReadTime, ST: ReadStorage>(
-        &self,
-        time: &T,
-        storage: StoragePtr<ST>,
-    ) -> (L1BatchEnv, BlockContext) {
-        tracing::debug!("Creating l1 batch env...");
-
-        let last_l1_block_num = load_last_l1_batch(storage.clone())
-            .map(|(num, _)| num as u32)
-            .unwrap_or(self.current_batch);
-        let last_l2_block = load_last_l2_block(&storage).unwrap_or_else(|| L2Block {
-            number: self.current_miniblock as u32,
-            hash: L2BlockHasher::legacy_hash(L2BlockNumber(self.current_miniblock as u32)),
-            timestamp: time.current_timestamp(),
-        });
-
-        let block_ctx = BlockContext {
-            hash: H256::zero(),
-            batch: last_l1_block_num.saturating_add(1),
-            miniblock: (last_l2_block.number as u64).saturating_add(1),
-            timestamp: time.peek_next_timestamp(),
-        };
-
-        let fee_input = if let Some(fork) = &self
-            .fork_storage
-            .inner
-            .read()
-            .expect("fork_storage lock is already held by the current thread")
-            .fork
-        {
-            BatchFeeInput::PubdataIndependent(PubdataIndependentBatchFeeModelInput {
-                l1_gas_price: fork.l1_gas_price,
-                fair_l2_gas_price: fork.l2_fair_gas_price,
-                fair_pubdata_price: fork.fair_pubdata_price,
-            })
-        } else {
-            self.fee_input_provider.get_batch_fee_input()
-        };
-
-        let batch_env = L1BatchEnv {
-            // TODO: set the previous batch hash properly (take from fork, when forking, and from local storage, when this is not the first block).
-            previous_batch_hash: None,
-            number: L1BatchNumber::from(block_ctx.batch),
-            timestamp: block_ctx.timestamp,
-            fee_input,
-            fee_account: H160::zero(),
-            enforced_base_fee: None,
-            first_l2_block: L2BlockEnv {
-                // the 'current_miniblock' contains the block that was already produced.
-                // So the next one should be one higher.
-                number: block_ctx.miniblock as u32,
-                timestamp: block_ctx.timestamp,
-                prev_block_hash: last_l2_block.hash,
-                // This is only used during zksyncEra block timestamp/number transition.
-                // In case of starting a new network, it doesn't matter.
-                // In theory , when forking mainnet, we should match this value
-                // to the value that was set in the node at that time - but AFAIK
-                // we don't have any API for this - so this might result in slightly
-                // incorrect replays of transacions during the migration period, that
-                // depend on block number or timestamp.
-                max_virtual_blocks_to_create: 1,
-            },
-        };
-
-        (batch_env, block_ctx)
-    }
-
-    pub fn create_system_env(
-        &self,
-        base_system_contracts: BaseSystemContracts,
-        execution_mode: TxExecutionMode,
-    ) -> SystemEnv {
-        SystemEnv {
-            zk_porter_available: false,
-            // TODO: when forking, we could consider taking the protocol version id from the fork itself.
-            version: zksync_types::ProtocolVersionId::latest(),
-            base_system_smart_contracts: base_system_contracts,
-            bootloader_gas_limit: BATCH_COMPUTATIONAL_GAS_LIMIT,
-            execution_mode,
-            default_validation_computational_gas_limit: BATCH_COMPUTATIONAL_GAS_LIMIT,
-            chain_id: self.fork_storage.chain_id,
-        }
-    }
-
-    /// Estimates the gas required for a given call request.
-    ///
-    /// # Arguments
-    ///
-    /// * `req` - A `CallRequest` struct representing the call request to estimate gas for.
-    ///
-    /// # Returns
-    ///
-    /// A `Result` with a `Fee` representing the estimated gas related data.
-    pub fn estimate_gas_impl<T: ReadTime>(
-        &self,
-        time: &T,
-        req: CallRequest,
-    ) -> Result<Fee, Web3Error> {
-        let mut request_with_gas_per_pubdata_overridden = req;
-
-        if let Some(ref mut eip712_meta) = request_with_gas_per_pubdata_overridden.eip712_meta {
-            if eip712_meta.gas_per_pubdata == U256::zero() {
-                eip712_meta.gas_per_pubdata =
-                    get_max_gas_per_pubdata_byte(VmVersion::latest()).into();
-            }
-        }
-
-        let is_eip712 = request_with_gas_per_pubdata_overridden
-            .eip712_meta
-            .is_some();
-        let initiator_address = request_with_gas_per_pubdata_overridden
-            .from
-            .unwrap_or_default();
-        let impersonating = self.impersonation.is_impersonating(&initiator_address);
-        let system_contracts = self
-            .system_contracts
-            .contracts_for_fee_estimate(impersonating)
-            .clone();
-        #[cfg(feature = "zkos")]
-        let allow_no_target = true;
-        #[cfg(not(feature = "zkos"))]
-        let allow_no_target = system_contracts.evm_emulator.is_some();
-
-        let mut l2_tx = L2Tx::from_request(
-            request_with_gas_per_pubdata_overridden.into(),
-            MAX_TX_SIZE,
-            allow_no_target,
-        )
-        .map_err(Web3Error::SerializationError)?;
-
-        let tx: Transaction = l2_tx.clone().into();
-
-        let fee_input = {
-            let fee_input = self.fee_input_provider.get_batch_fee_input_scaled();
-            // In order for execution to pass smoothly, we need to ensure that block's required gasPerPubdata will be
-            // <= to the one in the transaction itself.
-            adjust_pubdata_price_for_tx(
-                fee_input,
-                tx.gas_per_pubdata_byte_limit(),
-                None,
-                VmVersion::latest(),
-            )
-        };
-
-        let (base_fee, gas_per_pubdata_byte) =
-            derive_base_fee_and_gas_per_pubdata(fee_input, VmVersion::latest());
-
-        // Properly format signature
-        if l2_tx.common_data.signature.is_empty() {
-            l2_tx.common_data.signature = vec![0u8; 65];
-            l2_tx.common_data.signature[64] = 27;
-        }
-
-        // The user may not include the proper transaction type during the estimation of
-        // the gas fee. However, it is needed for the bootloader checks to pass properly.
-        if is_eip712 {
-            l2_tx.common_data.transaction_type = TransactionType::EIP712Transaction;
-        }
-
-        l2_tx.common_data.fee.gas_per_pubdata_limit =
-            get_max_gas_per_pubdata_byte(VmVersion::latest()).into();
-        l2_tx.common_data.fee.max_fee_per_gas = base_fee.into();
-        l2_tx.common_data.fee.max_priority_fee_per_gas = base_fee.into();
-
-        let storage_view = StorageView::new(&self.fork_storage);
-        let storage = storage_view.into_rc_ptr();
-
-        let execution_mode = TxExecutionMode::EstimateFee;
-        let (mut batch_env, _) = self.create_l1_batch_env(time, storage.clone());
-        batch_env.fee_input = fee_input;
-
-        let system_env = self.create_system_env(system_contracts, execution_mode);
-
-        // When the pubdata cost grows very high, the total gas limit required may become very high as well. If
-        // we do binary search over any possible gas limit naively, we may end up with a very high number of iterations,
-        // which affects performance.
-        //
-        // To optimize for this case, we first calculate the amount of gas needed to cover for the pubdata. After that, we
-        // need to do a smaller binary search that is focused on computational gas limit only.
-        let additional_gas_for_pubdata = if tx.is_l1() {
-            // For L1 transactions the pubdata priced in such a way that the maximal computational
-            // gas limit should be enough to cover for the pubdata as well, so no additional gas is provided there.
-            0u64
-        } else {
-            // For L2 transactions, we estimate the amount of gas needed to cover for the pubdata by creating a transaction with infinite gas limit.
-            // And getting how much pubdata it used.
-
-            // In theory, if the transaction has failed with such large gas limit, we could have returned an API error here right away,
-            // but doing it later on keeps the code more lean.
-            let result = InMemoryNodeInner::estimate_gas_step(
-                l2_tx.clone(),
-                gas_per_pubdata_byte,
-                BATCH_GAS_LIMIT,
-                batch_env.clone(),
-                system_env.clone(),
-                &self.fork_storage,
-            );
-
-            if result.statistics.pubdata_published > MAX_VM_PUBDATA_PER_BATCH.try_into().unwrap() {
-                return Err(Web3Error::SubmitTransactionError(
-                    "exceeds limit for published pubdata".into(),
-                    Default::default(),
-                ));
-            }
-
-            // It is assumed that there is no overflow here
-            (result.statistics.pubdata_published as u64) * gas_per_pubdata_byte
-        };
-
-        // We are using binary search to find the minimal values of gas_limit under which the transaction succeeds
-        let mut lower_bound = 0u64;
-        let mut upper_bound = MAX_L2_TX_GAS_LIMIT;
-        let mut attempt_count = 1;
-
-        tracing::trace!("Starting gas estimation loop");
-        while lower_bound + ESTIMATE_GAS_ACCEPTABLE_OVERESTIMATION < upper_bound {
-            let mid = (lower_bound + upper_bound) / 2;
-            tracing::trace!(
-                "Attempt {} (lower_bound: {}, upper_bound: {}, mid: {})",
-                attempt_count,
-                lower_bound,
-                upper_bound,
-                mid
-            );
-            let try_gas_limit = additional_gas_for_pubdata + mid;
-
-            let estimate_gas_result = InMemoryNodeInner::estimate_gas_step(
-                l2_tx.clone(),
-                gas_per_pubdata_byte,
-                try_gas_limit,
-                batch_env.clone(),
-                system_env.clone(),
-                &self.fork_storage,
-            );
-
-            if estimate_gas_result.result.is_failed() {
-                tracing::trace!("Attempt {} FAILED", attempt_count);
-                lower_bound = mid + 1;
-            } else {
-                tracing::trace!("Attempt {} SUCCEEDED", attempt_count);
-                upper_bound = mid;
-            }
-            attempt_count += 1;
-        }
-
-        tracing::trace!("Gas Estimation Values:");
-        tracing::trace!("  Final upper_bound: {}", upper_bound);
-        tracing::trace!(
-            "  ESTIMATE_GAS_SCALE_FACTOR: {}",
-            self.fee_input_provider.estimate_gas_scale_factor
-        );
-        tracing::trace!("  MAX_L2_TX_GAS_LIMIT: {}", MAX_L2_TX_GAS_LIMIT);
-        let tx_body_gas_limit = upper_bound;
-        let suggested_gas_limit = ((upper_bound + additional_gas_for_pubdata) as f32
-            * self.fee_input_provider.estimate_gas_scale_factor)
-            as u64;
-
-        let estimate_gas_result = InMemoryNodeInner::estimate_gas_step(
-            l2_tx.clone(),
-            gas_per_pubdata_byte,
-            suggested_gas_limit,
-            batch_env,
-            system_env,
-            &self.fork_storage,
-        );
-
-        let overhead = derive_overhead(
-            suggested_gas_limit,
-            gas_per_pubdata_byte as u32,
-            tx.encoding_len(),
-            l2_tx.common_data.transaction_type as u8,
-            VmVersion::latest(),
-        ) as u64;
-
-        match estimate_gas_result.result {
-            ExecutionResult::Revert { output } => {
-                tracing::info!("{}", format!("Unable to estimate gas for the request with our suggested gas limit of {}. The transaction is most likely unexecutable. Breakdown of estimation:", suggested_gas_limit + overhead).red());
-                tracing::info!(
-                    "{}",
-                    format!(
-                        "\tEstimated transaction body gas cost: {}",
-                        tx_body_gas_limit
-                    )
-                    .red()
-                );
-                tracing::info!(
-                    "{}",
-                    format!("\tGas for pubdata: {}", additional_gas_for_pubdata).red()
-                );
-                tracing::info!("{}", format!("\tOverhead: {}", overhead).red());
-                let message = output.to_string();
-                let pretty_message = format!(
-                    "execution reverted{}{}",
-                    if message.is_empty() { "" } else { ": " },
-                    message
-                );
-                let data = output.encoded_data();
-                tracing::info!("{}", pretty_message.on_red());
-                Err(Web3Error::SubmitTransactionError(pretty_message, data))
-            }
-            ExecutionResult::Halt { reason } => {
-                tracing::info!("{}", format!("Unable to estimate gas for the request with our suggested gas limit of {}. The transaction is most likely unexecutable. Breakdown of estimation:", suggested_gas_limit + overhead).red());
-                tracing::info!(
-                    "{}",
-                    format!(
-                        "\tEstimated transaction body gas cost: {}",
-                        tx_body_gas_limit
-                    )
-                    .red()
-                );
-                tracing::info!(
-                    "{}",
-                    format!("\tGas for pubdata: {}", additional_gas_for_pubdata).red()
-                );
-                tracing::info!("{}", format!("\tOverhead: {}", overhead).red());
-                let message = reason.to_string();
-                let pretty_message = format!(
-                    "execution reverted{}{}",
-                    if message.is_empty() { "" } else { ": " },
-                    message
-                );
-
-                tracing::info!("{}", pretty_message.on_red());
-                Err(Web3Error::SubmitTransactionError(pretty_message, vec![]))
-            }
-            ExecutionResult::Success { .. } => {
-                let full_gas_limit = match suggested_gas_limit.overflowing_add(overhead) {
-                    (value, false) => value,
-                    (_, true) => {
-                        tracing::info!("{}", "Overflow when calculating gas estimation. We've exceeded the block gas limit by summing the following values:".red());
-                        tracing::info!(
-                            "{}",
-                            format!(
-                                "\tEstimated transaction body gas cost: {}",
-                                tx_body_gas_limit
-                            )
-                            .red()
-                        );
-                        tracing::info!(
-                            "{}",
-                            format!("\tGas for pubdata: {}", additional_gas_for_pubdata).red()
-                        );
-                        tracing::info!("{}", format!("\tOverhead: {}", overhead).red());
-                        return Err(Web3Error::SubmitTransactionError(
-                            "exceeds block gas limit".into(),
-                            Default::default(),
-                        ));
-                    }
-                };
-
-                tracing::trace!("Gas Estimation Results");
-                tracing::trace!("  tx_body_gas_limit: {}", tx_body_gas_limit);
-                tracing::trace!(
-                    "  additional_gas_for_pubdata: {}",
-                    additional_gas_for_pubdata
-                );
-                tracing::trace!("  overhead: {}", overhead);
-                tracing::trace!("  full_gas_limit: {}", full_gas_limit);
-                let fee = Fee {
-                    max_fee_per_gas: base_fee.into(),
-                    max_priority_fee_per_gas: 0u32.into(),
-                    gas_limit: full_gas_limit.into(),
-                    gas_per_pubdata_limit: gas_per_pubdata_byte.into(),
-                };
-                Ok(fee)
-            }
-        }
-    }
-
-    /// Runs fee estimation against a sandbox vm with the given gas_limit.
-    #[allow(clippy::too_many_arguments)]
-    fn estimate_gas_step(
-        mut l2_tx: L2Tx,
-        gas_per_pubdata_byte: u64,
-        tx_gas_limit: u64,
-        batch_env: L1BatchEnv,
-        system_env: SystemEnv,
-        fork_storage: &ForkStorage,
-    ) -> VmExecutionResultAndLogs {
-        let tx: Transaction = l2_tx.clone().into();
-
-        // Set gas_limit for transaction
-        let gas_limit_with_overhead = tx_gas_limit
-            + derive_overhead(
-                tx_gas_limit,
-                gas_per_pubdata_byte as u32,
-                tx.encoding_len(),
-                l2_tx.common_data.transaction_type as u8,
-                VmVersion::latest(),
-            ) as u64;
-        l2_tx.common_data.fee.gas_limit = gas_limit_with_overhead.into();
-
-        let storage = StorageView::new(fork_storage).into_rc_ptr();
-
-        // The nonce needs to be updated
-        let nonce = l2_tx.nonce();
-        let nonce_key = StorageKeyLayout::get_nonce_key(&l2_tx.initiator_account());
-        let full_nonce = storage.borrow_mut().read_value(&nonce_key);
-        let (_, deployment_nonce) = decompose_full_nonce(h256_to_u256(full_nonce));
-        let enforced_full_nonce = nonces_to_full_nonce(U256::from(nonce.0), deployment_nonce);
-        storage
-            .borrow_mut()
-            .set_value(nonce_key, u256_to_h256(enforced_full_nonce));
-
-        // We need to explicitly put enough balance into the account of the users
-        let payer = l2_tx.payer();
-        let balance_key = StorageKeyLayout::get_storage_key_for_base_token(&payer);
-        let mut current_balance = h256_to_u256(storage.borrow_mut().read_value(&balance_key));
-        let added_balance = l2_tx.common_data.fee.gas_limit * l2_tx.common_data.fee.max_fee_per_gas;
-        current_balance += added_balance;
-        storage
-            .borrow_mut()
-            .set_value(balance_key, u256_to_h256(current_balance));
-
-        #[cfg(not(feature = "zkos"))]
-        let mut vm: zksync_multivm::vm_latest::Vm<_, HistoryDisabled> =
-            zksync_multivm::vm_latest::Vm::new(batch_env, system_env, storage.clone());
-
-        #[cfg(feature = "zkos")]
-        let mut vm: super::zkos::ZKOsVM<_, HistoryDisabled> = super::zkos::ZKOsVM::new(
-            batch_env,
-            system_env,
-            storage.clone(),
-            &fork_storage.inner.read().unwrap().raw_storage,
-        );
-        #[cfg(feature = "zkos")]
-        {
-            // Temporary hack - as we update the 'storage' just above, but zkos loads its full
-            // state from fork_storage (that is not updated).
-            vm.update_inconsistent_keys(&[&nonce_key, &balance_key]);
-        }
-
-        let tx: Transaction = l2_tx.into();
-        vm.push_transaction(tx);
-
-        vm.execute(InspectExecutionMode::OneTx)
-    }
-
-    /// Archives the current state for later queries.
-    pub fn archive_state(&mut self) -> Result<(), String> {
-        if self.previous_states.len() > MAX_PREVIOUS_STATES as usize {
-            if let Some(entry) = self.previous_states.shift_remove_index(0) {
-                tracing::debug!("removing archived state for previous block {:#x}", entry.0);
-            }
-        }
-        tracing::debug!(
-            "archiving state for {:#x} #{}",
-            self.current_miniblock_hash,
-            self.current_miniblock
-        );
-        self.previous_states.insert(
-            self.current_miniblock_hash,
-            self.fork_storage
-                .inner
-                .read()
-                .map_err(|err| err.to_string())?
-                .raw_storage
-                .state
-                .clone(),
-        );
-
-        Ok(())
-    }
-
-    /// Creates a [Snapshot] of the current state of the node.
-    pub fn snapshot(&self) -> Result<Snapshot, String> {
-        let storage = self
-            .fork_storage
-            .inner
-            .read()
-            .map_err(|err| format!("failed acquiring read lock on storage: {:?}", err))?;
-
-        Ok(Snapshot {
-            current_batch: self.current_batch,
-            current_miniblock: self.current_miniblock,
-            current_miniblock_hash: self.current_miniblock_hash,
-            fee_input_provider: self.fee_input_provider.clone(),
-            tx_results: self.tx_results.clone(),
-            blocks: self.blocks.clone(),
-            block_hashes: self.block_hashes.clone(),
-            filters: self.filters.clone(),
-            impersonation_state: self.impersonation.state(),
-            rich_accounts: self.rich_accounts.clone(),
-            previous_states: self.previous_states.clone(),
-            raw_storage: storage.raw_storage.clone(),
-            value_read_cache: storage.value_read_cache.clone(),
-            factory_dep_cache: storage.factory_dep_cache.clone(),
-        })
-    }
-
-    /// Restores a previously created [Snapshot] of the node.
-    pub fn restore_snapshot(&mut self, snapshot: Snapshot) -> Result<(), String> {
-        let mut storage = self
-            .fork_storage
-            .inner
-            .write()
-            .map_err(|err| format!("failed acquiring write lock on storage: {:?}", err))?;
-
-        self.current_batch = snapshot.current_batch;
-        self.current_miniblock = snapshot.current_miniblock;
-        self.current_miniblock_hash = snapshot.current_miniblock_hash;
-        self.fee_input_provider = snapshot.fee_input_provider;
-        self.tx_results = snapshot.tx_results;
-        self.blocks = snapshot.blocks;
-        self.block_hashes = snapshot.block_hashes;
-        self.filters = snapshot.filters;
-        self.impersonation.set_state(snapshot.impersonation_state);
-        self.rich_accounts = snapshot.rich_accounts;
-        self.previous_states = snapshot.previous_states;
-        storage.raw_storage = snapshot.raw_storage;
-        storage.value_read_cache = snapshot.value_read_cache;
-        storage.factory_dep_cache = snapshot.factory_dep_cache;
-
-        Ok(())
-    }
-
-    fn dump_state(&self, preserve_historical_states: bool) -> anyhow::Result<VersionedState> {
-        let fork_storage = self.fork_storage.dump_state();
-        let historical_states = if preserve_historical_states {
-            self.previous_states
-                .iter()
-                .map(|(k, v)| (*k, SerializableStorage(v.clone().into_iter().collect())))
-                .collect()
-        } else {
-            Vec::new()
-        };
-
-        Ok(VersionedState::v1(StateV1 {
-            blocks: self.blocks.values().cloned().collect(),
-            transactions: self.tx_results.values().cloned().collect(),
-            fork_storage,
-            historical_states,
-        }))
-    }
-
-    fn load_blocks<T: AdvanceTime>(&mut self, mut time: T, blocks: Vec<Block<TransactionVariant>>) {
-        tracing::trace!(
-            blocks = blocks.len(),
-            "loading new blocks from supplied state"
-        );
-        for block in blocks {
-            let number = block.number.as_u64();
-            tracing::trace!(
-                number,
-                hash = %block.hash,
-                "loading new block from supplied state"
-            );
-
-            self.block_hashes.insert(number, block.hash);
-            self.blocks.insert(block.hash, block);
-        }
-
-        // Safe unwrap as there was at least one block in the loaded state
-        let latest_block = self.blocks.values().max_by_key(|b| b.number).unwrap();
-        let latest_number = latest_block.number.as_u64();
-        let latest_hash = latest_block.hash;
-        let Some(latest_batch_number) = latest_block.l1_batch_number.map(|n| n.as_u32()) else {
-            panic!("encountered a block with no batch; this is not supposed to happen")
-        };
-        let latest_timestamp = latest_block.timestamp.as_u64();
-        tracing::info!(
-            number = latest_number,
-            hash = %latest_hash,
-            batch_number = latest_batch_number,
-            timestamp = latest_timestamp,
-            "latest block after loading state"
-        );
-        self.current_miniblock = latest_number;
-        self.current_miniblock_hash = latest_hash;
-        self.current_batch = latest_batch_number;
-        time.reset_to(latest_timestamp);
-    }
-
-    fn load_transactions(&mut self, transactions: Vec<TransactionResult>) {
-        tracing::trace!(
-            transactions = transactions.len(),
-            "loading new transactions from supplied state"
-        );
-        for transaction in transactions {
-            tracing::trace!(
-                hash = %transaction.receipt.transaction_hash,
-                "loading new transaction from supplied state"
-            );
-            self.tx_results
-                .insert(transaction.receipt.transaction_hash, transaction);
-        }
-    }
-
-    fn load_state<T: AdvanceTime>(
-        &mut self,
-        time: T,
-        state: VersionedState,
-    ) -> Result<bool, LoadStateError> {
-        if self.blocks.len() > 1 {
-            tracing::debug!(
-                blocks = self.blocks.len(),
-                "node has existing state; refusing to load new state"
-            );
-            return Err(LoadStateError::HasExistingState);
-        }
-        let state = match state {
-            VersionedState::V1 { state, .. } => state,
-            VersionedState::Unknown { version } => {
-                return Err(LoadStateError::UnknownStateVersion(version))
-            }
-        };
-        if state.blocks.is_empty() {
-            tracing::debug!("new state has no blocks; refusing to load");
-            return Err(LoadStateError::EmptyState);
-        }
-
-        self.load_blocks(time, state.blocks);
-        self.load_transactions(state.transactions);
-        self.fork_storage.load_state(state.fork_storage);
-
-        tracing::trace!(
-            states = state.historical_states.len(),
-            "loading historical states from supplied state"
-        );
-        self.previous_states.extend(
-            state
-                .historical_states
-                .into_iter()
-                .map(|(k, v)| (k, v.0.into_iter().collect())),
-        );
-
-        Ok(true)
-    }
-
-    fn apply_block<T: AdvanceTime>(
-        &mut self,
-        time: &mut T,
-        block: Block<TransactionVariant>,
-        index: u32,
-    ) {
-        // archive current state before we produce new batch/blocks
-        if let Err(err) = self.archive_state() {
-            tracing::error!(
-                "failed archiving state for block {}: {}",
-                self.current_miniblock,
-                err
-            );
-        }
-
-        self.current_miniblock = self.current_miniblock.saturating_add(1);
-        let expected_timestamp = time.advance_timestamp();
-
-        let actual_l1_batch_number = block
-            .l1_batch_number
-            .expect("block must have a l1_batch_number");
-        if actual_l1_batch_number.as_u32() != self.current_batch {
-            panic!(
-                "expected next block to have batch_number {}, got {}",
-                self.current_batch,
-                actual_l1_batch_number.as_u32()
-            );
-        }
-
-        if block.number.as_u64() != self.current_miniblock {
-            panic!(
-                "expected next block to have miniblock {}, got {} | {index}",
-                self.current_miniblock,
-                block.number.as_u64()
-            );
-        }
-
-        if block.timestamp.as_u64() != expected_timestamp {
-            panic!(
-                "expected next block to have timestamp {}, got {} | {index}",
-                expected_timestamp,
-                block.timestamp.as_u64()
-            );
-        }
-
-        let block_hash = block.hash;
-        self.current_miniblock_hash = block_hash;
-        self.block_hashes.insert(block.number.as_u64(), block.hash);
-        self.blocks.insert(block.hash, block);
-        self.filters.notify_new_block(block_hash);
-    }
-
-    fn get_block(&self, block_number: L2BlockNumber) -> Option<&Block<TransactionVariant>> {
-        self.block_hashes
-            .get(&(block_number.0 as u64))
-            .and_then(|hash| self.blocks.get(hash))
-    }
-}
-
-=======
->>>>>>> f7638c2f
 /// Creates a restorable snapshot for the [InMemoryNodeInner]. The snapshot contains all the necessary
 /// data required to restore the [InMemoryNodeInner] state to a previous point in time.
 #[derive(Debug, Clone, Default)]
@@ -1158,63 +285,27 @@
         }
     }
 
-<<<<<<< HEAD
-    // Common pattern in tests
-    // TODO: Refactor InMemoryNode with a builder pattern
-    pub fn default_fork(fork: Option<ForkDetails>) -> Self {
-        let impersonation = ImpersonationManager::default();
-        let pool = TxPool::new(impersonation.clone(), TransactionOrder::Fifo);
-        let tx_listener = pool.add_tx_listener();
-        Self::new(
-            fork,
-            None,
-            &Default::default(),
-            TimestampManager::default(),
-            impersonation,
-            pool,
-            BlockSealer::new(BlockSealerMode::immediate(1000, tx_listener)),
-        )
-    }
-
-    pub fn get_inner(&self) -> Arc<RwLock<InMemoryNodeInner>> {
-        self.inner.clone()
-    }
-
-    pub fn read_inner(&self) -> anyhow::Result<RwLockReadGuard<'_, InMemoryNodeInner>> {
-        self.inner
-            .read()
-            .map_err(|e| anyhow::anyhow!("InMemoryNode lock is poisoned: {}", e))
-    }
-
-    pub fn write_inner(&self) -> anyhow::Result<RwLockWriteGuard<'_, InMemoryNodeInner>> {
-        self.inner
-            .write()
-            .map_err(|e| anyhow::anyhow!("InMemoryNode lock is poisoned: {}", e))
-    }
-
-    pub fn get_cache_config(&self) -> Result<CacheConfig, String> {
-        let inner = self
-            .inner
-            .read()
-            .map_err(|e| format!("Failed to acquire read lock: {}", e))?;
-        inner.fork_storage.get_cache_config()
-    }
-
-    pub fn get_fork_url(&self) -> Result<String, String> {
-        let inner = self
-            .inner
-            .read()
-            .map_err(|e| format!("Failed to acquire read lock: {}", e))?;
-        inner.fork_storage.get_fork_url()
-    }
-
-    fn get_config(&self) -> Result<TestNodeConfig, String> {
-        let inner = self
-            .inner
-            .read()
-            .map_err(|e| format!("Failed to acquire read lock: {}", e))?;
-
-        Ok(inner.config.clone())
+    pub async fn reset(&self, fork: Option<ForkDetails>) -> Result<(), String> {
+        self.inner.write().await.reset(fork).await;
+        self.snapshots.write().await.clear();
+
+        for wallet in LEGACY_RICH_WALLETS.iter() {
+            let address = wallet.0;
+            self.set_rich_account(
+                H160::from_str(address).unwrap(),
+                U256::from(100u128 * 10u128.pow(18)),
+            )
+            .await;
+        }
+        for wallet in RICH_WALLETS.iter() {
+            let address = wallet.0;
+            self.set_rich_account(
+                H160::from_str(address).unwrap(),
+                U256::from(100u128 * 10u128.pow(18)),
+            )
+            .await;
+        }
+        Ok(())
     }
 
     /// Whether it accepts the transactions that have 'null' as target.
@@ -1229,54 +320,6 @@
             .is_some()
     }
 
-    pub fn reset(&self, fork: Option<ForkDetails>) -> Result<(), String> {
-        let config = self.get_config()?;
-        let inner = InMemoryNodeInner::new(
-            fork,
-            &config,
-            &self.time,
-            self.impersonation.clone(),
-            self.system_contracts.clone(),
-        );
-
-        let mut writer = self
-            .snapshots
-            .write()
-            .map_err(|e| format!("Failed to acquire write lock: {}", e))?;
-        writer.clear();
-
-        {
-            let mut guard = self
-                .inner
-                .write()
-                .map_err(|e| format!("Failed to acquire write lock: {}", e))?;
-            *guard = inner;
-        }
-=======
-    pub async fn reset(&self, fork: Option<ForkDetails>) -> Result<(), String> {
-        self.inner.write().await.reset(fork).await;
-        self.snapshots.write().await.clear();
->>>>>>> f7638c2f
-
-        for wallet in LEGACY_RICH_WALLETS.iter() {
-            let address = wallet.0;
-            self.set_rich_account(
-                H160::from_str(address).unwrap(),
-                U256::from(100u128 * 10u128.pow(18)),
-            )
-            .await;
-        }
-        for wallet in RICH_WALLETS.iter() {
-            let address = wallet.0;
-            self.set_rich_account(
-                H160::from_str(address).unwrap(),
-                U256::from(100u128 * 10u128.pow(18)),
-            )
-            .await;
-        }
-        Ok(())
-    }
-
     /// Applies multiple transactions across multiple blocks. All transactions are expected to be
     /// executable. Note that on error this method may leave node in partially applied state (i.e.
     /// some txs have been applied while others have not).
@@ -1332,49 +375,8 @@
     }
 
     /// Adds a lot of tokens to a given account with a specified balance.
-<<<<<<< HEAD
-    pub fn set_rich_account(&self, address: H160, balance: U256) {
-        let key = StorageKeyLayout::get_storage_key_for_base_token(&address);
-
-        let mut inner = match self.inner.write() {
-            Ok(guard) => guard,
-            Err(e) => {
-                tracing::info!("Failed to acquire write lock: {}", e);
-                return;
-            }
-        };
-
-        let keys = {
-            let mut storage_view = StorageView::new(&inner.fork_storage);
-            // Set balance to the specified amount
-            storage_view.set_value(key, u256_to_h256(balance));
-            storage_view.modified_storage_keys().clone()
-        };
-
-        for (key, value) in keys.iter() {
-            inner.fork_storage.set_value(*key, *value);
-        }
-        inner.rich_accounts.insert(address);
-    }
-
-    pub fn system_contracts_for_tx(
-        &self,
-        tx_initiator: Address,
-    ) -> anyhow::Result<BaseSystemContracts> {
-        Ok(if self.impersonation.is_impersonating(&tx_initiator) {
-            tracing::info!("🕵️ Executing tx from impersonated account {tx_initiator:?}");
-            self.system_contracts
-                .contracts(TxExecutionMode::VerifyExecute, true)
-                .clone()
-        } else {
-            self.system_contracts
-                .contracts(TxExecutionMode::VerifyExecute, false)
-                .clone()
-        })
-=======
     pub async fn set_rich_account(&self, address: H160, balance: U256) {
         self.inner.write().await.set_rich_account(address, balance)
->>>>>>> f7638c2f
     }
 
     /// Runs L2 'eth call' method - that doesn't commit to a block.
@@ -1392,22 +394,19 @@
         let (batch_env, _) = inner.create_l1_batch_env().await;
         let system_env = inner.create_system_env(base_contracts, execution_mode);
 
-<<<<<<< HEAD
+        let storage = StorageView::new(&inner.fork_storage).into_rc_ptr();
+
         #[cfg(not(feature = "zkos"))]
         let mut vm: zksync_multivm::vm_latest::Vm<_, HistoryDisabled> =
-            zksync_multivm::vm_latest::Vm::new(batch_env, system_env, storage.clone());
+            zksync_multivm::vm_latest::Vm::new(batch_env, system_env, storage);
         #[cfg(feature = "zkos")]
         let mut vm: super::zkos::ZKOsVM<_, HistoryDisabled> = super::zkos::ZKOsVM::new(
             batch_env,
             system_env,
-            storage.clone(),
+            storage,
             // TODO: this might be causing a deadlock.. check..
             &inner.fork_storage.inner.read().unwrap().raw_storage,
         );
-=======
-        let storage = StorageView::new(&inner.fork_storage).into_rc_ptr();
-        let mut vm: Vm<_, HistoryDisabled> = Vm::new(batch_env, system_env, storage);
->>>>>>> f7638c2f
 
         // We must inject *some* signature (otherwise bootloader code fails to generate hash).
         if l2_tx.common_data.signature.is_empty() {
@@ -1478,513 +477,6 @@
         Ok(tx_result.result)
     }
 
-<<<<<<< HEAD
-    // Prints the gas details of the transaction for debugging purposes.
-    fn display_detailed_gas_info(
-        &self,
-        bootloader_debug_result: Option<&eyre::Result<BootloaderDebug, String>>,
-        spent_on_pubdata: u64,
-    ) -> eyre::Result<(), String> {
-        if let Some(bootloader_result) = bootloader_debug_result {
-            let bootloader_debug = bootloader_result.clone()?;
-
-            let gas_details = formatter::compute_gas_details(&bootloader_debug, spent_on_pubdata);
-            let mut formatter = formatter::Formatter::new();
-
-            let fee_model_config = self
-                .inner
-                .read()
-                .unwrap()
-                .fee_input_provider
-                .get_fee_model_config();
-
-            formatter.print_gas_details(&gas_details, &fee_model_config);
-
-            Ok(())
-        } else {
-            Err("Bootloader tracer didn't finish.".to_owned())
-        }
-    }
-
-    /// Validates L2 transaction
-    fn validate_tx(&self, tx: &L2Tx) -> anyhow::Result<()> {
-        let max_gas = U256::from(u64::MAX);
-        if tx.common_data.fee.gas_limit > max_gas
-            || tx.common_data.fee.gas_per_pubdata_limit > max_gas
-        {
-            anyhow::bail!("exceeds block gas limit");
-        }
-
-        let l2_gas_price = self
-            .inner
-            .read()
-            .expect("failed acquiring reader")
-            .fee_input_provider
-            .gas_price();
-        if tx.common_data.fee.max_fee_per_gas < l2_gas_price.into() {
-            tracing::info!(
-                "Submitted Tx is Unexecutable {:?} because of MaxFeePerGasTooLow {}",
-                tx.hash(),
-                tx.common_data.fee.max_fee_per_gas
-            );
-            anyhow::bail!("block base fee higher than max fee per gas");
-        }
-
-        if tx.common_data.fee.max_fee_per_gas < tx.common_data.fee.max_priority_fee_per_gas {
-            tracing::info!(
-                "Submitted Tx is Unexecutable {:?} because of MaxPriorityFeeGreaterThanMaxFee {}",
-                tx.hash(),
-                tx.common_data.fee.max_fee_per_gas
-            );
-            anyhow::bail!("max priority fee per gas higher than max fee per gas");
-        }
-        Ok(())
-    }
-
-    /// Executes the given L2 transaction and returns all the VM logs.
-    /// The bootloader can be omitted via specifying the `execute_bootloader` boolean.
-    /// This causes the VM to produce 1 L2 block per L1 block, instead of the usual 2 blocks per L1 block.
-    ///
-    /// **NOTE**
-    ///
-    /// This function must only rely on data populated initially via [ForkDetails]:
-    ///     * [InMemoryNodeInner::current_timestamp]
-    ///     * [InMemoryNodeInner::current_batch]
-    ///     * [InMemoryNodeInner::current_miniblock]
-    ///     * [InMemoryNodeInner::current_miniblock_hash]
-    ///     * [InMemoryNodeInner::fee_input_provider]
-    ///
-    /// And must _NEVER_ rely on data updated in [InMemoryNodeInner] during previous runs:
-    /// (if used, they must never panic and/or have meaningful defaults)
-    ///     * [InMemoryNodeInner::block_hashes]
-    ///     * [InMemoryNodeInner::blocks]
-    ///     * [InMemoryNodeInner::tx_results]
-    ///
-    /// This is because external users of the library may call this function to perform an isolated
-    /// VM operation (optionally without bootloader execution) with an external storage and get the results back.
-    /// So any data populated in [Self::run_l2_tx] will not be available for the next invocation.
-    pub fn run_l2_tx_raw<VM: VmInterface, W: WriteStorage, H: HistoryMode>(
-        &self,
-        l2_tx: L2Tx,
-        vm: &mut VM,
-    ) -> anyhow::Result<TxExecutionOutput>
-    where
-        <VM as VmInterface>::TracerDispatcher: From<Vec<TracerPointer<W, H>>>,
-    {
-        let inner = self
-            .inner
-            .read()
-            .map_err(|_| anyhow::anyhow!("Failed to acquire read lock"))?;
-
-        let tx: Transaction = l2_tx.into();
-
-        let call_tracer_result = Arc::new(OnceCell::default());
-        let bootloader_debug_result = Arc::new(OnceCell::default());
-
-        let tracers = vec![
-            CallErrorTracer::new().into_tracer_pointer(),
-            CallTracer::new(call_tracer_result.clone()).into_tracer_pointer(),
-            BootloaderDebugTracer {
-                result: bootloader_debug_result.clone(),
-            }
-            .into_tracer_pointer(),
-        ];
-        let compressed_bytecodes = vm
-            .push_transaction(tx.clone())
-            .compressed_bytecodes
-            .into_owned();
-        let tx_result = vm.inspect(&mut tracers.into(), InspectExecutionMode::OneTx);
-
-        let call_traces = call_tracer_result.get();
-
-        let spent_on_pubdata =
-            tx_result.statistics.gas_used - tx_result.statistics.computational_gas_used as u64;
-
-        let status = match &tx_result.result {
-            ExecutionResult::Success { .. } => "SUCCESS",
-            ExecutionResult::Revert { .. } => "FAILED",
-            ExecutionResult::Halt { .. } => "HALTED",
-        };
-
-        // Print transaction summary
-        if inner.config.show_tx_summary {
-            tracing::info!("");
-            formatter::print_transaction_summary(
-                inner.config.get_l2_gas_price(),
-                &tx,
-                &tx_result,
-                status,
-            );
-            tracing::info!("");
-        }
-        // Print gas details if enabled
-        if inner.config.show_gas_details != ShowGasDetails::None {
-            self.display_detailed_gas_info(bootloader_debug_result.get(), spent_on_pubdata)
-                .unwrap_or_else(|err| {
-                    tracing::error!("{}", format!("Cannot display gas details: {err}").on_red());
-                });
-        }
-        // Print storage logs if enabled
-        if inner.config.show_storage_logs != ShowStorageLogs::None {
-            print_storage_logs_details(&inner.config.show_storage_logs, &tx_result);
-        }
-        // Print VM details if enabled
-        if inner.config.show_vm_details != ShowVMDetails::None {
-            let mut formatter = formatter::Formatter::new();
-            formatter.print_vm_details(&tx_result);
-        }
-
-        if let Some(call_traces) = call_traces {
-            if !inner.config.disable_console_log {
-                inner
-                    .console_log_handler
-                    .handle_calls_recursive(call_traces);
-            }
-
-            if inner.config.show_calls != ShowCalls::None {
-                tracing::info!("");
-                tracing::info!(
-                    "[Transaction Execution] ({} calls)",
-                    call_traces[0].calls.len()
-                );
-                let num_calls = call_traces.len();
-                for (i, call) in call_traces.iter().enumerate() {
-                    let is_last_sibling = i == num_calls - 1;
-                    let mut formatter = formatter::Formatter::new();
-                    formatter.print_call(
-                        tx.initiator_account(),
-                        tx.execute.contract_address,
-                        call,
-                        is_last_sibling,
-                        &inner.config.show_calls,
-                        inner.config.show_outputs,
-                        inner.config.resolve_hashes,
-                    );
-                }
-            }
-        }
-        // Print event logs if enabled
-        if inner.config.show_event_logs {
-            tracing::info!("");
-            tracing::info!("[Events] ({} events)", tx_result.logs.events.len());
-            for (i, event) in tx_result.logs.events.iter().enumerate() {
-                let is_last = i == tx_result.logs.events.len() - 1;
-                let mut formatter = formatter::Formatter::new();
-                formatter.print_event(event, inner.config.resolve_hashes, is_last);
-            }
-            tracing::info!("");
-        }
-
-        let mut bytecodes = HashMap::new();
-        for b in &*compressed_bytecodes {
-            let (hash, bytecode) = bytecode_to_factory_dep(b.original.clone()).map_err(|err| {
-                tracing::error!("{}", format!("cannot convert bytecode: {err}").on_red());
-                err
-            })?;
-            bytecodes.insert(hash, bytecode);
-        }
-
-        // Also add bytecodes that were created by EVM.
-        for entry in &tx_result.dynamic_factory_deps {
-            bytecodes.insert(entry.0.clone(), entry.1.clone());
-        }
-
-        Ok(TxExecutionOutput {
-            result: tx_result,
-            call_traces: call_traces.cloned().unwrap_or_default(),
-            bytecodes,
-        })
-    }
-
-    /// Runs L2 transaction and commits it to a new block.
-    pub fn run_l2_tx<VM: VmInterface, W: WriteStorage, H: HistoryMode>(
-        &self,
-        l2_tx: L2Tx,
-        l2_tx_index: U64,
-        block_ctx: &BlockContext,
-        batch_env: &L1BatchEnv,
-        vm: &mut VM,
-    ) -> anyhow::Result<()>
-    where
-        <VM as VmInterface>::TracerDispatcher: From<Vec<TracerPointer<W, H>>>,
-    {
-        let tx_hash = l2_tx.hash();
-        let transaction_type = l2_tx.common_data.transaction_type;
-
-        let show_tx_summary = self
-            .inner
-            .read()
-            .map_err(|_| anyhow::anyhow!("Failed to acquire read lock"))?
-            .config
-            .show_tx_summary;
-
-        if show_tx_summary {
-            tracing::info!("");
-            tracing::info!("Validating {}", format!("{:?}", tx_hash).bold());
-        }
-
-        self.validate_tx(&l2_tx)?;
-
-        if show_tx_summary {
-            tracing::info!("Executing {}", format!("{:?}", tx_hash).bold());
-        }
-
-        self.inner
-            .write()
-            .map_err(|_| anyhow::anyhow!("Failed to acquire write lock"))?
-            .filters
-            .notify_new_pending_transaction(tx_hash);
-
-        let TxExecutionOutput {
-            result,
-            bytecodes,
-            call_traces,
-        } = self.run_l2_tx_raw(l2_tx.clone(), vm)?;
-
-        if let ExecutionResult::Halt { reason } = result.result {
-            // Halt means that something went really bad with the transaction execution (in most cases invalid signature,
-            // but it could also be bootloader panic etc).
-            // In such case, we should not persist the VM data, and we should pretend that transaction never existed.
-            anyhow::bail!("Transaction HALT: {reason}");
-        }
-
-        // Write all the factory deps.
-        let mut inner = self
-            .inner
-            .write()
-            .map_err(|_| anyhow::anyhow!("Failed to acquire write lock"))?;
-        for (hash, code) in bytecodes.iter() {
-            inner
-                .fork_storage
-                .store_factory_dep(hash.clone(), code.clone());
-        }
-
-        let logs = result
-            .logs
-            .events
-            .iter()
-            .enumerate()
-            .map(|(log_idx, log)| Log {
-                address: log.address,
-                topics: log.indexed_topics.clone(),
-                data: Bytes(log.value.clone()),
-                block_hash: Some(block_ctx.hash),
-                block_number: Some(block_ctx.miniblock.into()),
-                l1_batch_number: Some(U64::from(batch_env.number.0)),
-                transaction_hash: Some(tx_hash),
-                transaction_index: Some(l2_tx_index),
-                log_index: Some(U256::from(log_idx)),
-                transaction_log_index: Some(U256::from(log_idx)),
-                log_type: None,
-                removed: Some(false),
-                block_timestamp: Some(block_ctx.timestamp.into()),
-            })
-            .collect();
-        for log in &logs {
-            inner
-                .filters
-                .notify_new_log(log, block_ctx.miniblock.into());
-        }
-        let tx_receipt = TransactionReceipt {
-            transaction_hash: tx_hash,
-            transaction_index: l2_tx_index,
-            block_hash: block_ctx.hash,
-            block_number: block_ctx.miniblock.into(),
-            l1_batch_tx_index: None,
-            l1_batch_number: Some(U64::from(batch_env.number.0)),
-            from: l2_tx.initiator_account(),
-            to: l2_tx.recipient_account(),
-            cumulative_gas_used: Default::default(),
-            gas_used: Some(l2_tx.common_data.fee.gas_limit - result.refunds.gas_refunded),
-            contract_address: contract_address_from_tx_result(&result),
-            logs,
-            l2_to_l1_logs: vec![],
-            status: if result.result.is_failed() {
-                U64::from(0)
-            } else {
-                U64::from(1)
-            },
-            effective_gas_price: Some(inner.fee_input_provider.gas_price().into()),
-            transaction_type: Some((transaction_type as u32).into()),
-            logs_bloom: Default::default(),
-        };
-        let debug = create_debug_output(&l2_tx, &result, call_traces).expect("create debug output"); // OK to unwrap here as Halt is handled above
-        inner.tx_results.insert(
-            tx_hash,
-            TransactionResult {
-                info: TxExecutionInfo {
-                    tx: l2_tx,
-                    batch_number: batch_env.number.0,
-                    miniblock_number: block_ctx.miniblock,
-                },
-                receipt: tx_receipt,
-                debug,
-            },
-        );
-
-        Ok(())
-    }
-
-    // Requirement for `TimeExclusive` ensures that we have exclusive writeable access to time
-    // manager. Meaning we can construct blocks and apply them without worrying about TOCTOU with
-    // timestamps.
-    pub fn seal_block<T: AdvanceTime>(
-        &self,
-        time: &mut T,
-        txs: Vec<L2Tx>,
-        system_contracts: BaseSystemContracts,
-    ) -> anyhow::Result<L2BlockNumber> {
-        // Prepare a new block context and a new batch env
-        let inner = self
-            .inner
-            .read()
-            .map_err(|_| anyhow::anyhow!("Failed to acquire read lock"))?;
-        let storage = StorageView::new(inner.fork_storage.clone()).into_rc_ptr();
-        let system_env = inner.create_system_env(system_contracts, TxExecutionMode::VerifyExecute);
-        let (batch_env, mut block_ctx) = inner.create_l1_batch_env(time, storage.clone());
-
-        #[cfg(feature = "zkos")]
-        let mut vm: super::zkos::ZKOsVM<_, HistoryEnabled> = super::zkos::ZKOsVM::new(
-            batch_env.clone(),
-            system_env,
-            storage.clone(),
-            &inner.fork_storage.inner.read().unwrap().raw_storage,
-        );
-
-        drop(inner);
-
-        #[cfg(not(feature = "zkos"))]
-        let mut vm: zksync_multivm::vm_latest::Vm<_, HistoryEnabled> =
-            zksync_multivm::vm_latest::Vm::new(batch_env.clone(), system_env, storage.clone());
-
-        // Compute block hash. Note that the computed block hash here will be different than that in production.
-        let tx_hashes = txs.iter().map(|t| t.hash()).collect::<Vec<_>>();
-        let hash = compute_hash(block_ctx.miniblock, &tx_hashes);
-        block_ctx.hash = hash;
-
-        // Execute transactions and bootloader
-        let mut executed_tx_hashes = Vec::with_capacity(tx_hashes.len());
-        let mut tx_index = U64::from(0);
-        for tx in txs {
-            // Executing a next transaction means that a previous transaction was either rolled back (in which case its snapshot
-            // was already removed), or that we build on top of it (in which case, it can be removed now).
-            vm.pop_snapshot_no_rollback();
-            // Save pre-execution VM snapshot.
-            vm.make_snapshot();
-            let hash = tx.hash();
-            if let Err(e) = self.run_l2_tx(tx, tx_index, &block_ctx, &batch_env, &mut vm) {
-                tracing::error!("Error while executing transaction: {e}");
-                vm.rollback_to_the_latest_snapshot();
-            } else {
-                executed_tx_hashes.push(hash);
-                tx_index += U64::from(1);
-            }
-        }
-        vm.execute(InspectExecutionMode::Bootloader);
-
-        // Write all the mutated keys (storage slots).
-        let mut inner = self
-            .inner
-            .write()
-            .map_err(|_| anyhow::anyhow!("Failed to acquire write lock"))?;
-        for (key, value) in storage.borrow().modified_storage_keys() {
-            inner.fork_storage.set_value(*key, *value);
-        }
-
-        let mut transactions = Vec::new();
-        let mut tx_receipts = Vec::new();
-        let mut debug_calls = Vec::new();
-        for (index, tx_hash) in executed_tx_hashes.iter().enumerate() {
-            let Some(tx_result) = inner.tx_results.get(tx_hash) else {
-                // Skipping halted transaction
-                continue;
-            };
-            tx_receipts.push(&tx_result.receipt);
-            debug_calls.push(&tx_result.debug);
-
-            let mut transaction = zksync_types::api::Transaction::from(tx_result.info.tx.clone());
-            transaction.block_hash = Some(block_ctx.hash);
-            transaction.block_number = Some(U64::from(block_ctx.miniblock));
-            transaction.transaction_index = Some(index.into());
-            transaction.l1_batch_number = Some(U64::from(batch_env.number.0));
-            transaction.l1_batch_tx_index = Some(Index::zero());
-            if transaction.transaction_type == Some(U64::zero())
-                || transaction.transaction_type.is_none()
-            {
-                transaction.v = transaction
-                    .v
-                    .map(|v| v + 35 + inner.fork_storage.chain_id.as_u64() * 2);
-            }
-            transactions.push(TransactionVariant::Full(transaction));
-        }
-
-        // Build bloom hash
-        let iter = tx_receipts
-            .iter()
-            .flat_map(|r| r.logs.iter())
-            .flat_map(|event| {
-                event
-                    .topics
-                    .iter()
-                    .map(|topic| BloomInput::Raw(topic.as_bytes()))
-                    .chain([BloomInput::Raw(event.address.as_bytes())])
-            });
-        let logs_bloom = build_bloom(iter);
-
-        // Calculate how much gas was used across all txs
-        let gas_used = debug_calls
-            .iter()
-            .map(|r| r.gas_used)
-            .fold(U256::zero(), |acc, x| acc + x);
-
-        // Construct the block
-        let parent_block_hash = inner
-            .block_hashes
-            .get(&(block_ctx.miniblock - 1))
-            .cloned()
-            .unwrap_or_default();
-        let block = create_block(
-            &batch_env,
-            hash,
-            parent_block_hash,
-            block_ctx.miniblock,
-            block_ctx.timestamp,
-            transactions,
-            gas_used,
-            logs_bloom,
-        );
-        inner.current_batch = inner.current_batch.saturating_add(1);
-        inner.apply_block(time, block, 0);
-
-        // Hack to ensure we don't mine two empty blocks in the same batch. Otherwise this creates
-        // weird side effect on the VM side wrt virtual block logic.
-        // TODO: Remove once we separate batch sealing from block sealing
-        if !executed_tx_hashes.is_empty() {
-            // With the introduction of 'l2 blocks' (and virtual blocks),
-            // we are adding one l2 block at the end of each batch (to handle things like remaining events etc).
-            // You can look at insert_fictive_l2_block function in VM to see how this fake block is inserted.
-            let parent_block_hash = block_ctx.hash;
-            let block_ctx = block_ctx.new_block(time);
-            let hash = compute_hash(block_ctx.miniblock, []);
-
-            let virtual_block = create_block(
-                &batch_env,
-                hash,
-                parent_block_hash,
-                block_ctx.miniblock,
-                block_ctx.timestamp,
-                vec![],
-                U256::zero(),
-                Bloom::zero(),
-            );
-            inner.apply_block(time, virtual_block, 1);
-        }
-
-        Ok(L2BlockNumber(block_ctx.miniblock as u32))
-    }
-
-=======
->>>>>>> f7638c2f
     // Forcefully stores the given bytecode at a given account.
     pub async fn override_bytecode(
         &self,
@@ -2157,86 +649,6 @@
     Some((batch_number, batch_timestamp))
 }
 
-<<<<<<< HEAD
-#[cfg(test)]
-mod tests {
-    use anvil_zksync_config::constants::{
-        DEFAULT_ACCOUNT_BALANCE, DEFAULT_ESTIMATE_GAS_PRICE_SCALE_FACTOR,
-        DEFAULT_ESTIMATE_GAS_SCALE_FACTOR, DEFAULT_FAIR_PUBDATA_PRICE, DEFAULT_L2_GAS_PRICE,
-        TEST_NODE_NETWORK_ID,
-    };
-    use anvil_zksync_config::types::SystemContractsOptions;
-    use anvil_zksync_config::TestNodeConfig;
-    use anvil_zksync_types::TransactionOrder;
-    use ethabi::{Token, Uint};
-    use zksync_multivm::interface::VmFactory;
-    use zksync_multivm::vm_latest::Vm;
-    use zksync_types::{utils::deployed_address_create, K256PrivateKey, Nonce};
-
-    use super::*;
-    use crate::{node::InMemoryNode, testing};
-
-    fn test_vm(
-        node: &InMemoryNode,
-        system_contracts: BaseSystemContracts,
-    ) -> (
-        BlockContext,
-        L1BatchEnv,
-        Vm<StorageView<ForkStorage>, HistoryDisabled>,
-    ) {
-        let inner = node.inner.read().unwrap();
-        let storage = StorageView::new(inner.fork_storage.clone()).into_rc_ptr();
-        let system_env = inner.create_system_env(system_contracts, TxExecutionMode::VerifyExecute);
-        let (batch_env, block_ctx) = inner.create_l1_batch_env(&node.time, storage.clone());
-        let vm: Vm<_, HistoryDisabled> = Vm::new(batch_env.clone(), system_env, storage);
-
-        (block_ctx, batch_env, vm)
-    }
-
-    #[tokio::test]
-    async fn test_run_l2_tx_validates_tx_gas_limit_too_high() {
-        let node = InMemoryNode::default();
-        let tx = testing::TransactionBuilder::new()
-            .set_gas_limit(U256::from(u64::MAX) + 1)
-            .build();
-        node.set_rich_account(
-            tx.common_data.initiator_address,
-            U256::from(100u128 * 10u128.pow(18)),
-        );
-
-        let system_contracts = node
-            .system_contracts_for_tx(tx.initiator_account())
-            .unwrap();
-        let (block_ctx, batch_env, mut vm) = test_vm(&node, system_contracts.clone());
-        let err = node
-            .run_l2_tx(tx, U64::from(0), &block_ctx, &batch_env, &mut vm)
-            .unwrap_err();
-        assert_eq!(err.to_string(), "exceeds block gas limit");
-    }
-
-    #[tokio::test]
-    async fn test_run_l2_tx_validates_tx_max_fee_per_gas_too_low() {
-        let node = InMemoryNode::default();
-        let tx = testing::TransactionBuilder::new()
-            .set_max_fee_per_gas(U256::from(DEFAULT_L2_GAS_PRICE - 1))
-            .build();
-        node.set_rich_account(
-            tx.common_data.initiator_address,
-            U256::from(100u128 * 10u128.pow(18)),
-        );
-
-        let system_contracts = node
-            .system_contracts_for_tx(tx.initiator_account())
-            .unwrap();
-        let (block_ctx, batch_env, mut vm) = test_vm(&node, system_contracts.clone());
-        let err = node
-            .run_l2_tx(tx, U64::from(0), &block_ctx, &batch_env, &mut vm)
-            .unwrap_err();
-
-        assert_eq!(
-            err.to_string(),
-            "block base fee higher than max fee per gas"
-=======
 // Test utils
 // TODO: Consider builder pattern with sensible defaults
 // #[cfg(test)]
@@ -2248,7 +660,6 @@
         let system_contracts = SystemContracts::from_options(
             &config.system_contracts_options,
             config.use_evm_emulator,
->>>>>>> f7638c2f
         );
         let (inner, _, blockchain, time) = InMemoryNodeInner::init(
             fork,
