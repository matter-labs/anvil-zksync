//! In-memory node, that supports forking other networks.
use super::inner::node_executor::NodeExecutorHandle;
use super::inner::InMemoryNodeInner;
use super::vm::AnvilVM;
use crate::delegate_vm;
use crate::deps::InMemoryStorage;
use crate::filters::EthFilters;
use crate::node::fee_model::TestNodeFeeInputProvider;
use crate::node::impersonate::{ImpersonationManager, ImpersonationState};
use crate::node::inner::blockchain::ReadBlockchain;
use crate::node::inner::storage::ReadStorageDyn;
use crate::node::inner::time::ReadTime;
use crate::node::sealer::BlockSealerState;
use crate::node::state::VersionedState;
use crate::node::state_override::apply_state_override;
use crate::node::traces::call_error::CallErrorTracer;
use crate::node::traces::decoder::CallTraceDecoderBuilder;
use crate::node::{BlockSealer, BlockSealerMode, NodeExecutor, TxBatch, TxPool};
use crate::observability::Observability;
use crate::system_contracts::SystemContracts;
use anvil_zksync_common::cache::CacheConfig;
use anvil_zksync_common::sh_println;
use anvil_zksync_common::shell::get_shell;
use anvil_zksync_config::constants::{NON_FORK_FIRST_BLOCK_TIMESTAMP, TEST_NODE_NETWORK_ID};
use anvil_zksync_config::types::Genesis;
use anvil_zksync_config::TestNodeConfig;
use anvil_zksync_traces::{
    build_call_trace_arena, decode_trace_arena, filter_call_trace_arena,
    identifier::SignaturesIdentifier, render_trace_arena_inner,
};
use anvil_zksync_types::{
    traces::CallTraceArena, LogLevel, ShowGasDetails, ShowStorageLogs, ShowVMDetails,
};
use flate2::read::GzDecoder;
use flate2::write::GzEncoder;
use flate2::Compression;
use indexmap::IndexMap;
use once_cell::sync::OnceCell;
use serde::{Deserialize, Serialize};
use std::collections::{HashMap, HashSet};
use std::io::{Read, Write};
use std::sync::Arc;
use tokio::sync::RwLock;
use zksync_contracts::{BaseSystemContracts, BaseSystemContractsHashes};
<<<<<<< HEAD
use zksync_error::anvil_zksync::node::{
    generic_error, to_generic, AnvilNodeError, AnvilNodeResult,
};
use zksync_error::anvil_zksync::state::{StateLoaderError, StateLoaderResult};
use zksync_multivm::interface::storage::{ReadStorage, StoragePtr, StorageView};
=======
use zksync_error::anvil_zksync;
use zksync_error::anvil_zksync::node::AnvilNodeResult;
use zksync_multivm::interface::storage::{
    ReadStorage, StoragePtr, StorageView, StorageWithOverrides,
};
>>>>>>> 7195c0f7
use zksync_multivm::interface::VmFactory;
use zksync_multivm::interface::{
    ExecutionResult, InspectExecutionMode, L1BatchEnv, L2BlockEnv, TxExecutionMode, VmInterface,
};
use zksync_multivm::tracers::CallTracer;
use zksync_multivm::utils::{get_batch_base_fee, get_max_batch_gas_limit};
use zksync_multivm::vm_latest::Vm;
use zksync_types::api::state_override::StateOverride;

use crate::node::fork::{ForkClient, ForkSource};
use crate::node::keys::StorageKeyLayout;
use zksync_multivm::vm_latest::{HistoryDisabled, ToTracerPointer};
use zksync_multivm::VmVersion;
use zksync_types::api::{Block, DebugCall, TransactionReceipt, TransactionVariant};
use zksync_types::block::{unpack_block_info, L1BatchHeader, L2BlockHasher};
use zksync_types::fee_model::BatchFeeInput;
use zksync_types::l2::L2Tx;
use zksync_types::storage::{
    EMPTY_UNCLES_HASH, SYSTEM_CONTEXT_ADDRESS, SYSTEM_CONTEXT_BLOCK_INFO_POSITION,
};
use zksync_types::web3::Bytes;
use zksync_types::{
    h256_to_u256, AccountTreeId, Address, Bloom, L1BatchNumber, L2BlockNumber, L2ChainId,
    PackedEthSignature, ProtocolVersionId, StorageKey, StorageValue, Transaction, H160, H256, H64,
    U256, U64,
};

/// Max possible size of an ABI encoded tx (in bytes).
pub const MAX_TX_SIZE: usize = 1_000_000;
/// Acceptable gas overestimation limit.
pub const ESTIMATE_GAS_ACCEPTABLE_OVERESTIMATION: u64 = 1_000;
/// The maximum number of previous blocks to store the state for.
pub const MAX_PREVIOUS_STATES: u16 = 128;
/// The zks protocol version.
pub const PROTOCOL_VERSION: &str = "zks/1";

pub fn compute_hash<'a>(
    protocol_version: ProtocolVersionId,
    number: L2BlockNumber,
    timestamp: u64,
    prev_l2_block_hash: H256,
    tx_hashes: impl IntoIterator<Item = &'a H256>,
) -> H256 {
    let mut block_hasher = L2BlockHasher::new(number, timestamp, prev_l2_block_hash);
    for tx_hash in tx_hashes.into_iter() {
        block_hasher.push_tx_hash(*tx_hash);
    }
    block_hasher.finalize(protocol_version)
}

pub fn create_genesis_from_json(
    protocol_version: ProtocolVersionId,
    genesis: &Genesis,
    timestamp: Option<u64>,
) -> (Block<TransactionVariant>, L1BatchHeader) {
    let hash = L2BlockHasher::legacy_hash(L2BlockNumber(0));
    let timestamp = timestamp
        .or(genesis.timestamp)
        .unwrap_or(NON_FORK_FIRST_BLOCK_TIMESTAMP);

    let l1_batch_env = genesis.l1_batch_env.clone().unwrap_or_else(|| L1BatchEnv {
        previous_batch_hash: None,
        number: L1BatchNumber(0),
        timestamp,
        fee_input: BatchFeeInput::pubdata_independent(0, 0, 0),
        fee_account: Address::zero(),
        enforced_base_fee: None,
        first_l2_block: L2BlockEnv {
            number: 0,
            timestamp,
            prev_block_hash: H256::zero(),
            max_virtual_blocks_to_create: 0,
        },
    });

    let genesis_block = create_block(
        &l1_batch_env,
        hash,
        genesis.parent_hash.unwrap_or_else(H256::zero),
        genesis.block_number.unwrap_or(0),
        timestamp,
        genesis.transactions.clone().unwrap_or_default(),
        genesis.gas_used.unwrap_or_else(U256::zero),
        genesis.logs_bloom.unwrap_or_else(Bloom::zero),
    );
    let genesis_batch_header = L1BatchHeader::new(
        L1BatchNumber(0),
        timestamp,
        BaseSystemContractsHashes::default(),
        protocol_version,
    );

    (genesis_block, genesis_batch_header)
}

pub fn create_genesis<TX>(
    protocol_version: ProtocolVersionId,
    timestamp: Option<u64>,
) -> (Block<TX>, L1BatchHeader) {
    let hash = L2BlockHasher::legacy_hash(L2BlockNumber(0));
    let timestamp = timestamp.unwrap_or(NON_FORK_FIRST_BLOCK_TIMESTAMP);
    let batch_env = L1BatchEnv {
        previous_batch_hash: None,
        number: L1BatchNumber(0),
        timestamp,
        fee_input: BatchFeeInput::pubdata_independent(0, 0, 0),
        fee_account: Default::default(),
        enforced_base_fee: None,
        first_l2_block: L2BlockEnv {
            number: 0,
            timestamp,
            prev_block_hash: Default::default(),
            max_virtual_blocks_to_create: 0,
        },
    };
    let genesis_block = create_block(
        &batch_env,
        hash,
        H256::zero(),
        0,
        timestamp,
        vec![],
        U256::zero(),
        Bloom::zero(),
    );
    let genesis_batch_header = L1BatchHeader::new(
        L1BatchNumber(0),
        timestamp,
        BaseSystemContractsHashes::default(),
        protocol_version,
    );

    (genesis_block, genesis_batch_header)
}

#[allow(clippy::too_many_arguments)]
pub fn create_block<TX>(
    batch_env: &L1BatchEnv,
    hash: H256,
    parent_hash: H256,
    number: u64,
    timestamp: u64,
    transactions: Vec<TX>,
    gas_used: U256,
    logs_bloom: Bloom,
) -> Block<TX> {
    Block {
        hash,
        parent_hash,
        uncles_hash: EMPTY_UNCLES_HASH, // Static for non-PoW chains, see EIP-3675
        number: U64::from(number),
        l1_batch_number: Some(U64::from(batch_env.number.0)),
        base_fee_per_gas: U256::from(get_batch_base_fee(batch_env, VmVersion::latest())),
        timestamp: U256::from(timestamp),
        l1_batch_timestamp: Some(U256::from(batch_env.timestamp)),
        transactions,
        gas_used,
        gas_limit: U256::from(get_max_batch_gas_limit(VmVersion::latest())),
        logs_bloom,
        author: Address::default(), // Matches core's behavior, irrelevant for ZKsync
        state_root: H256::default(), // Intentionally empty as blocks in ZKsync don't have state - batches do
        transactions_root: H256::default(), // Intentionally empty as blocks in ZKsync don't have state - batches do
        receipts_root: H256::default(), // Intentionally empty as blocks in ZKsync don't have state - batches do
        extra_data: Bytes::default(),   // Matches core's behavior, not used in ZKsync
        difficulty: U256::default(), // Empty for non-PoW chains, see EIP-3675, TODO: should be 2500000000000000 to match DIFFICULTY opcode
        total_difficulty: U256::default(), // Empty for non-PoW chains, see EIP-3675
        seal_fields: vec![],         // Matches core's behavior, TODO: remove
        uncles: vec![],              // Empty for non-PoW chains, see EIP-3675
        size: U256::default(),       // Matches core's behavior, TODO: perhaps it should be computed
        mix_hash: H256::default(),   // Empty for non-PoW chains, see EIP-3675
        nonce: H64::default(),       // Empty for non-PoW chains, see EIP-3675
    }
}

/// Information about the executed transaction.
#[derive(Debug, Clone, Serialize, Deserialize)]
pub struct TxExecutionInfo {
    pub tx: Transaction,
    // Batch number where transaction was executed.
    pub batch_number: u32,
    pub miniblock_number: u64,
}

#[derive(Debug, Clone, Serialize, Deserialize)]
pub struct TransactionResult {
    pub info: TxExecutionInfo,
    pub new_bytecodes: Vec<(H256, Vec<u8>)>,
    pub receipt: TransactionReceipt,
    pub debug: DebugCall,
}

impl TransactionResult {
    /// Returns the debug information for the transaction.
    /// If `only_top` is true - will only return the top level call.
    pub fn debug_info(&self, only_top: bool) -> DebugCall {
        let calls = if only_top {
            vec![]
        } else {
            self.debug.calls.clone()
        };
        DebugCall {
            calls,
            ..self.debug.clone()
        }
    }
}

/// Creates a restorable snapshot for the [InMemoryNodeInner]. The snapshot contains all the necessary
/// data required to restore the [InMemoryNodeInner] state to a previous point in time.
#[derive(Debug, Clone, Default)]
pub struct Snapshot {
    pub(crate) current_batch: L1BatchNumber,
    pub(crate) current_block: L2BlockNumber,
    pub(crate) current_block_hash: H256,
    // Currently, the fee is static and the fee input provider is immutable during the test node life cycle,
    // but in the future, it may contain some mutable state.
    pub(crate) fee_input_provider: TestNodeFeeInputProvider,
    pub(crate) tx_results: HashMap<H256, TransactionResult>,
    pub(crate) blocks: HashMap<H256, Block<TransactionVariant>>,
    pub(crate) hashes: HashMap<L2BlockNumber, H256>,
    pub(crate) filters: EthFilters,
    pub(crate) impersonation_state: ImpersonationState,
    pub(crate) rich_accounts: HashSet<H160>,
    pub(crate) previous_states: IndexMap<H256, HashMap<StorageKey, StorageValue>>,
    pub(crate) raw_storage: InMemoryStorage,
    pub(crate) value_read_cache: HashMap<StorageKey, H256>,
    pub(crate) factory_dep_cache: HashMap<H256, Option<Vec<u8>>>,
}

/// In-memory node, that can be used for local & unit testing.
/// It also supports the option of forking testnet/mainnet.
/// All contents are removed when object is destroyed.
#[derive(Clone)]
pub struct InMemoryNode {
    /// A thread safe reference to the [InMemoryNodeInner].
    pub(crate) inner: Arc<RwLock<InMemoryNodeInner>>,
    pub(crate) blockchain: Box<dyn ReadBlockchain>,
    pub(crate) storage: Box<dyn ReadStorageDyn>,
    pub(crate) fork: Box<dyn ForkSource>,
    pub node_handle: NodeExecutorHandle,
    /// List of snapshots of the [InMemoryNodeInner]. This is bounded at runtime by [MAX_SNAPSHOTS].
    pub(crate) snapshots: Arc<RwLock<Vec<Snapshot>>>,
    pub(crate) time: Box<dyn ReadTime>,
    pub(crate) impersonation: ImpersonationManager,
    /// An optional handle to the observability stack
    pub(crate) observability: Option<Observability>,
    pub(crate) pool: TxPool,
    pub(crate) sealer_state: BlockSealerState,
    pub(crate) system_contracts: SystemContracts,
    pub(crate) storage_key_layout: StorageKeyLayout,
}

impl InMemoryNode {
    #[allow(clippy::too_many_arguments)]
    pub fn new(
        inner: Arc<RwLock<InMemoryNodeInner>>,
        blockchain: Box<dyn ReadBlockchain>,
        storage: Box<dyn ReadStorageDyn>,
        fork: Box<dyn ForkSource>,
        node_handle: NodeExecutorHandle,
        observability: Option<Observability>,
        time: Box<dyn ReadTime>,
        impersonation: ImpersonationManager,
        pool: TxPool,
        sealer_state: BlockSealerState,
        system_contracts: SystemContracts,
        storage_key_layout: StorageKeyLayout,
    ) -> Self {
        InMemoryNode {
            inner,
            blockchain,
            storage,
            fork,
            node_handle,
            snapshots: Default::default(),
            time,
            impersonation,
            observability,
            pool,
            sealer_state,
            system_contracts,
            storage_key_layout,
        }
    }

    /// Replays transactions consequently in a new block. All transactions are expected to be
    /// executable and will become a part of the resulting block.
    pub async fn replay_txs(&self, txs: Vec<Transaction>) -> AnvilNodeResult<()> {
        let tx_batch = TxBatch {
            impersonating: false,
            txs,
        };
        let expected_tx_hashes = tx_batch
            .txs
            .iter()
            .map(|tx| tx.hash())
            .collect::<HashSet<_>>();
        let block_number = self.node_handle.seal_block_sync(tx_batch).await?;
        // Fetch the block that was just sealed
        let block = self
            .blockchain
            .get_block_by_number(block_number)
            .await
            .expect("freshly sealed block could not be found in storage");

        // Calculate tx hash set from that block
        let actual_tx_hashes = block
            .transactions
            .iter()
            .map(|tx| match tx {
                TransactionVariant::Full(tx) => tx.hash,
                TransactionVariant::Hash(tx_hash) => *tx_hash,
            })
            .collect::<HashSet<_>>();

        // Calculate the difference between expected transaction hash set and the actual one.
        // If the difference is not empty it means some transactions were not executed (i.e.
        // were halted).
        let diff_tx_hashes = expected_tx_hashes
            .difference(&actual_tx_hashes)
            .collect::<Vec<_>>();
        if !diff_tx_hashes.is_empty() {
            return Err(generic_error!(
                "Failed to replay transactions: {diff_tx_hashes:?}. Please report this."
            ));
        }

        Ok(())
    }

    /// Adds a lot of tokens to a given account with a specified balance.
    pub async fn set_rich_account(&self, address: H160, balance: U256) {
        self.inner.write().await.set_rich_account(address, balance)
    }

    /// Runs L2 'eth call' method - that doesn't commit to a block.
    pub async fn run_l2_call(
        &self,
        mut l2_tx: L2Tx,
        base_contracts: BaseSystemContracts,
<<<<<<< HEAD
    ) -> AnvilNodeResult<ExecutionResult> {
=======
        state_override: Option<StateOverride>,
    ) -> anyhow::Result<ExecutionResult> {
>>>>>>> 7195c0f7
        let execution_mode = TxExecutionMode::EthCall;

        let inner = self.inner.read().await;

        // init vm

        let (batch_env, _) = inner.create_l1_batch_env().await;
        let system_env = inner.create_system_env(base_contracts, execution_mode);

        let storage_override = if let Some(state_override) = state_override {
            apply_state_override(inner.read_storage(), state_override)
        } else {
            // Do not spawn a new thread in the most frequent case.
            StorageWithOverrides::new(inner.read_storage())
        };

        let storage = StorageView::new(storage_override).to_rc_ptr();

        let mut vm = if self.system_contracts.boojum.use_boojum {
            AnvilVM::BoojumOs(super::boojumos::BoojumOsVM::<_, HistoryDisabled>::new(
                batch_env,
                system_env,
                storage,
                // TODO: this might be causing a deadlock.. check..
                &inner.fork_storage.inner.read().unwrap().raw_storage,
                &self.system_contracts.boojum,
            ))
        } else {
            AnvilVM::ZKSync(Vm::new(batch_env, system_env, storage))
        };

        // We must inject *some* signature (otherwise bootloader code fails to generate hash).
        if l2_tx.common_data.signature.is_empty() {
            l2_tx.common_data.signature = PackedEthSignature::default().serialize_packed().into();
        }

        let tx: Transaction = l2_tx.into();
        delegate_vm!(vm, push_transaction(tx.clone()));

        let call_tracer_result = Arc::new(OnceCell::default());
        let error_flags_result = Arc::new(OnceCell::new());

        let tracers = vec![
            CallErrorTracer::new(error_flags_result.clone()).into_tracer_pointer(),
            CallTracer::new(call_tracer_result.clone()).into_tracer_pointer(),
        ];
        let tx_result = delegate_vm!(
            vm,
            inspect(&mut tracers.into(), InspectExecutionMode::OneTx)
        );

        let call_traces = Arc::try_unwrap(call_tracer_result)
            .unwrap()
            .take()
            .unwrap_or_default();

        let verbosity = get_shell().verbosity;
        if !call_traces.is_empty() && verbosity >= 2 {
            let tx_result_for_arena = tx_result.clone();
            let mut builder = CallTraceDecoderBuilder::default();
            builder = builder.with_signature_identifier(
                SignaturesIdentifier::new(
                    Some(inner.config.get_cache_dir().into()),
                    inner.config.offline,
                )
                .map_err(|err| {
                    generic_error!("Failed to create SignaturesIdentifier: {:#}", err)
                })?,
            );

            let decoder = builder.build();
            let arena: CallTraceArena = futures::executor::block_on(async {
                let blocking_result = tokio::task::spawn_blocking(move || {
                    let mut arena = build_call_trace_arena(&call_traces, &tx_result_for_arena);
                    let rt = tokio::runtime::Runtime::new().expect("Failed to create runtime");
                    rt.block_on(async {
                        decode_trace_arena(&mut arena, &decoder).await;
                        Ok(arena)
                    })
                })
                .await;

                let inner_result: Result<CallTraceArena, AnvilNodeError> =
                    blocking_result.expect("spawn_blocking failed");
                inner_result
            })?;

            let filtered_arena = filter_call_trace_arena(&arena, verbosity);
            let trace_output = render_trace_arena_inner(&filtered_arena, false);
            sh_println!("\nTraces:\n{}", trace_output);
        }

        Ok(tx_result.result)
    }

    // Forcefully stores the given bytecode at a given account.
    pub async fn override_bytecode(
        &self,
        address: Address,
        bytecode: Vec<u8>,
    ) -> AnvilNodeResult<()> {
        self.node_handle.set_code_sync(address, bytecode).await
    }

    pub async fn dump_state(&self, preserve_historical_states: bool) -> AnvilNodeResult<Bytes> {
        let state = self
            .inner
            .read()
            .await
            .dump_state(preserve_historical_states)
            .await?;
        let mut encoder = GzEncoder::new(Vec::new(), Compression::default());
        encoder
            .write_all(&serde_json::to_vec(&state).map_err(to_generic)?)
            .map_err(to_generic)?;
        Ok(encoder.finish().map_err(to_generic)?.into())
    }

    pub async fn load_state(&self, buf: Bytes) -> StateLoaderResult<bool> {
        let orig_buf = &buf.0[..];
        let mut decoder = GzDecoder::new(orig_buf);
        let mut decoded_data = Vec::new();

        // Support both compressed and non-compressed state format
        let decoded = if decoder.header().is_some() {
            tracing::trace!(bytes = buf.0.len(), "decompressing state");
            decoder.read_to_end(decoded_data.as_mut()).map_err(|e| {
                StateLoaderError::StateDecompression {
                    details: e.to_string(),
                }
            })?;
            &decoded_data
        } else {
            &buf.0
        };
        tracing::trace!(bytes = decoded.len(), "deserializing state");
        let state: VersionedState = serde_json::from_slice(decoded).map_err(|e| {
            StateLoaderError::StateDeserialization {
                details: e.to_string(),
            }
        })?;

        self.inner.write().await.load_state(state).await
    }

    pub async fn get_chain_id(&self) -> AnvilNodeResult<u32> {
        Ok(self
            .inner
            .read()
            .await
            .config
            .chain_id
            .unwrap_or(TEST_NODE_NETWORK_ID))
    }

    pub fn get_current_timestamp(&self) -> AnvilNodeResult<u64> {
        Ok(self.time.current_timestamp())
    }

    pub async fn set_show_storage_logs(
        &self,
        show_storage_logs: ShowStorageLogs,
    ) -> AnvilNodeResult<String> {
        self.inner.write().await.config.show_storage_logs = show_storage_logs;
        Ok(show_storage_logs.to_string())
    }

    pub async fn set_show_vm_details(
        &self,
        show_vm_details: ShowVMDetails,
    ) -> AnvilNodeResult<String> {
        self.inner.write().await.config.show_vm_details = show_vm_details;
        Ok(show_vm_details.to_string())
    }

    pub async fn set_show_gas_details(
        &self,
        show_gas_details: ShowGasDetails,
    ) -> AnvilNodeResult<String> {
        self.inner.write().await.config.show_gas_details = show_gas_details;
        Ok(show_gas_details.to_string())
    }

    pub async fn set_show_node_config(&self, value: bool) -> AnvilNodeResult<bool> {
        self.inner.write().await.config.show_node_config = value;
        Ok(value)
    }

    pub fn set_log_level(&self, level: LogLevel) -> AnvilNodeResult<bool> {
        let Some(observability) = &self.observability else {
            return Err(generic_error!("Node's logging is not set up."));
        };
        tracing::debug!("setting log level to '{}'", level);
        observability.set_log_level(level)?;
        Ok(true)
    }

    pub fn set_logging(&self, directive: String) -> AnvilNodeResult<bool> {
        let Some(observability) = &self.observability else {
            return Err(generic_error!("Node's logging is not set up."));
        };
        tracing::debug!("setting logging to '{}'", directive);
        observability.set_logging(directive)?;
        Ok(true)
    }

    pub async fn chain_id(&self) -> L2ChainId {
        self.inner.read().await.chain_id()
    }
}

pub fn load_last_l1_batch<S: ReadStorage>(storage: StoragePtr<S>) -> Option<(u64, u64)> {
    // Get block number and timestamp
    let current_l1_batch_info_key = StorageKey::new(
        AccountTreeId::new(SYSTEM_CONTEXT_ADDRESS),
        SYSTEM_CONTEXT_BLOCK_INFO_POSITION,
    );
    let mut storage_ptr = storage.borrow_mut();
    let current_l1_batch_info = storage_ptr.read_value(&current_l1_batch_info_key);
    let (batch_number, batch_timestamp) = unpack_block_info(h256_to_u256(current_l1_batch_info));
    let block_number = batch_number as u32;
    if block_number == 0 {
        // The block does not exist yet
        return None;
    }
    Some((batch_number, batch_timestamp))
}

// Test utils
// TODO: Consider builder pattern with sensible defaults
// #[cfg(test)]
// TODO: Mark with #[cfg(test)] once it is not used in other modules
impl InMemoryNode {
    pub fn test_config(fork_client_opt: Option<ForkClient>, config: TestNodeConfig) -> Self {
        let fee_provider = TestNodeFeeInputProvider::from_fork(
            fork_client_opt.as_ref().map(|client| &client.details),
            &config.base_token_config,
        );
        let impersonation = ImpersonationManager::default();
        let system_contracts = SystemContracts::from_options(
            config.system_contracts_options,
            config.system_contracts_path.clone(),
            ProtocolVersionId::latest(),
            config.use_evm_interpreter,
            config.boojum.clone(),
        );
        let storage_key_layout = if config.boojum.use_boojum {
            StorageKeyLayout::BoojumOs
        } else {
            StorageKeyLayout::ZkEra
        };
        let (inner, storage, blockchain, time, fork, vm_runner) = InMemoryNodeInner::init(
            fork_client_opt,
            fee_provider,
            Arc::new(RwLock::new(Default::default())),
            config,
            impersonation.clone(),
            system_contracts.clone(),
            storage_key_layout,
            false,
        );
        let (node_executor, node_handle) =
            NodeExecutor::new(inner.clone(), vm_runner, storage_key_layout);
        let pool = TxPool::new(
            impersonation.clone(),
            anvil_zksync_types::TransactionOrder::Fifo,
        );
        let tx_listener = pool.add_tx_listener();
        let (block_sealer, block_sealer_state) = BlockSealer::new(
            BlockSealerMode::immediate(1000, tx_listener),
            pool.clone(),
            node_handle.clone(),
        );
        tokio::spawn(node_executor.run());
        tokio::spawn(block_sealer.run());
        Self::new(
            inner,
            blockchain,
            storage,
            fork,
            node_handle,
            None,
            time,
            impersonation,
            pool,
            block_sealer_state,
            system_contracts,
            storage_key_layout,
        )
    }

    pub fn test(fork_client_opt: Option<ForkClient>) -> Self {
        let config = TestNodeConfig {
            cache_config: CacheConfig::None,
            ..Default::default()
        };
        Self::test_config(fork_client_opt, config)
    }
}

#[cfg(test)]
impl InMemoryNode {
    pub async fn apply_txs(
        &self,
        txs: impl IntoIterator<Item = Transaction>,
    ) -> AnvilNodeResult<Vec<TransactionReceipt>> {
        use backon::{ConstantBuilder, Retryable};
        use std::time::Duration;

        let txs = Vec::from_iter(txs);
        let expected_tx_hashes = txs.iter().map(|tx| tx.hash()).collect::<Vec<_>>();
        self.pool.add_txs(txs);

        let mut receipts = Vec::with_capacity(expected_tx_hashes.len());
        for tx_hash in expected_tx_hashes {
            let receipt = (|| async {
                self.blockchain
                    .get_tx_receipt(&tx_hash)
                    .await
                    .ok_or(generic_error!("missing tx receipt"))
            })
            .retry(
                ConstantBuilder::default()
                    .with_delay(Duration::from_millis(200))
                    .with_max_times(5),
            )
            .await?;
            receipts.push(receipt);
        }
        Ok(receipts)
    }
}<|MERGE_RESOLUTION|>--- conflicted
+++ resolved
@@ -42,19 +42,13 @@
 use std::sync::Arc;
 use tokio::sync::RwLock;
 use zksync_contracts::{BaseSystemContracts, BaseSystemContractsHashes};
-<<<<<<< HEAD
 use zksync_error::anvil_zksync::node::{
     generic_error, to_generic, AnvilNodeError, AnvilNodeResult,
 };
 use zksync_error::anvil_zksync::state::{StateLoaderError, StateLoaderResult};
-use zksync_multivm::interface::storage::{ReadStorage, StoragePtr, StorageView};
-=======
-use zksync_error::anvil_zksync;
-use zksync_error::anvil_zksync::node::AnvilNodeResult;
 use zksync_multivm::interface::storage::{
     ReadStorage, StoragePtr, StorageView, StorageWithOverrides,
 };
->>>>>>> 7195c0f7
 use zksync_multivm::interface::VmFactory;
 use zksync_multivm::interface::{
     ExecutionResult, InspectExecutionMode, L1BatchEnv, L2BlockEnv, TxExecutionMode, VmInterface,
@@ -395,12 +389,8 @@
         &self,
         mut l2_tx: L2Tx,
         base_contracts: BaseSystemContracts,
-<<<<<<< HEAD
+        state_override: Option<StateOverride>,
     ) -> AnvilNodeResult<ExecutionResult> {
-=======
-        state_override: Option<StateOverride>,
-    ) -> anyhow::Result<ExecutionResult> {
->>>>>>> 7195c0f7
         let execution_mode = TxExecutionMode::EthCall;
 
         let inner = self.inner.read().await;
