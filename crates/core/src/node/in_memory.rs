//! In-memory node, that supports forking other networks.
use super::inner::node_executor::NodeExecutorHandle;
use super::inner::InMemoryNodeInner;
use super::vm::AnvilVM;
use crate::delegate_vm;
use crate::deps::InMemoryStorage;
use crate::filters::EthFilters;
use crate::node::error::LoadStateError;
use crate::node::fee_model::TestNodeFeeInputProvider;
use crate::node::impersonate::{ImpersonationManager, ImpersonationState};
use crate::node::inner::blockchain::ReadBlockchain;
use crate::node::inner::storage::ReadStorageDyn;
use crate::node::inner::time::ReadTime;
use crate::node::sealer::BlockSealerState;
use crate::node::state::VersionedState;
use crate::node::traces::call_error::CallErrorTracer;
use crate::node::traces::decoder::CallTraceDecoderBuilder;
use crate::node::{BlockSealer, BlockSealerMode, NodeExecutor, TxBatch, TxPool};
use crate::observability::Observability;
use crate::system_contracts::SystemContracts;
use anvil_zksync_common::cache::CacheConfig;
use anvil_zksync_common::sh_println;
use anvil_zksync_common::shell::get_shell;
use anvil_zksync_config::constants::{NON_FORK_FIRST_BLOCK_TIMESTAMP, TEST_NODE_NETWORK_ID};
use anvil_zksync_config::types::Genesis;
use anvil_zksync_config::TestNodeConfig;
use anvil_zksync_traces::{
    build_call_trace_arena, decode_trace_arena, filter_call_trace_arena,
    identifier::SignaturesIdentifier, render_trace_arena_inner,
};
use anvil_zksync_types::{
    traces::CallTraceArena, LogLevel, ShowGasDetails, ShowStorageLogs, ShowVMDetails,
};
use anyhow::{anyhow, Context};
use flate2::read::GzDecoder;
use flate2::write::GzEncoder;
use flate2::Compression;
use indexmap::IndexMap;
use once_cell::sync::OnceCell;
use serde::{Deserialize, Serialize};
use std::collections::{HashMap, HashSet};
use std::io::{Read, Write};
use std::sync::Arc;
use tokio::sync::RwLock;
use zksync_contracts::{BaseSystemContracts, BaseSystemContractsHashes};
use zksync_error::anvil_zksync;
use zksync_error::anvil_zksync::node::AnvilNodeResult;
use zksync_multivm::interface::storage::{ReadStorage, StoragePtr, StorageView};
use zksync_multivm::interface::VmFactory;
use zksync_multivm::interface::{
    ExecutionResult, InspectExecutionMode, L1BatchEnv, L2BlockEnv, TxExecutionMode, VmInterface,
};
use zksync_multivm::tracers::CallTracer;
use zksync_multivm::utils::{get_batch_base_fee, get_max_batch_gas_limit};
use zksync_multivm::vm_latest::Vm;

use crate::node::fork::{ForkClient, ForkSource};
use crate::node::keys::StorageKeyLayout;
use zksync_multivm::vm_latest::{HistoryDisabled, ToTracerPointer};
use zksync_multivm::VmVersion;
use zksync_types::api::{Block, DebugCall, TransactionReceipt, TransactionVariant};
use zksync_types::block::{unpack_block_info, L1BatchHeader, L2BlockHasher};
use zksync_types::fee_model::BatchFeeInput;
use zksync_types::l2::L2Tx;
use zksync_types::storage::{
    EMPTY_UNCLES_HASH, SYSTEM_CONTEXT_ADDRESS, SYSTEM_CONTEXT_BLOCK_INFO_POSITION,
};
use zksync_types::web3::Bytes;
use zksync_types::{
    h256_to_u256, AccountTreeId, Address, Bloom, L1BatchNumber, L2BlockNumber, L2ChainId,
    PackedEthSignature, ProtocolVersionId, StorageKey, StorageValue, Transaction, H160, H256, H64,
    U256, U64,
};

/// Max possible size of an ABI encoded tx (in bytes).
pub const MAX_TX_SIZE: usize = 1_000_000;
/// Acceptable gas overestimation limit.
pub const ESTIMATE_GAS_ACCEPTABLE_OVERESTIMATION: u64 = 1_000;
/// The maximum number of previous blocks to store the state for.
pub const MAX_PREVIOUS_STATES: u16 = 128;
/// The zks protocol version.
pub const PROTOCOL_VERSION: &str = "zks/1";

pub fn compute_hash<'a>(
    protocol_version: ProtocolVersionId,
    number: L2BlockNumber,
    timestamp: u64,
    prev_l2_block_hash: H256,
    tx_hashes: impl IntoIterator<Item = &'a H256>,
) -> H256 {
    let mut block_hasher = L2BlockHasher::new(number, timestamp, prev_l2_block_hash);
    for tx_hash in tx_hashes.into_iter() {
        block_hasher.push_tx_hash(*tx_hash);
    }
    block_hasher.finalize(protocol_version)
}

pub fn create_genesis_from_json(
    protocol_version: ProtocolVersionId,
    genesis: &Genesis,
    timestamp: Option<u64>,
) -> (Block<TransactionVariant>, L1BatchHeader) {
    let hash = L2BlockHasher::legacy_hash(L2BlockNumber(0));
    let timestamp = timestamp
        .or(genesis.timestamp)
        .unwrap_or(NON_FORK_FIRST_BLOCK_TIMESTAMP);

    let l1_batch_env = genesis.l1_batch_env.clone().unwrap_or_else(|| L1BatchEnv {
        previous_batch_hash: None,
        number: L1BatchNumber(0),
        timestamp,
        fee_input: BatchFeeInput::pubdata_independent(0, 0, 0),
        fee_account: Address::zero(),
        enforced_base_fee: None,
        first_l2_block: L2BlockEnv {
            number: 0,
            timestamp,
            prev_block_hash: H256::zero(),
            max_virtual_blocks_to_create: 0,
        },
    });

    let genesis_block = create_block(
        &l1_batch_env,
        hash,
        genesis.parent_hash.unwrap_or_else(H256::zero),
        genesis.block_number.unwrap_or(0),
        timestamp,
        genesis.transactions.clone().unwrap_or_default(),
        genesis.gas_used.unwrap_or_else(U256::zero),
        genesis.logs_bloom.unwrap_or_else(Bloom::zero),
    );
    let genesis_batch_header = L1BatchHeader::new(
        L1BatchNumber(0),
        timestamp,
        BaseSystemContractsHashes::default(),
        protocol_version,
    );

    (genesis_block, genesis_batch_header)
}

pub fn create_genesis<TX>(
    protocol_version: ProtocolVersionId,
    timestamp: Option<u64>,
) -> (Block<TX>, L1BatchHeader) {
    let hash = L2BlockHasher::legacy_hash(L2BlockNumber(0));
    let timestamp = timestamp.unwrap_or(NON_FORK_FIRST_BLOCK_TIMESTAMP);
    let batch_env = L1BatchEnv {
        previous_batch_hash: None,
        number: L1BatchNumber(0),
        timestamp,
        fee_input: BatchFeeInput::pubdata_independent(0, 0, 0),
        fee_account: Default::default(),
        enforced_base_fee: None,
        first_l2_block: L2BlockEnv {
            number: 0,
            timestamp,
            prev_block_hash: Default::default(),
            max_virtual_blocks_to_create: 0,
        },
    };
    let genesis_block = create_block(
        &batch_env,
        hash,
        H256::zero(),
        0,
        timestamp,
        vec![],
        U256::zero(),
        Bloom::zero(),
    );
    let genesis_batch_header = L1BatchHeader::new(
        L1BatchNumber(0),
        timestamp,
        BaseSystemContractsHashes::default(),
        protocol_version,
    );

    (genesis_block, genesis_batch_header)
}

#[allow(clippy::too_many_arguments)]
pub fn create_block<TX>(
    batch_env: &L1BatchEnv,
    hash: H256,
    parent_hash: H256,
    number: u64,
    timestamp: u64,
    transactions: Vec<TX>,
    gas_used: U256,
    logs_bloom: Bloom,
) -> Block<TX> {
    Block {
        hash,
        parent_hash,
        uncles_hash: EMPTY_UNCLES_HASH, // Static for non-PoW chains, see EIP-3675
        number: U64::from(number),
        l1_batch_number: Some(U64::from(batch_env.number.0)),
        base_fee_per_gas: U256::from(get_batch_base_fee(batch_env, VmVersion::latest())),
        timestamp: U256::from(timestamp),
        l1_batch_timestamp: Some(U256::from(batch_env.timestamp)),
        transactions,
        gas_used,
        gas_limit: U256::from(get_max_batch_gas_limit(VmVersion::latest())),
        logs_bloom,
        author: Address::default(), // Matches core's behavior, irrelevant for ZKsync
        state_root: H256::default(), // Intentionally empty as blocks in ZKsync don't have state - batches do
        transactions_root: H256::default(), // Intentionally empty as blocks in ZKsync don't have state - batches do
        receipts_root: H256::default(), // Intentionally empty as blocks in ZKsync don't have state - batches do
        extra_data: Bytes::default(),   // Matches core's behavior, not used in ZKsync
        difficulty: U256::default(), // Empty for non-PoW chains, see EIP-3675, TODO: should be 2500000000000000 to match DIFFICULTY opcode
        total_difficulty: U256::default(), // Empty for non-PoW chains, see EIP-3675
        seal_fields: vec![],         // Matches core's behavior, TODO: remove
        uncles: vec![],              // Empty for non-PoW chains, see EIP-3675
        size: U256::default(),       // Matches core's behavior, TODO: perhaps it should be computed
        mix_hash: H256::default(),   // Empty for non-PoW chains, see EIP-3675
        nonce: H64::default(),       // Empty for non-PoW chains, see EIP-3675
    }
}

/// Information about the executed transaction.
#[derive(Debug, Clone, Serialize, Deserialize)]
pub struct TxExecutionInfo {
    pub tx: Transaction,
    // Batch number where transaction was executed.
    pub batch_number: u32,
    pub miniblock_number: u64,
}

#[derive(Debug, Clone, Serialize, Deserialize)]
pub struct TransactionResult {
    pub info: TxExecutionInfo,
    pub new_bytecodes: Vec<(H256, Vec<u8>)>,
    pub receipt: TransactionReceipt,
    pub debug: DebugCall,
}

impl TransactionResult {
    /// Returns the debug information for the transaction.
    /// If `only_top` is true - will only return the top level call.
    pub fn debug_info(&self, only_top: bool) -> DebugCall {
        let calls = if only_top {
            vec![]
        } else {
            self.debug.calls.clone()
        };
        DebugCall {
            calls,
            ..self.debug.clone()
        }
    }
}

/// Creates a restorable snapshot for the [InMemoryNodeInner]. The snapshot contains all the necessary
/// data required to restore the [InMemoryNodeInner] state to a previous point in time.
#[derive(Debug, Clone, Default)]
pub struct Snapshot {
    pub(crate) current_batch: L1BatchNumber,
    pub(crate) current_block: L2BlockNumber,
    pub(crate) current_block_hash: H256,
    // Currently, the fee is static and the fee input provider is immutable during the test node life cycle,
    // but in the future, it may contain some mutable state.
    pub(crate) fee_input_provider: TestNodeFeeInputProvider,
    pub(crate) tx_results: HashMap<H256, TransactionResult>,
    pub(crate) blocks: HashMap<H256, Block<TransactionVariant>>,
    pub(crate) hashes: HashMap<L2BlockNumber, H256>,
    pub(crate) filters: EthFilters,
    pub(crate) impersonation_state: ImpersonationState,
    pub(crate) rich_accounts: HashSet<H160>,
    pub(crate) previous_states: IndexMap<H256, HashMap<StorageKey, StorageValue>>,
    pub(crate) raw_storage: InMemoryStorage,
    pub(crate) value_read_cache: HashMap<StorageKey, H256>,
    pub(crate) factory_dep_cache: HashMap<H256, Option<Vec<u8>>>,
}

/// In-memory node, that can be used for local & unit testing.
/// It also supports the option of forking testnet/mainnet.
/// All contents are removed when object is destroyed.
#[derive(Clone)]
pub struct InMemoryNode {
    /// A thread safe reference to the [InMemoryNodeInner].
    pub(crate) inner: Arc<RwLock<InMemoryNodeInner>>,
    pub(crate) blockchain: Box<dyn ReadBlockchain>,
    pub(crate) storage: Box<dyn ReadStorageDyn>,
    pub(crate) fork: Box<dyn ForkSource>,
    pub node_handle: NodeExecutorHandle,
    /// List of snapshots of the [InMemoryNodeInner]. This is bounded at runtime by [MAX_SNAPSHOTS].
    pub(crate) snapshots: Arc<RwLock<Vec<Snapshot>>>,
    pub(crate) time: Box<dyn ReadTime>,
    pub(crate) impersonation: ImpersonationManager,
    /// An optional handle to the observability stack
    pub(crate) observability: Option<Observability>,
    pub(crate) pool: TxPool,
    pub(crate) sealer_state: BlockSealerState,
    pub(crate) system_contracts: SystemContracts,
    pub(crate) storage_key_layout: StorageKeyLayout,
}

impl InMemoryNode {
    #[allow(clippy::too_many_arguments)]
    pub fn new(
        inner: Arc<RwLock<InMemoryNodeInner>>,
        blockchain: Box<dyn ReadBlockchain>,
        storage: Box<dyn ReadStorageDyn>,
        fork: Box<dyn ForkSource>,
        node_handle: NodeExecutorHandle,
        observability: Option<Observability>,
        time: Box<dyn ReadTime>,
        impersonation: ImpersonationManager,
        pool: TxPool,
        sealer_state: BlockSealerState,
        system_contracts: SystemContracts,
        storage_key_layout: StorageKeyLayout,
    ) -> Self {
        InMemoryNode {
            inner,
            blockchain,
            storage,
            fork,
            node_handle,
            snapshots: Default::default(),
            time,
            impersonation,
            observability,
            pool,
            sealer_state,
            system_contracts,
            storage_key_layout,
        }
    }

    /// Replays transactions consequently in a new block. All transactions are expected to be
    /// executable and will become a part of the resulting block.
    pub async fn replay_txs(&self, txs: Vec<Transaction>) -> AnvilNodeResult<()> {
        let tx_batch = TxBatch {
            impersonating: false,
            txs,
        };
        let expected_tx_hashes = tx_batch
            .txs
            .iter()
            .map(|tx| tx.hash())
            .collect::<HashSet<_>>();
        let block_number = self.node_handle.seal_block_sync(tx_batch).await?;
        // Fetch the block that was just sealed
        let block = self
            .blockchain
            .get_block_by_number(block_number)
            .await
            .expect("freshly sealed block could not be found in storage");

        // Calculate tx hash set from that block
        let actual_tx_hashes = block
            .transactions
            .iter()
            .map(|tx| match tx {
                TransactionVariant::Full(tx) => tx.hash,
                TransactionVariant::Hash(tx_hash) => *tx_hash,
            })
            .collect::<HashSet<_>>();

        // Calculate the difference between expected transaction hash set and the actual one.
        // If the difference is not empty it means some transactions were not executed (i.e.
        // were halted).
        let diff_tx_hashes = expected_tx_hashes
            .difference(&actual_tx_hashes)
            .collect::<Vec<_>>();
        if !diff_tx_hashes.is_empty() {
            return Err(anvil_zksync::node::generic_error!(
                "Failed to replay transactions: {diff_tx_hashes:?}. Please report this."
            ));
        }

        Ok(())
    }

    /// Adds a lot of tokens to a given account with a specified balance.
    pub async fn set_rich_account(&self, address: H160, balance: U256) {
        self.inner.write().await.set_rich_account(address, balance)
    }

    /// Runs L2 'eth call' method - that doesn't commit to a block.
    pub async fn run_l2_call(
        &self,
        mut l2_tx: L2Tx,
        base_contracts: BaseSystemContracts,
    ) -> anyhow::Result<ExecutionResult> {
        let execution_mode = TxExecutionMode::EthCall;

        let inner = self.inner.read().await;

        // init vm

        let (batch_env, _) = inner.create_l1_batch_env().await;
        let system_env = inner.create_system_env(base_contracts, execution_mode);

        let storage = StorageView::new(inner.read_storage()).to_rc_ptr();

<<<<<<< HEAD
        let mut vm = if self.system_contracts.use_zkos() {
            AnvilVM::ZKOs(super::zkos::ZKOsVM::<_, HistoryDisabled>::new(
=======
        let mut vm = if self.system_contracts.boojum.use_boojum {
            AnvilVM::ZKOs(super::boojumos::BoojumOsVM::<_, HistoryDisabled>::new(
>>>>>>> 4bb1fbaf
                batch_env,
                system_env,
                storage,
                // TODO: this might be causing a deadlock.. check..
                &inner.fork_storage.inner.read().unwrap().raw_storage,
                &self.system_contracts.zkos_config,
            ))
        } else {
            AnvilVM::ZKSync(Vm::new(batch_env, system_env, storage))
        };

        // We must inject *some* signature (otherwise bootloader code fails to generate hash).
        if l2_tx.common_data.signature.is_empty() {
            l2_tx.common_data.signature = PackedEthSignature::default().serialize_packed().into();
        }

        let tx: Transaction = l2_tx.into();
        delegate_vm!(vm, push_transaction(tx.clone()));

        let call_tracer_result = Arc::new(OnceCell::default());
        let error_flags_result = Arc::new(OnceCell::new());

        let tracers = vec![
            CallErrorTracer::new(error_flags_result.clone()).into_tracer_pointer(),
            CallTracer::new(call_tracer_result.clone()).into_tracer_pointer(),
        ];
        let tx_result = delegate_vm!(
            vm,
            inspect(&mut tracers.into(), InspectExecutionMode::OneTx)
        );

        let call_traces = Arc::try_unwrap(call_tracer_result)
            .unwrap()
            .take()
            .unwrap_or_default();

        let verbosity = get_shell().verbosity;
        if !call_traces.is_empty() && verbosity >= 2 {
            let tx_result_for_arena = tx_result.clone();
            let mut builder = CallTraceDecoderBuilder::default();
            builder = builder.with_signature_identifier(
                SignaturesIdentifier::new(
                    Some(inner.config.get_cache_dir().into()),
                    inner.config.offline,
                )
                .map_err(|err| anyhow!("Failed to create SignaturesIdentifier: {:#}", err))?,
            );

            let decoder = builder.build();
            let arena: CallTraceArena = futures::executor::block_on(async {
                let blocking_result = tokio::task::spawn_blocking(move || {
                    let mut arena = build_call_trace_arena(&call_traces, &tx_result_for_arena);
                    let rt = tokio::runtime::Runtime::new().expect("Failed to create runtime");
                    rt.block_on(async {
                        decode_trace_arena(&mut arena, &decoder)
                            .await
                            .context("Failed to decode trace arena")?;
                        Ok::<CallTraceArena, anyhow::Error>(arena)
                    })
                })
                .await;

                let inner_result: Result<CallTraceArena, anyhow::Error> =
                    blocking_result.expect("spawn_blocking failed");
                inner_result
            })?;

            let filtered_arena = filter_call_trace_arena(&arena, verbosity);
            let trace_output = render_trace_arena_inner(&filtered_arena, false);
            sh_println!("\nTraces:\n{}", trace_output);
        }

        Ok(tx_result.result)
    }

    // Forcefully stores the given bytecode at a given account.
    pub async fn override_bytecode(
        &self,
        address: Address,
        bytecode: Vec<u8>,
    ) -> AnvilNodeResult<()> {
        self.node_handle.set_code_sync(address, bytecode).await
    }

    pub async fn dump_state(&self, preserve_historical_states: bool) -> anyhow::Result<Bytes> {
        let state = self
            .inner
            .read()
            .await
            .dump_state(preserve_historical_states)
            .await?;
        let mut encoder = GzEncoder::new(Vec::new(), Compression::default());
        encoder.write_all(&serde_json::to_vec(&state)?)?;
        Ok(encoder.finish()?.into())
    }

    pub async fn load_state(&self, buf: Bytes) -> Result<bool, LoadStateError> {
        let orig_buf = &buf.0[..];
        let mut decoder = GzDecoder::new(orig_buf);
        let mut decoded_data = Vec::new();

        // Support both compressed and non-compressed state format
        let decoded = if decoder.header().is_some() {
            tracing::trace!(bytes = buf.0.len(), "decompressing state");
            decoder
                .read_to_end(decoded_data.as_mut())
                .map_err(LoadStateError::FailedDecompress)?;
            &decoded_data
        } else {
            &buf.0
        };
        tracing::trace!(bytes = decoded.len(), "deserializing state");
        let state: VersionedState =
            serde_json::from_slice(decoded).map_err(LoadStateError::FailedDeserialize)?;

        self.inner.write().await.load_state(state).await
    }

    pub async fn get_chain_id(&self) -> anyhow::Result<u32> {
        Ok(self
            .inner
            .read()
            .await
            .config
            .chain_id
            .unwrap_or(TEST_NODE_NETWORK_ID))
    }

    pub fn get_current_timestamp(&self) -> anyhow::Result<u64> {
        Ok(self.time.current_timestamp())
    }

    pub async fn set_show_storage_logs(
        &self,
        show_storage_logs: ShowStorageLogs,
    ) -> anyhow::Result<String> {
        self.inner.write().await.config.show_storage_logs = show_storage_logs;
        Ok(show_storage_logs.to_string())
    }

    pub async fn set_show_vm_details(
        &self,
        show_vm_details: ShowVMDetails,
    ) -> anyhow::Result<String> {
        self.inner.write().await.config.show_vm_details = show_vm_details;
        Ok(show_vm_details.to_string())
    }

    pub async fn set_show_gas_details(
        &self,
        show_gas_details: ShowGasDetails,
    ) -> anyhow::Result<String> {
        self.inner.write().await.config.show_gas_details = show_gas_details;
        Ok(show_gas_details.to_string())
    }

    pub async fn set_show_node_config(&self, value: bool) -> anyhow::Result<bool> {
        self.inner.write().await.config.show_node_config = value;
        Ok(value)
    }

    pub fn set_log_level(&self, level: LogLevel) -> anyhow::Result<bool> {
        let Some(observability) = &self.observability else {
            anyhow::bail!("Node's logging is not set up.")
        };
        tracing::debug!("setting log level to '{}'", level);
        observability.set_log_level(level)?;
        Ok(true)
    }

    pub fn set_logging(&self, directive: String) -> anyhow::Result<bool> {
        let Some(observability) = &self.observability else {
            anyhow::bail!("Node's logging is not set up.")
        };
        tracing::debug!("setting logging to '{}'", directive);
        observability.set_logging(directive)?;
        Ok(true)
    }

    pub async fn chain_id(&self) -> L2ChainId {
        self.inner.read().await.chain_id()
    }
}

pub fn load_last_l1_batch<S: ReadStorage>(storage: StoragePtr<S>) -> Option<(u64, u64)> {
    // Get block number and timestamp
    let current_l1_batch_info_key = StorageKey::new(
        AccountTreeId::new(SYSTEM_CONTEXT_ADDRESS),
        SYSTEM_CONTEXT_BLOCK_INFO_POSITION,
    );
    let mut storage_ptr = storage.borrow_mut();
    let current_l1_batch_info = storage_ptr.read_value(&current_l1_batch_info_key);
    let (batch_number, batch_timestamp) = unpack_block_info(h256_to_u256(current_l1_batch_info));
    let block_number = batch_number as u32;
    if block_number == 0 {
        // The block does not exist yet
        return None;
    }
    Some((batch_number, batch_timestamp))
}

// Test utils
// TODO: Consider builder pattern with sensible defaults
// #[cfg(test)]
// TODO: Mark with #[cfg(test)] once it is not used in other modules
impl InMemoryNode {
    pub fn test_config(fork_client_opt: Option<ForkClient>, config: TestNodeConfig) -> Self {
        let fee_provider = TestNodeFeeInputProvider::from_fork(
            fork_client_opt.as_ref().map(|client| &client.details),
            &config.base_token_config,
        );
        let impersonation = ImpersonationManager::default();
        let system_contracts = SystemContracts::from_options(
            config.system_contracts_options,
            config.system_contracts_path.clone(),
            ProtocolVersionId::latest(),
<<<<<<< HEAD
            config.use_evm_emulator,
            config.zkos_config.clone(),
        );
        let storage_key_layout = if config.zkos_config.use_zkos {
            StorageKeyLayout::ZkOs
=======
            config.use_evm_interpreter,
            config.boojum.clone(),
        );
        let storage_key_layout = if config.boojum.use_boojum {
            StorageKeyLayout::BoojumOs
>>>>>>> 4bb1fbaf
        } else {
            StorageKeyLayout::ZkEra
        };
        let (inner, storage, blockchain, time, fork, vm_runner) = InMemoryNodeInner::init(
            fork_client_opt,
            fee_provider,
            Arc::new(RwLock::new(Default::default())),
            config,
            impersonation.clone(),
            system_contracts.clone(),
            storage_key_layout,
            false,
        );
        let (node_executor, node_handle) =
            NodeExecutor::new(inner.clone(), vm_runner, storage_key_layout);
        let pool = TxPool::new(
            impersonation.clone(),
            anvil_zksync_types::TransactionOrder::Fifo,
        );
        let tx_listener = pool.add_tx_listener();
        let (block_sealer, block_sealer_state) = BlockSealer::new(
            BlockSealerMode::immediate(1000, tx_listener),
            pool.clone(),
            node_handle.clone(),
        );
        tokio::spawn(node_executor.run());
        tokio::spawn(block_sealer.run());
        Self::new(
            inner,
            blockchain,
            storage,
            fork,
            node_handle,
            None,
            time,
            impersonation,
            pool,
            block_sealer_state,
            system_contracts,
            storage_key_layout,
        )
    }

    pub fn test(fork_client_opt: Option<ForkClient>) -> Self {
        let config = TestNodeConfig {
            cache_config: CacheConfig::None,
            ..Default::default()
        };
        Self::test_config(fork_client_opt, config)
    }
}

#[cfg(test)]
impl InMemoryNode {
    pub async fn apply_txs(
        &self,
        txs: impl IntoIterator<Item = Transaction>,
    ) -> anyhow::Result<Vec<TransactionReceipt>> {
        use backon::{ConstantBuilder, Retryable};
        use std::time::Duration;

        let txs = Vec::from_iter(txs);
        let expected_tx_hashes = txs.iter().map(|tx| tx.hash()).collect::<Vec<_>>();
        self.pool.add_txs(txs);

        let mut receipts = Vec::with_capacity(expected_tx_hashes.len());
        for tx_hash in expected_tx_hashes {
            let receipt = (|| async {
                self.blockchain
                    .get_tx_receipt(&tx_hash)
                    .await
                    .ok_or(anyhow::anyhow!("missing tx receipt"))
            })
            .retry(
                ConstantBuilder::default()
                    .with_delay(Duration::from_millis(200))
                    .with_max_times(5),
            )
            .await?;
            receipts.push(receipt);
        }
        Ok(receipts)
    }
}<|MERGE_RESOLUTION|>--- conflicted
+++ resolved
@@ -397,13 +397,8 @@
 
         let storage = StorageView::new(inner.read_storage()).to_rc_ptr();
 
-<<<<<<< HEAD
-        let mut vm = if self.system_contracts.use_zkos() {
-            AnvilVM::ZKOs(super::zkos::ZKOsVM::<_, HistoryDisabled>::new(
-=======
         let mut vm = if self.system_contracts.boojum.use_boojum {
             AnvilVM::ZKOs(super::boojumos::BoojumOsVM::<_, HistoryDisabled>::new(
->>>>>>> 4bb1fbaf
                 batch_env,
                 system_env,
                 storage,
@@ -620,19 +615,11 @@
             config.system_contracts_options,
             config.system_contracts_path.clone(),
             ProtocolVersionId::latest(),
-<<<<<<< HEAD
-            config.use_evm_emulator,
-            config.zkos_config.clone(),
-        );
-        let storage_key_layout = if config.zkos_config.use_zkos {
-            StorageKeyLayout::ZkOs
-=======
             config.use_evm_interpreter,
             config.boojum.clone(),
         );
         let storage_key_layout = if config.boojum.use_boojum {
             StorageKeyLayout::BoojumOs
->>>>>>> 4bb1fbaf
         } else {
             StorageKeyLayout::ZkEra
         };
