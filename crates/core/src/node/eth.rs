--- conflicted
+++ resolved
@@ -171,20 +171,10 @@
         // TODO: Support
         _block: Option<BlockIdVariant>,
     ) -> anyhow::Result<U256> {
-<<<<<<< HEAD
-        let balance_key = StorageKeyLayout::get_storage_key_for_base_token(
-            self.system_contracts.use_zkos(),
-            &address,
-        );
-
-        let inner_guard = self.inner.read().await;
-        match inner_guard.fork_storage.read_value_internal(&balance_key) {
-=======
         let balance_key = self
             .storage_key_layout
             .get_storage_key_for_base_token(&address);
         match self.storage.read_value_alt(&balance_key).await {
->>>>>>> bb908317
             Ok(balance) => Ok(h256_to_u256(balance)),
             Err(error) => Err(anyhow::anyhow!("failed to read account balance: {error}")),
         }
@@ -272,15 +262,8 @@
         // TODO: Support
         _block: Option<BlockIdVariant>,
     ) -> anyhow::Result<U256> {
-<<<<<<< HEAD
-        let inner = self.inner.read().await;
-        let nonce_key = StorageKeyLayout::get_nonce_key(self.system_contracts.use_zkos(), &address);
-
-        match inner.fork_storage.read_value_internal(&nonce_key) {
-=======
         let nonce_key = self.storage_key_layout.get_nonce_key(&address);
         match self.storage.read_value_alt(&nonce_key).await {
->>>>>>> bb908317
             Ok(result) => Ok(h256_to_u64(result).into()),
             Err(error) => Err(anyhow::anyhow!("failed to read nonce storage: {error}")),
         }
