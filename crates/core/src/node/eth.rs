use std::collections::HashSet;

use anyhow::Context as _;
use colored::Colorize;
use zksync_multivm::interface::ExecutionResult;
use zksync_multivm::vm_latest::constants::ETH_CALL_GAS_LIMIT;
use zksync_types::h256_to_u256;
use zksync_types::{
    api,
    api::{Block, BlockIdVariant, BlockNumber, TransactionVariant},
    get_code_key,
    l2::L2Tx,
    transaction_request::TransactionRequest,
    PackedEthSignature, MAX_L1_TRANSACTION_GAS_LIMIT,
};
use zksync_types::{
    web3::{self, Bytes},
    Address, H160, H256, U256, U64,
};
use zksync_web3_decl::{
    error::Web3Error,
    types::{FeeHistory, Filter, FilterChanges, SyncState},
};

use crate::{
    filters::{FilterType, LogFilter},
    node::{InMemoryNode, MAX_TX_SIZE, PROTOCOL_VERSION},
    utils::{h256_to_u64, TransparentError},
};

use super::keys::StorageKeyLayout;

impl InMemoryNode {
    pub async fn call_impl(
        &self,
        req: zksync_types::transaction_request::CallRequest,
    ) -> Result<Bytes, Web3Error> {
        let system_contracts = self.system_contracts.contracts_for_l2_call().clone();
        let mut tx = L2Tx::from_request(
            req.into(),
            MAX_TX_SIZE,
            self.system_contracts.allow_no_target(),
        )?;
        tx.common_data.fee.gas_limit = ETH_CALL_GAS_LIMIT.into();
        let call_result = self
            .run_l2_call(tx, system_contracts)
            .await
            .context("Invalid data due to invalid name")?;

        match call_result {
            ExecutionResult::Success { output } => Ok(output.into()),
            ExecutionResult::Revert { output } => {
                let message = output.to_user_friendly_string();
                let pretty_message = format!(
                    "execution reverted{}{}",
                    if message.is_empty() { "" } else { ": " },
                    message
                );

                tracing::info!("{}", pretty_message.on_red());
                Err(Web3Error::SubmitTransactionError(
                    pretty_message,
                    output.encoded_data(),
                ))
            }
            ExecutionResult::Halt { reason } => {
                let message = reason.to_string();
                let pretty_message = format!(
                    "execution halted {}{}",
                    if message.is_empty() { "" } else { ": " },
                    message
                );

                tracing::info!("{}", pretty_message.on_red());
                Err(Web3Error::SubmitTransactionError(pretty_message, vec![]))
            }
        }
    }

    pub async fn send_raw_transaction_impl(&self, tx_bytes: Bytes) -> Result<H256, Web3Error> {
        let chain_id = self.chain_id().await;

        let (tx_req, hash) = TransactionRequest::from_bytes(&tx_bytes.0, chain_id)?;
        let mut l2_tx =
            L2Tx::from_request(tx_req, MAX_TX_SIZE, self.system_contracts.allow_no_target())?;

        l2_tx.set_input(tx_bytes.0, hash);
        if hash != l2_tx.hash() {
            let err = anyhow::anyhow!(
                "Invalid transaction data: computed hash does not match the provided hash."
            );
            return Err(err.into());
        };

        self.pool.add_tx(l2_tx);
        Ok(hash)
    }

    pub async fn send_transaction_impl(
        &self,
        tx: zksync_types::transaction_request::CallRequest,
    ) -> Result<H256, Web3Error> {
        let (chain_id, l2_gas_price) = {
            let reader = self.inner.read().await;
            (self.chain_id().await, reader.fee_input_provider.gas_price())
        };

        let mut tx_req = TransactionRequest::from(tx.clone());
        // Users might expect a "sensible default"
        if tx.gas.is_none() {
            tx_req.gas = U256::from(MAX_L1_TRANSACTION_GAS_LIMIT);
        }

        tx_req.chain_id = Some(chain_id.as_u64());

        // EIP-1559 gas fields should be processed separately
        if tx.gas_price.is_some() {
            if tx.max_fee_per_gas.is_some() || tx.max_priority_fee_per_gas.is_some() {
                let err = "Transaction contains unsupported fields: max_fee_per_gas or max_priority_fee_per_gas";
                tracing::error!("{err}");
                return Err(TransparentError(err.into()).into());
            }
        } else {
            tx_req.gas_price = tx.max_fee_per_gas.unwrap_or(U256::from(l2_gas_price));
            tx_req.max_priority_fee_per_gas = tx.max_priority_fee_per_gas;
            if tx_req.transaction_type.is_none() {
                tx_req.transaction_type = Some(zksync_types::EIP_1559_TX_TYPE.into());
            }
        }
        // Needed to calculate hash
        tx_req.r = Some(U256::default());
        tx_req.s = Some(U256::default());
        tx_req.v = Some(U64::from(27));

        let hash = tx_req.get_tx_hash()?;
        let bytes = tx_req.get_signed_bytes(&PackedEthSignature::from_rsv(
            &H256::default(),
            &H256::default(),
            27,
        ))?;

        let mut l2_tx: L2Tx =
            L2Tx::from_request(tx_req, MAX_TX_SIZE, self.system_contracts.allow_no_target())?;

        // `v` was overwritten with 0 during converting into l2 tx
        let mut signature = vec![0u8; 65];
        signature[64] = 27;
        l2_tx.common_data.signature = signature;

        l2_tx.set_input(bytes, hash);

        if !self
            .impersonation
            .is_impersonating(&l2_tx.common_data.initiator_address)
        {
            let err = format!(
                "Initiator address {:?} is not allowed to perform transactions",
                l2_tx.common_data.initiator_address
            );
            tracing::error!("{err}");
            return Err(TransparentError(err).into());
        }

        self.pool.add_tx(l2_tx);
        Ok(hash)
    }
}

impl InMemoryNode {
    pub async fn get_balance_impl(
        &self,
        address: Address,
        // TODO: Support
        _block: Option<BlockIdVariant>,
    ) -> anyhow::Result<U256> {
        let balance_key = StorageKeyLayout::get_storage_key_for_base_token(
            self.system_contracts.use_zkos,
            &address,
        );
        match self.storage.read_value_alt(&balance_key).await {
            Ok(balance) => Ok(h256_to_u256(balance)),
            Err(error) => Err(anyhow::anyhow!("failed to read account balance: {error}")),
        }
    }

    pub async fn get_block_impl(
        &self,
        block_id: api::BlockId,
        full_transactions: bool,
    ) -> anyhow::Result<Option<Block<TransactionVariant>>> {
        let maybe_block = {
            if let Some(block) = self.blockchain.get_block_by_id(block_id).await {
                Some(block)
            } else {
                self.inner
                    .read()
                    .await
                    .fork_storage
                    .inner
                    .read()
                    .expect("failed reading fork storage")
                    .fork
                    .as_ref()
                    .and_then(|fork| {
                        fork.fork_source
                            .get_block_by_id(block_id, true)
                            .ok()
                            .flatten()
                    })
            }
        };

        match maybe_block {
            Some(mut block) => {
                let block_hash = block.hash;
                block.transactions = block
                    .transactions
                    .into_iter()
                    .map(|transaction| match &transaction {
                        TransactionVariant::Full(inner) => {
                            if full_transactions {
                                transaction
                            } else {
                                TransactionVariant::Hash(inner.hash)
                            }
                        }
                        TransactionVariant::Hash(_) => {
                            if full_transactions {
                                panic!("unexpected non full transaction for block {}", block_hash)
                            } else {
                                transaction
                            }
                        }
                    })
                    .collect();

                Ok(Some(block))
            }
            None => Ok(None),
        }
    }

    pub async fn get_code_impl(
        &self,
        address: Address,
        // TODO: Support
        _block: Option<BlockIdVariant>,
    ) -> anyhow::Result<Bytes> {
        let code_key = get_code_key(&address);
        match self.storage.read_value_alt(&code_key).await {
            Ok(code_hash) => match self.storage.load_factory_dep_alt(code_hash).await {
                Ok(raw_code) => {
                    let code = raw_code.unwrap_or_default();
                    Ok(Bytes::from(code))
                }
                Err(error) => Err(anyhow::anyhow!("failed to load factory dep: {error}")),
            },
            Err(error) => Err(anyhow::anyhow!("failed to read code storage: {error}")),
        }
    }

    pub async fn get_transaction_count_impl(
        &self,
        address: Address,
        // TODO: Support
        _block: Option<BlockIdVariant>,
    ) -> anyhow::Result<U256> {
<<<<<<< HEAD
        let nonce_key = get_nonce_key(&address);
        match self.storage.read_value_alt(&nonce_key).await {
=======
        let inner = self.inner.read().await;
        let nonce_key = StorageKeyLayout::get_nonce_key(self.system_contracts.use_zkos, &address);

        match inner.fork_storage.read_value_internal(&nonce_key) {
>>>>>>> 35c30095
            Ok(result) => Ok(h256_to_u64(result).into()),
            Err(error) => Err(anyhow::anyhow!("failed to read nonce storage: {error}")),
        }
    }

    pub async fn get_transaction_receipt_impl(
        &self,
        hash: H256,
    ) -> anyhow::Result<Option<api::TransactionReceipt>> {
        // TODO: Call fork if not found
        Ok(self.blockchain.get_tx_receipt(&hash).await)
    }

    pub async fn get_transaction_by_hash_impl(
        &self,
        hash: H256,
    ) -> anyhow::Result<Option<api::Transaction>> {
        // try retrieving transaction from memory, and if unavailable subsequently from the fork
        match self.blockchain.get_tx_api(&hash).await? {
            Some(tx) => Ok(Some(tx)),
            None => Ok(self
                .inner
                .read()
                .await
                .fork_storage
                .inner
                .read()
                .expect("failed reading fork storage")
                .fork
                .as_ref()
                .and_then(|fork| {
                    fork.fork_source
                        .get_transaction_by_hash(hash)
                        .ok()
                        .flatten()
                })),
        }
    }

    pub async fn get_block_number_impl(&self) -> anyhow::Result<U64> {
        Ok(U64::from(self.blockchain.current_block_number().await.0))
    }

    pub async fn estimate_gas_impl(
        &self,
        req: zksync_types::transaction_request::CallRequest,
        // TODO: Support
        _block: Option<BlockNumber>,
    ) -> Result<U256, Web3Error> {
        let fee = self.inner.read().await.estimate_gas_impl(req).await?;
        Ok(fee.gas_limit)
    }

    pub async fn gas_price_impl(&self) -> anyhow::Result<U256> {
        let fair_l2_gas_price: u64 = self.inner.read().await.fee_input_provider.gas_price();
        Ok(U256::from(fair_l2_gas_price))
    }

    pub async fn new_filter_impl(&self, filter: Filter) -> anyhow::Result<U256> {
        let from_block = filter.from_block.unwrap_or(BlockNumber::Latest);
        let to_block = filter.to_block.unwrap_or(BlockNumber::Latest);
        let addresses = filter.address.unwrap_or_default().0;
        let mut topics: [Option<HashSet<H256>>; 4] = Default::default();

        if let Some(filter_topics) = filter.topics {
            filter_topics
                .into_iter()
                .take(4)
                .enumerate()
                .for_each(|(i, maybe_topic_set)| {
                    if let Some(topic_set) = maybe_topic_set {
                        topics[i] = Some(topic_set.0.into_iter().collect());
                    }
                })
        }
        self.inner
            .write()
            .await
            .filters
            .write()
            .await
            .add_log_filter(from_block, to_block, addresses, topics)
            .map_err(anyhow::Error::msg)
    }

    pub async fn new_block_filter_impl(&self) -> anyhow::Result<U256> {
        self.inner
            .write()
            .await
            .filters
            .write()
            .await
            .add_block_filter()
            .map_err(anyhow::Error::msg)
    }

    pub async fn new_pending_transaction_filter_impl(&self) -> anyhow::Result<U256> {
        self.inner
            .write()
            .await
            .filters
            .write()
            .await
            .add_pending_transaction_filter()
            .map_err(anyhow::Error::msg)
    }

    pub async fn uninstall_filter_impl(&self, id: U256) -> anyhow::Result<bool> {
        Ok(self
            .inner
            .write()
            .await
            .filters
            .write()
            .await
            .remove_filter(id))
    }

    pub async fn get_logs_impl(
        &self,
        filter: Filter,
    ) -> anyhow::Result<Vec<zksync_types::api::Log>> {
        let from_block = filter.from_block.unwrap_or(BlockNumber::Earliest);
        let to_block = filter.to_block.unwrap_or(BlockNumber::Latest);
        let addresses = filter.address.unwrap_or_default().0;
        let mut topics: [Option<HashSet<H256>>; 4] = Default::default();

        if let Some(filter_topics) = filter.topics {
            filter_topics
                .into_iter()
                .take(4)
                .enumerate()
                .for_each(|(i, maybe_topic_set)| {
                    if let Some(topic_set) = maybe_topic_set {
                        topics[i] = Some(topic_set.0.into_iter().collect());
                    }
                })
        }

        // TODO: LogFilter should really resolve `from_block` and `to_block` during init and not
        //       on every `matches` call.
        let log_filter = LogFilter::new(from_block, to_block, addresses, topics);
        Ok(self.blockchain.get_filter_logs(&log_filter).await)
    }

    pub async fn get_filter_logs_impl(&self, id: U256) -> anyhow::Result<FilterChanges> {
        let logs = match self.inner.read().await.filters.read().await.get_filter(id) {
            Some(FilterType::Log(log_filter)) => self.blockchain.get_filter_logs(log_filter).await,
            _ => {
                anyhow::bail!("Failed to acquire read lock for filter logs.")
            }
        };

        Ok(FilterChanges::Logs(logs))
    }

    pub async fn get_filter_changes_impl(&self, id: U256) -> anyhow::Result<FilterChanges> {
        self.inner
            .write()
            .await
            .filters
            .write()
            .await
            .get_new_changes(id)
            .map_err(anyhow::Error::msg)
    }

    pub async fn get_block_transaction_count_impl(
        &self,
        block_id: api::BlockId,
    ) -> Result<Option<U256>, Web3Error> {
        let result = self.blockchain.get_block_tx_count_by_id(block_id).await;
        let result = match result {
            Some(result) => Some(U256::from(result)),
            None => self
                .inner
                .read()
                .await
                .fork_storage
                .inner
                .read()
                .expect("failed reading fork storage")
                .fork
                .as_ref()
                .and_then(|fork| {
                    fork.fork_source
                        .get_block_transaction_count_by_id(block_id)
                        .ok()
                        .flatten()
                }),
        };

        // TODO: Is this right? What is the purpose of having `Option` here then?
        match result {
            Some(value) => Ok(Some(value)),
            None => Err(Web3Error::NoBlock),
        }
    }

    pub async fn get_storage_impl(
        &self,
        address: Address,
        idx: U256,
        block: Option<api::BlockIdVariant>,
    ) -> Result<H256, Web3Error> {
        self.inner
            .read()
            .await
            .get_storage_at_block(address, idx, block)
            .await
    }

    pub async fn get_transaction_by_block_and_index_impl(
        &self,
        block_id: api::BlockId,
        index: web3::Index,
    ) -> anyhow::Result<Option<api::Transaction>> {
        let tx = self
            .blockchain
            .get_block_tx_by_id(block_id, index.as_usize())
            .await;
        let maybe_tx = match tx {
            Some(tx) => Some(tx),
            None => self
                .inner
                .read()
                .await
                .fork_storage
                .inner
                .read()
                .expect("failed reading fork storage")
                .fork
                .as_ref()
                .and_then(|fork| {
                    fork.fork_source
                        .get_transaction_by_block_id_and_index(block_id, index)
                        .ok()
                })
                .flatten(),
        };

        Ok(maybe_tx)
    }

    pub fn protocol_version_impl(&self) -> String {
        PROTOCOL_VERSION.to_string()
    }

    pub fn syncing_impl(&self) -> SyncState {
        SyncState::NotSyncing
    }

    pub async fn accounts_impl(&self) -> anyhow::Result<Vec<H160>> {
        Ok(self
            .inner
            .read()
            .await
            .rich_accounts
            .clone()
            .into_iter()
            .collect())
    }

    pub async fn fee_history_impl(
        &self,
        block_count: u64,
        // TODO: Support
        _newest_block: BlockNumber,
        reward_percentiles: Option<Vec<f32>>,
    ) -> anyhow::Result<zksync_types::api::FeeHistory> {
        let current_block = self.blockchain.current_block_number().await;

        let block_count = (block_count as usize)
            .min(1024)
            // Can't be more than the total number of blocks
            .clamp(1, current_block.0 as usize + 1);

        let mut base_fee_per_gas =
            vec![U256::from(self.inner.read().await.fee_input_provider.gas_price()); block_count];

        let oldest_block = current_block + 1 - base_fee_per_gas.len() as u32;
        // We do not store gas used ratio for blocks, returns array of zeroes as a placeholder.
        let gas_used_ratio = vec![0.0; base_fee_per_gas.len()];
        // Effective priority gas price is currently 0.
        let reward = Some(vec![
            vec![
                U256::zero();
                reward_percentiles.map_or(0, |v| v.len())
            ];
            base_fee_per_gas.len()
        ]);

        // `base_fee_per_gas` for next miniblock cannot be calculated, appending last fee as a placeholder.
        base_fee_per_gas.push(*base_fee_per_gas.last().unwrap());

        Ok(zksync_types::api::FeeHistory {
            inner: FeeHistory {
                oldest_block: web3::BlockNumber::Number(oldest_block.0.into()),
                base_fee_per_gas,
                gas_used_ratio,
                reward,
                base_fee_per_blob_gas: Default::default(),
                blob_gas_used_ratio: Default::default(),
            },
            l2_pubdata_price: vec![],
        })
    }
}

#[cfg(test)]
mod tests {
    use super::*;
    use crate::node::fork::ForkDetails;
    use crate::node::TransactionResult;
    use crate::{
        node::{compute_hash, InMemoryNode},
        testing::{
            self, default_tx_debug_info, ForkBlockConfig, LogBuilder, MockServer,
            TransactionResponseBuilder,
        },
    };
    use anvil_zksync_config::constants::{
        DEFAULT_ACCOUNT_BALANCE, DEFAULT_L2_GAS_PRICE, NON_FORK_FIRST_BLOCK_TIMESTAMP,
    };
    use anvil_zksync_config::types::CacheConfig;
    use maplit::hashmap;
    use zksync_multivm::utils::get_max_batch_gas_limit;
    use zksync_types::l2::TransactionType;
    use zksync_types::vm::VmVersion;
    use zksync_types::{
        api,
        api::{BlockHashObject, BlockNumber, BlockNumberObject, TransactionReceipt},
        utils::deployed_address_create,
        Bloom, K256PrivateKey, L2BlockNumber, StorageKey, EMPTY_UNCLES_HASH,
    };
    use zksync_types::{u256_to_h256, web3, AccountTreeId, Nonce};
    use zksync_web3_decl::types::{SyncState, ValueOrArray};

    async fn test_node(url: &str) -> InMemoryNode {
        InMemoryNode::test(Some(
            ForkDetails::from_network(url, None, &CacheConfig::None)
                .await
                .unwrap(),
        ))
    }

    #[tokio::test]
    async fn test_eth_syncing() {
        let node = InMemoryNode::test(None);
        let syncing = node.syncing_impl();
        assert!(matches!(syncing, SyncState::NotSyncing));
    }

    #[tokio::test]
    async fn test_get_fee_history_with_1_block() {
        let node = InMemoryNode::test(None);

        let fee_history = node
            .fee_history_impl(1, BlockNumber::Latest, Some(vec![25.0, 50.0, 75.0]))
            .await
            .expect("fee_history failed")
            .inner;

        assert_eq!(
            fee_history.oldest_block,
            web3::BlockNumber::Number(U64::from(0))
        );
        assert_eq!(
            fee_history.base_fee_per_gas,
            vec![U256::from(DEFAULT_L2_GAS_PRICE); 2]
        );
        assert_eq!(fee_history.gas_used_ratio, vec![0.0]);
        assert_eq!(fee_history.reward, Some(vec![vec![U256::from(0); 3]]));
    }

    #[tokio::test]
    async fn test_get_fee_history_with_no_reward_percentiles() {
        let node = InMemoryNode::test(None);

        let fee_history = node
            .fee_history_impl(1, BlockNumber::Latest, Some(vec![]))
            .await
            .expect("fee_history failed")
            .inner;

        assert_eq!(
            fee_history.oldest_block,
            web3::BlockNumber::Number(U64::from(0))
        );
        assert_eq!(
            fee_history.base_fee_per_gas,
            vec![U256::from(DEFAULT_L2_GAS_PRICE); 2]
        );
        assert_eq!(fee_history.gas_used_ratio, vec![0.0]);
        assert_eq!(fee_history.reward, Some(vec![vec![]]));
    }

    #[tokio::test]
    async fn test_get_fee_history_with_multiple_blocks() {
        // Arrange
        let node = InMemoryNode::test(None);
        testing::apply_tx(&node, H256::repeat_byte(0x01)).await;

        // Act
        let latest_block = node
            .get_block_number_impl()
            .await
            .expect("Block number fetch failed");
        let fee_history = node
            .fee_history_impl(2, BlockNumber::Latest, Some(vec![25.0, 50.0, 75.0]))
            .await
            .expect("fee_history failed")
            .inner;

        // Assert
        // We should receive 2 fees: from block 1 and 2.
        assert_eq!(latest_block, U64::from(2));
        assert_eq!(
            fee_history.oldest_block,
            web3::BlockNumber::Number(U64::from(1))
        );
        assert_eq!(
            fee_history.base_fee_per_gas,
            vec![U256::from(DEFAULT_L2_GAS_PRICE); 3]
        );
        assert_eq!(fee_history.gas_used_ratio, vec![0.0, 0.0]);
        assert_eq!(fee_history.reward, Some(vec![vec![U256::from(0); 3]; 2]));
    }

    #[tokio::test]
    async fn test_get_block_by_hash_returns_none_for_non_existing_block() {
        let node = InMemoryNode::test(None);

        let result = node
            .get_block_impl(api::BlockId::Hash(H256::repeat_byte(0x01)), false)
            .await
            .expect("failed fetching block by hash");

        assert!(result.is_none());
    }

    #[tokio::test]
    async fn test_node_has_genesis_block() {
        let node = InMemoryNode::test(None);

        let block = node
            .get_block_impl(api::BlockId::Number(BlockNumber::Latest), false)
            .await
            .expect("failed fetching block by number")
            .expect("no block");

        assert_eq!(0, block.number.as_u64());
        assert_eq!(compute_hash(0, []), block.hash);
    }

    #[tokio::test]
    async fn test_node_creates_genesis_block_with_hash_and_zero_parent_hash() {
        let node = InMemoryNode::test(None);

        let block = node
            .get_block_impl(api::BlockId::Hash(compute_hash(0, [])), false)
            .await
            .expect("failed fetching block by hash")
            .expect("no block");

        assert_eq!(block.parent_hash, H256::zero());
    }

    #[tokio::test]
    async fn test_node_produces_blocks_with_parent_hash_links() {
        let node = InMemoryNode::test(None);
        testing::apply_tx(&node, H256::repeat_byte(0x01)).await;

        let genesis_block = node
            .get_block_impl(api::BlockId::Number(BlockNumber::from(0)), false)
            .await
            .expect("failed fetching block by number")
            .expect("no block");
        let first_block = node
            .get_block_impl(api::BlockId::Number(BlockNumber::from(1)), false)
            .await
            .expect("failed fetching block by number")
            .expect("no block");
        let second_block = node
            .get_block_impl(api::BlockId::Number(BlockNumber::from(2)), false)
            .await
            .expect("failed fetching block by number")
            .expect("no block");

        assert_eq!(genesis_block.hash, first_block.parent_hash);
        assert_eq!(first_block.hash, second_block.parent_hash);
    }

    #[tokio::test]
    async fn test_get_block_by_hash_for_produced_block() {
        let node = InMemoryNode::test(None);
        let tx_hash = H256::repeat_byte(0x01);
        let (expected_block_hash, _, _) = testing::apply_tx(&node, tx_hash).await;
        let genesis_block = node
            .get_block_impl(api::BlockId::Number(BlockNumber::from(0)), false)
            .await
            .expect("failed fetching block by number")
            .expect("no block");

        let actual_block = node
            .get_block_impl(api::BlockId::Hash(expected_block_hash), false)
            .await
            .expect("failed fetching block by hash")
            .expect("no block");

        let expected_block: Block<TransactionVariant> = Block {
            hash: expected_block_hash,
            parent_hash: genesis_block.hash,
            uncles_hash: EMPTY_UNCLES_HASH,
            author: Default::default(),
            state_root: Default::default(),
            transactions_root: Default::default(),
            receipts_root: Default::default(),
            number: U64::from(1),
            l1_batch_number: Some(U64::from(1)),
            gas_used: actual_block.gas_used, // Checked separately, see below
            gas_limit: U256::from(get_max_batch_gas_limit(VmVersion::latest())),
            base_fee_per_gas: actual_block.base_fee_per_gas, // Checked separately, see below
            extra_data: Default::default(),
            logs_bloom: actual_block.logs_bloom, // Checked separately, see below
            timestamp: U256::from(NON_FORK_FIRST_BLOCK_TIMESTAMP + 1),
            l1_batch_timestamp: Some(U256::from(NON_FORK_FIRST_BLOCK_TIMESTAMP + 1)),
            difficulty: Default::default(),
            total_difficulty: Default::default(),
            seal_fields: vec![],
            uncles: vec![],
            transactions: vec![TransactionVariant::Hash(tx_hash)],
            size: Default::default(),
            mix_hash: Default::default(),
            nonce: Default::default(),
        };

        assert_eq!(expected_block, actual_block);

        // It is hard to predict the values below without repeating the exact logic used to calculate
        // them. We are resorting to some basic sanity checks instead.
        assert!(actual_block.gas_used > U256::zero());
        assert!(actual_block.base_fee_per_gas > U256::zero());
        assert_ne!(actual_block.logs_bloom, Bloom::zero());
    }

    #[tokio::test]
    async fn test_node_block_mapping_is_correctly_populated_when_using_fork_source() {
        let input_block_number = 8;
        let input_block_hash = H256::repeat_byte(0x01);
        let mock_server = MockServer::run_with_config(ForkBlockConfig {
            number: input_block_number,
            hash: input_block_hash,
            transaction_count: 0,
        });

        let node = test_node(&mock_server.url()).await;
        assert!(
            node.blockchain
                .get_block_by_hash(&input_block_hash)
                .await
                .is_some(),
            "block wasn't cached"
        );
    }

    #[tokio::test]
    async fn test_get_block_by_hash_uses_fork_source() {
        let input_block_hash = H256::repeat_byte(0x01);

        let mock_server = MockServer::run_with_config(ForkBlockConfig {
            number: 10,
            hash: H256::repeat_byte(0xab),
            transaction_count: 0,
        });
        let mock_block_number = 8;
        let block_response = testing::BlockResponseBuilder::new()
            .set_hash(input_block_hash)
            .set_number(mock_block_number)
            .build();
        mock_server.expect(
            serde_json::json!({
                "jsonrpc": "2.0",
                "id": 0,
                "method": "eth_getBlockByHash",
                "params": [
                    format!("{input_block_hash:#x}"),
                    true
                ],
            }),
            block_response,
        );
        let node = test_node(&mock_server.url()).await;

        let actual_block = node
            .get_block_impl(api::BlockId::Hash(input_block_hash), false)
            .await
            .expect("failed fetching block by hash")
            .expect("no block");

        assert_eq!(input_block_hash, actual_block.hash);
        assert_eq!(U64::from(mock_block_number), actual_block.number);
        assert_eq!(Some(U64::from(6)), actual_block.l1_batch_number);
    }

    #[tokio::test]
    async fn test_get_block_by_number_returns_none_for_non_existing_block() {
        let node = InMemoryNode::test(None);

        let result = node
            .get_block_impl(
                api::BlockId::Number(BlockNumber::Number(U64::from(42))),
                false,
            )
            .await
            .expect("failed fetching block by number");

        assert!(result.is_none());
    }

    #[tokio::test]
    async fn test_get_block_by_number_for_produced_block() {
        let node = InMemoryNode::test(None);
        let tx_hash = H256::repeat_byte(0x01);
        let (expected_block_hash, _, _) = testing::apply_tx(&node, tx_hash).await;
        let expected_block_number = 1;
        let genesis_block = node
            .get_block_impl(api::BlockId::Number(BlockNumber::from(0)), false)
            .await
            .expect("failed fetching block by number")
            .expect("no block");

        let actual_block = node
            .get_block_impl(
                api::BlockId::Number(BlockNumber::Number(U64::from(expected_block_number))),
                false,
            )
            .await
            .expect("failed fetching block by number")
            .expect("no block");

        let expected_block: Block<TransactionVariant> = Block {
            hash: expected_block_hash,
            parent_hash: genesis_block.hash,
            uncles_hash: EMPTY_UNCLES_HASH,
            author: Default::default(),
            state_root: Default::default(),
            transactions_root: Default::default(),
            receipts_root: Default::default(),
            number: U64::from(expected_block_number),
            l1_batch_number: Some(U64::from(1)),
            gas_used: actual_block.gas_used, // Checked separately, see below
            gas_limit: U256::from(get_max_batch_gas_limit(VmVersion::latest())),
            base_fee_per_gas: actual_block.base_fee_per_gas, // Checked separately, see below
            extra_data: Default::default(),
            logs_bloom: actual_block.logs_bloom, // Checked separately, see below
            timestamp: U256::from(NON_FORK_FIRST_BLOCK_TIMESTAMP + 1),
            l1_batch_timestamp: Some(U256::from(NON_FORK_FIRST_BLOCK_TIMESTAMP + 1)),
            difficulty: Default::default(),
            total_difficulty: Default::default(),
            seal_fields: vec![],
            uncles: vec![],
            transactions: vec![TransactionVariant::Hash(tx_hash)],
            size: Default::default(),
            mix_hash: Default::default(),
            nonce: Default::default(),
        };

        assert_eq!(expected_block, actual_block);

        // It is hard to predict the values below without repeating the exact logic used to calculate
        // them. We are resorting to some basic sanity checks instead.
        assert!(actual_block.gas_used > U256::zero());
        assert!(actual_block.base_fee_per_gas > U256::zero());
        assert_ne!(actual_block.logs_bloom, Bloom::zero());
    }

    #[tokio::test]
    async fn test_get_block_by_number_for_produced_block_full_txs() {
        let node = InMemoryNode::test(None);
        let tx_hash = H256::repeat_byte(0x01);
        let (block_hash, _, tx) = testing::apply_tx(&node, tx_hash).await;
        let expected_block_number = 1;

        let mut actual_block = node
            .get_block_impl(
                api::BlockId::Number(BlockNumber::Number(U64::from(expected_block_number))),
                true,
            )
            .await
            .expect("failed fetching block by number")
            .expect("no block");

        assert_eq!(actual_block.transactions.len(), 1);
        let actual_tx = match actual_block.transactions.remove(0) {
            TransactionVariant::Full(tx) => tx,
            TransactionVariant::Hash(_) => unreachable!(),
        };
        let expected_tx = api::Transaction {
            hash: tx_hash,
            nonce: U256::from(0),
            block_hash: Some(block_hash),
            block_number: Some(U64::from(expected_block_number)),
            transaction_index: Some(U64::from(0)),
            from: Some(tx.initiator_account()),
            to: tx.recipient_account(),
            value: U256::from(1),
            gas_price: Some(tx.common_data.fee.max_fee_per_gas),
            gas: tx.common_data.fee.gas_limit,
            input: Default::default(),
            v: actual_tx.v,               // Checked separately, see below
            r: actual_tx.r,               // Checked separately, see below
            s: actual_tx.s,               // Checked separately, see below
            y_parity: actual_tx.y_parity, // Checked separately, see below
            raw: None,
            transaction_type: Some(U64::from(TransactionType::EIP712Transaction as u32)),
            access_list: None,
            max_fee_per_gas: Some(tx.common_data.fee.max_fee_per_gas),
            max_priority_fee_per_gas: Some(tx.common_data.fee.max_priority_fee_per_gas),
            chain_id: U256::from(260),
            l1_batch_number: Some(U64::from(1)),
            l1_batch_tx_index: Some(U64::from(0)),
        };
        assert_eq!(expected_tx, actual_tx);

        // TODO: Verify that the TX is signed properly (use alloy to abstract from zksync-core code?)
    }

    #[tokio::test]
    async fn test_get_block_by_number_uses_fork_source_if_missing_number() {
        let mock_server = MockServer::run_with_config(ForkBlockConfig {
            number: 10,
            hash: H256::repeat_byte(0xab),
            transaction_count: 0,
        });
        let mock_block_number = 8;
        let block_response = testing::BlockResponseBuilder::new()
            .set_number(mock_block_number)
            .build();
        mock_server.expect(
            serde_json::json!({
                "jsonrpc": "2.0",
                "id": 0,
                "method": "eth_getBlockByNumber",
                "params": [
                    "0x8",
                    true
                ],
            }),
            block_response,
        );
        let node = test_node(&mock_server.url()).await;

        let actual_block = node
            .get_block_impl(
                api::BlockId::Number(BlockNumber::Number(U64::from(8))),
                false,
            )
            .await
            .expect("failed fetching block by hash")
            .expect("no block");
        assert_eq!(U64::from(mock_block_number), actual_block.number);
    }

    #[tokio::test]
    async fn test_get_block_by_number_for_latest_block_produced_locally() {
        let node = InMemoryNode::test(None);
        testing::apply_tx(&node, H256::repeat_byte(0x01)).await;

        // The latest block, will be the 'virtual' one with 0 transactions (block 2).
        let virtual_block = node
            .get_block_impl(api::BlockId::Number(BlockNumber::Latest), true)
            .await
            .expect("failed fetching block by hash")
            .expect("no block");

        assert_eq!(U64::from(2), virtual_block.number);
        assert_eq!(0, virtual_block.transactions.len());

        let actual_block = node
            .get_block_impl(
                api::BlockId::Number(BlockNumber::Number(U64::from(1))),
                true,
            )
            .await
            .expect("failed fetching block by hash")
            .expect("no block");

        assert_eq!(U64::from(1), actual_block.number);
        assert_eq!(1, actual_block.transactions.len());
    }

    #[tokio::test]
    async fn test_get_block_by_number_uses_locally_available_block_for_latest_block() {
        let input_block_number = 10;
        let mock_server = MockServer::run_with_config(ForkBlockConfig {
            number: input_block_number,
            hash: H256::repeat_byte(0x01),
            transaction_count: 0,
        });

        let node = test_node(&mock_server.url()).await;

        let actual_block = node
            .get_block_impl(api::BlockId::Number(BlockNumber::Latest), false)
            .await
            .expect("failed fetching block by hash")
            .expect("no block");
        assert_eq!(U64::from(input_block_number), actual_block.number);
    }

    #[tokio::test]
    async fn test_get_block_by_number_uses_fork_source_for_earliest_block() {
        let mock_server = MockServer::run_with_config(ForkBlockConfig {
            number: 10,
            hash: H256::repeat_byte(0xab),
            transaction_count: 0,
        });
        let input_block_number = 1;
        mock_server.expect(
            serde_json::json!({
                "jsonrpc": "2.0",
                "id": 0,
                "method": "eth_getBlockByNumber",
                "params": [
                    "earliest",
                    true
                ],
            }),
            testing::BlockResponseBuilder::new()
                .set_number(input_block_number)
                .build(),
        );
        let node = test_node(&mock_server.url()).await;

        let actual_block = node
            .get_block_impl(api::BlockId::Number(BlockNumber::Earliest), false)
            .await
            .expect("failed fetching block by hash")
            .expect("no block");
        assert_eq!(U64::from(input_block_number), actual_block.number);
    }

    #[tokio::test]
    async fn test_get_block_by_number_uses_locally_available_for_latest_alike_blocks() {
        for block_number in [
            BlockNumber::Pending,
            BlockNumber::Committed,
            BlockNumber::Finalized,
        ] {
            let input_block_number = 10;
            let mock_server = MockServer::run_with_config(ForkBlockConfig {
                number: input_block_number,
                hash: H256::repeat_byte(0xab),
                transaction_count: 0,
            });
            let node = test_node(&mock_server.url()).await;

            let actual_block = node
                .get_block_impl(api::BlockId::Number(block_number), false)
                .await
                .expect("failed fetching block by hash")
                .expect("no block");
            assert_eq!(
                U64::from(input_block_number),
                actual_block.number,
                "case {}",
                block_number,
            );
        }
    }

    #[tokio::test]
    async fn test_get_block_transaction_count_by_hash_for_produced_block() {
        let node = InMemoryNode::test(None);

        let (expected_block_hash, _, _) = testing::apply_tx(&node, H256::repeat_byte(0x01)).await;
        let actual_transaction_count = node
            .get_block_transaction_count_impl(api::BlockId::Hash(expected_block_hash))
            .await
            .expect("failed fetching block by hash")
            .expect("no result");

        assert_eq!(U256::from(1), actual_transaction_count);
    }

    #[tokio::test]
    async fn test_get_block_transaction_count_by_hash_uses_fork_source() {
        let mock_server = MockServer::run_with_config(ForkBlockConfig {
            number: 10,
            hash: H256::repeat_byte(0xab),
            transaction_count: 0,
        });
        let input_block_hash = H256::repeat_byte(0x01);
        let input_transaction_count = 1;
        mock_server.expect(
            serde_json::json!({
                "jsonrpc": "2.0",
                "id": 0,
                "method": "eth_getBlockTransactionCountByHash",
                "params": [
                    format!("{:#x}", input_block_hash),
                ],
            }),
            serde_json::json!({
                "jsonrpc": "2.0",
                "id": 0,
                "result": format!("{:#x}", input_transaction_count),
            }),
        );
        let node = test_node(&mock_server.url()).await;

        let actual_transaction_count = node
            .get_block_transaction_count_impl(api::BlockId::Hash(input_block_hash))
            .await
            .expect("failed fetching block by hash")
            .expect("no result");

        assert_eq!(
            U256::from(input_transaction_count),
            actual_transaction_count
        );
    }

    #[tokio::test]
    async fn test_get_block_transaction_count_by_number_for_produced_block() {
        let node = InMemoryNode::test(None);

        testing::apply_tx(&node, H256::repeat_byte(0x01)).await;
        let actual_transaction_count = node
            .get_block_transaction_count_impl(api::BlockId::Number(api::BlockNumber::Number(
                U64::from(1),
            )))
            .await
            .expect("failed fetching block by hash")
            .expect("no result");

        assert_eq!(U256::from(1), actual_transaction_count);
    }

    #[tokio::test]
    async fn test_get_block_transaction_count_by_number_uses_fork_source() {
        let mock_server = MockServer::run_with_config(ForkBlockConfig {
            number: 10,
            hash: H256::repeat_byte(0xab),
            transaction_count: 0,
        });
        let input_block_number = 1;
        let input_transaction_count = 1;
        mock_server.expect(
            serde_json::json!({
                "jsonrpc": "2.0",
                "id": 0,
                "method": "eth_getBlockTransactionCountByNumber",
                "params": [
                    format!("{:#x}", input_block_number),
                ],
            }),
            serde_json::json!({
                "jsonrpc": "2.0",
                "id": 0,
                "result": format!("{:#x}", input_transaction_count),
            }),
        );

        let node = test_node(&mock_server.url()).await;

        let actual_transaction_count = node
            .get_block_transaction_count_impl(api::BlockId::Number(BlockNumber::Number(U64::from(
                1,
            ))))
            .await
            .expect("failed fetching block by hash")
            .expect("no result");

        assert_eq!(
            U256::from(input_transaction_count),
            actual_transaction_count
        );
    }

    #[tokio::test]
    async fn test_get_block_transaction_count_by_number_earliest_uses_fork_source() {
        let mock_server = MockServer::run_with_config(ForkBlockConfig {
            number: 10,
            hash: H256::repeat_byte(0xab),
            transaction_count: 0,
        });
        let input_transaction_count = 1;
        mock_server.expect(
            serde_json::json!({
                "jsonrpc": "2.0",
                "id": 0,
                "method": "eth_getBlockTransactionCountByNumber",
                "params": [
                    "earliest",
                ],
            }),
            serde_json::json!({
                "jsonrpc": "2.0",
                "id": 0,
                "result": format!("{:#x}", input_transaction_count),
            }),
        );

        let node = test_node(&mock_server.url()).await;

        let actual_transaction_count = node
            .get_block_transaction_count_impl(api::BlockId::Number(BlockNumber::Earliest))
            .await
            .expect("failed fetching block by hash")
            .expect("no result");

        assert_eq!(
            U256::from(input_transaction_count),
            actual_transaction_count
        );
    }

    #[tokio::test]
    async fn test_get_block_transaction_count_by_number_latest_alike_uses_fork_source() {
        for block_number in [
            BlockNumber::Latest,
            BlockNumber::Pending,
            BlockNumber::Committed,
            BlockNumber::Finalized,
        ] {
            let input_transaction_count = 1;
            let mock_server = MockServer::run_with_config(ForkBlockConfig {
                number: 10,
                transaction_count: input_transaction_count,
                hash: H256::repeat_byte(0xab),
            });

            let node = test_node(&mock_server.url()).await;

            let actual_transaction_count = node
                .get_block_transaction_count_impl(api::BlockId::Number(block_number))
                .await
                .expect("failed fetching block by hash")
                .expect("no result");

            assert_eq!(
                U256::from(input_transaction_count),
                actual_transaction_count,
                "case {}",
                block_number,
            );
        }
    }

    #[tokio::test]
    async fn test_get_transaction_receipt_uses_produced_block_hash() {
        let node = InMemoryNode::test(None);
        let tx_hash = H256::repeat_byte(0x01);
        let (expected_block_hash, _, _) = testing::apply_tx(&node, tx_hash).await;

        let actual_tx_receipt = node
            .get_transaction_receipt_impl(tx_hash)
            .await
            .expect("failed fetching transaction receipt by hash")
            .expect("no transaction receipt");

        assert_eq!(expected_block_hash, actual_tx_receipt.block_hash);
    }

    #[tokio::test]
    async fn test_new_block_filter_returns_filter_id() {
        let node = InMemoryNode::test(None);

        let actual_filter_id = node
            .new_block_filter_impl()
            .await
            .expect("failed creating filter");

        assert_eq!(U256::from(1), actual_filter_id);
    }

    #[tokio::test]
    async fn test_new_filter_returns_filter_id() {
        let node = InMemoryNode::test(None);

        let actual_filter_id = node
            .new_filter_impl(Filter::default())
            .await
            .expect("failed creating filter");

        assert_eq!(U256::from(1), actual_filter_id);
    }

    #[tokio::test]
    async fn test_new_pending_transaction_filter_returns_filter_id() {
        let node = InMemoryNode::test(None);

        let actual_filter_id = node
            .new_pending_transaction_filter_impl()
            .await
            .expect("failed creating filter");

        assert_eq!(U256::from(1), actual_filter_id);
    }

    #[tokio::test]
    async fn test_uninstall_filter_returns_true_if_filter_exists() {
        let node = InMemoryNode::test(None);
        let filter_id = node
            .new_block_filter_impl()
            .await
            .expect("failed creating filter");

        let actual_result = node
            .uninstall_filter_impl(filter_id)
            .await
            .expect("failed creating filter");

        assert!(actual_result);
    }

    #[tokio::test]
    async fn test_uninstall_filter_returns_false_if_filter_does_not_exist() {
        let node = InMemoryNode::test(None);

        let actual_result = node
            .uninstall_filter_impl(U256::from(100))
            .await
            .expect("failed creating filter");

        assert!(!actual_result);
    }

    #[tokio::test]
    async fn test_get_filter_changes_returns_block_hash_updates_only_once() {
        let node = InMemoryNode::test(None);
        let filter_id = node
            .new_block_filter_impl()
            .await
            .expect("failed creating filter");
        let (block_hash, _, _) = testing::apply_tx(&node, H256::repeat_byte(0x1)).await;

        match node
            .get_filter_changes_impl(filter_id)
            .await
            .expect("failed getting filter changes")
        {
            FilterChanges::Hashes(result) => {
                // Get the block hash and the virtual block hash.
                assert_eq!(2, result.len());
                assert_eq!(block_hash, result[0]);
            }
            changes => panic!("unexpected filter changes: {:?}", changes),
        }

        match node
            .get_filter_changes_impl(filter_id)
            .await
            .expect("failed getting filter changes")
        {
            FilterChanges::Empty(_) => (),
            changes => panic!("expected no changes in the second call, got {:?}", changes),
        }
    }

    #[tokio::test]
    async fn test_get_filter_changes_returns_log_updates_only_once() {
        let node = InMemoryNode::test(None);
        let filter_id = node
            .new_filter_impl(Filter {
                from_block: None,
                to_block: None,
                address: None,
                topics: None,
                block_hash: None,
            })
            .await
            .expect("failed creating filter");
        testing::apply_tx(&node, H256::repeat_byte(0x1)).await;

        match node
            .get_filter_changes_impl(filter_id)
            .await
            .expect("failed getting filter changes")
        {
            FilterChanges::Logs(result) => assert_eq!(4, result.len()),
            changes => panic!("unexpected filter changes: {:?}", changes),
        }

        match node
            .get_filter_changes_impl(filter_id)
            .await
            .expect("failed getting filter changes")
        {
            FilterChanges::Empty(_) => (),
            changes => panic!("expected no changes in the second call, got {:?}", changes),
        }
    }

    #[tokio::test]
    async fn test_get_filter_changes_returns_pending_transaction_updates_only_once() {
        let node = InMemoryNode::test(None);
        let filter_id = node
            .new_pending_transaction_filter_impl()
            .await
            .expect("failed creating filter");
        testing::apply_tx(&node, H256::repeat_byte(0x1)).await;

        match node
            .get_filter_changes_impl(filter_id)
            .await
            .expect("failed getting filter changes")
        {
            FilterChanges::Hashes(result) => assert_eq!(vec![H256::repeat_byte(0x1)], result),
            changes => panic!("unexpected filter changes: {:?}", changes),
        }

        match node
            .get_filter_changes_impl(filter_id)
            .await
            .expect("failed getting filter changes")
        {
            FilterChanges::Empty(_) => (),
            changes => panic!("expected no changes in the second call, got {:?}", changes),
        }
    }

    #[tokio::test]
    async fn test_produced_block_archives_previous_blocks() {
        let node = InMemoryNode::test(None);

        let input_storage_key = StorageKey::new(
            AccountTreeId::new(H160::repeat_byte(0x1)),
            u256_to_h256(U256::zero()),
        );
        let input_storage_value = H256::repeat_byte(0xcd);
        node.inner
            .write()
            .await
            .fork_storage
            .set_value(input_storage_key, input_storage_value);
        let initial_miniblock = node.blockchain.current_block_number().await;

        testing::apply_tx(&node, H256::repeat_byte(0x1)).await;
        let current_miniblock = node.blockchain.current_block_number().await;

        for miniblock in initial_miniblock.0..current_miniblock.0 {
            let hash = node
                .blockchain
                .get_block_hash_by_number(L2BlockNumber(miniblock))
                .await
                .unwrap();
            let previous_state = node.inner.read().await.get_previous_state(hash).unwrap();
            let actual_cached_value = previous_state.get(&input_storage_key).copied();

            assert_eq!(
                Some(input_storage_value),
                actual_cached_value,
                "unexpected cached state value for block {}",
                miniblock
            );
        }
    }

    #[tokio::test]
    async fn test_get_storage_fetches_zero_value_for_non_existent_key() {
        let node = InMemoryNode::test(None);

        let value = node
            .get_storage_impl(H160::repeat_byte(0xf1), U256::from(1024), None)
            .await
            .expect("failed retrieving storage");
        assert_eq!(H256::zero(), value);
    }

    #[tokio::test]
    async fn test_get_storage_uses_fork_to_get_value_for_historical_block() {
        let mock_server = MockServer::run_with_config(ForkBlockConfig {
            number: 10,
            transaction_count: 0,
            hash: H256::repeat_byte(0xab),
        });
        let input_address = H160::repeat_byte(0x1);
        let input_storage_value = H256::repeat_byte(0xcd);
        mock_server.expect(
            serde_json::json!({
                "jsonrpc": "2.0",
                "id": 0,
                "method": "eth_getStorageAt",
                "params": [
                    format!("{:#x}", input_address),
                    "0x0",
                    { "blockNumber": "0x2" },
                ],
            }),
            serde_json::json!({
                "jsonrpc": "2.0",
                "id": 0,
                "result": format!("{:#x}", input_storage_value),
            }),
        );

        let node = test_node(&mock_server.url()).await;

        let actual_value = node
            .get_storage_impl(
                input_address,
                U256::zero(),
                Some(zksync_types::api::BlockIdVariant::BlockNumberObject(
                    BlockNumberObject {
                        block_number: BlockNumber::Number(U64::from(2)),
                    },
                )),
            )
            .await
            .expect("failed retrieving storage");
        assert_eq!(input_storage_value, actual_value);
    }

    #[tokio::test]
    async fn test_get_storage_uses_archived_storage_to_get_value_for_missing_key() {
        let input_address = H160::repeat_byte(0x1);
        let input_storage_key = StorageKey::new(
            AccountTreeId::new(input_address),
            u256_to_h256(U256::zero()),
        );
        let input_storage_value = H256::repeat_byte(0xcd);

        let node = InMemoryNode::test(None);
        {
            let mut writer = node.inner.write().await;
            let historical_block = Block::<TransactionVariant> {
                hash: H256::repeat_byte(0x2),
                number: U64::from(2),
                ..Default::default()
            };
            writer
                .insert_block_hash(L2BlockNumber(2), historical_block.hash)
                .await;

            writer.insert_previous_state(
                historical_block.hash,
                hashmap! {
                    input_storage_key => input_storage_value,
                },
            );
            writer
                .insert_block(historical_block.hash, historical_block)
                .await;
        }

        let actual_value = node
            .get_storage_impl(
                input_address,
                U256::zero(),
                Some(zksync_types::api::BlockIdVariant::BlockNumberObject(
                    BlockNumberObject {
                        block_number: BlockNumber::Number(U64::from(2)),
                    },
                )),
            )
            .await
            .expect("failed retrieving storage");
        assert_eq!(input_storage_value, actual_value);
    }

    #[tokio::test]
    async fn test_get_storage_uses_fork_to_get_value_for_latest_block_for_missing_key() {
        let mock_server = MockServer::run_with_config(ForkBlockConfig {
            number: 10,
            transaction_count: 0,
            hash: H256::repeat_byte(0xab),
        });
        let input_address = H160::repeat_byte(0x1);
        let input_storage_value = H256::repeat_byte(0xcd);
        mock_server.expect(
            serde_json::json!({
                "jsonrpc": "2.0",
                "id": 0,
                "method": "eth_getStorageAt",
                "params": [
                    format!("{:#x}", input_address),
                    "0x0",
                    "0xa",
                ],
            }),
            serde_json::json!({
                "jsonrpc": "2.0",
                "id": 0,
                "result": format!("{:#x}", input_storage_value),
            }),
        );

        let node = test_node(&mock_server.url()).await;
        {
            let mut writer = node.inner.write().await;
            let historical_block = Block::<TransactionVariant> {
                hash: H256::repeat_byte(0x2),
                number: U64::from(2),
                ..Default::default()
            };
            writer
                .insert_block_hash(L2BlockNumber(2), historical_block.hash)
                .await;
            writer.insert_previous_state(historical_block.hash, Default::default());
            writer
                .insert_block(historical_block.hash, historical_block)
                .await;
        };

        let actual_value = node
            .get_storage_impl(
                input_address,
                U256::zero(),
                Some(zksync_types::api::BlockIdVariant::BlockNumberObject(
                    BlockNumberObject {
                        block_number: BlockNumber::Number(U64::from(2)),
                    },
                )),
            )
            .await
            .expect("failed retrieving storage");
        assert_eq!(input_storage_value, actual_value);
    }

    #[tokio::test]
    async fn test_get_storage_fetches_state_for_deployed_smart_contract_in_current_block() {
        let node = InMemoryNode::test(None);

        let private_key = K256PrivateKey::from_bytes(H256::repeat_byte(0xef)).unwrap();
        let from_account = private_key.address();
        node.set_rich_account(from_account, U256::from(DEFAULT_ACCOUNT_BALANCE))
            .await;

        let deployed_address = deployed_address_create(from_account, U256::zero());

        testing::deploy_contract(
            &node,
            H256::repeat_byte(0x1),
            &private_key,
            hex::decode(testing::STORAGE_CONTRACT_BYTECODE).unwrap(),
            None,
            Nonce(0),
        )
        .await;

        let number1 = node
            .get_storage_impl(deployed_address, U256::from(0), None)
            .await
            .expect("failed retrieving storage at slot 0");
        assert_eq!(U256::from(1024), h256_to_u256(number1));

        let number2 = node
            .get_storage_impl(deployed_address, U256::from(1), None)
            .await
            .expect("failed retrieving storage at slot 1");
        assert_eq!(U256::MAX, h256_to_u256(number2));
    }

    #[tokio::test]
    async fn test_get_storage_fetches_state_for_deployed_smart_contract_in_old_block() {
        let node = InMemoryNode::test(None);

        let private_key = K256PrivateKey::from_bytes(H256::repeat_byte(0xef)).unwrap();
        let from_account = private_key.address();
        node.set_rich_account(from_account, U256::from(DEFAULT_ACCOUNT_BALANCE))
            .await;

        let deployed_address = deployed_address_create(from_account, U256::zero());

        let initial_block_hash = testing::deploy_contract(
            &node,
            H256::repeat_byte(0x1),
            &private_key,
            hex::decode(testing::STORAGE_CONTRACT_BYTECODE).unwrap(),
            None,
            Nonce(0),
        )
        .await;

        // simulate a tx modifying the storage
        testing::apply_tx(&node, H256::repeat_byte(0x2)).await;
        let key = StorageKey::new(
            AccountTreeId::new(deployed_address),
            u256_to_h256(U256::from(0)),
        );
        node.inner
            .write()
            .await
            .fork_storage
            .inner
            .write()
            .unwrap()
            .raw_storage
            .state
            .insert(key, u256_to_h256(U256::from(512)));

        let number1_current = node
            .get_storage_impl(deployed_address, U256::from(0), None)
            .await
            .expect("failed retrieving storage at slot 0");
        assert_eq!(U256::from(512), h256_to_u256(number1_current));

        let number1_old = node
            .get_storage_impl(
                deployed_address,
                U256::from(0),
                Some(api::BlockIdVariant::BlockHashObject(BlockHashObject {
                    block_hash: initial_block_hash,
                })),
            )
            .await
            .expect("failed retrieving storage at slot 0");
        assert_eq!(U256::from(1024), h256_to_u256(number1_old));
    }

    #[tokio::test]
    async fn test_get_filter_logs_returns_matching_logs_for_valid_id() {
        let node = InMemoryNode::test(None);

        // populate tx receipts with 2 tx each having logs
        {
            let mut writer = node.inner.write().await;
            writer
                .insert_tx_result(
                    H256::repeat_byte(0x1),
                    TransactionResult {
                        info: testing::default_tx_execution_info(),
                        receipt: TransactionReceipt {
                            logs: vec![LogBuilder::new()
                                .set_address(H160::repeat_byte(0xa1))
                                .build()],
                            ..Default::default()
                        },
                        debug: default_tx_debug_info(),
                    },
                )
                .await;
            writer
                .insert_tx_result(
                    H256::repeat_byte(0x2),
                    TransactionResult {
                        info: testing::default_tx_execution_info(),
                        receipt: TransactionReceipt {
                            logs: vec![
                                LogBuilder::new()
                                    .set_address(H160::repeat_byte(0xa1))
                                    .build(),
                                LogBuilder::new()
                                    .set_address(H160::repeat_byte(0xa2))
                                    .build(),
                            ],
                            ..Default::default()
                        },
                        debug: default_tx_debug_info(),
                    },
                )
                .await;
        }

        let filter_id = node
            .new_filter_impl(Filter {
                address: Some(ValueOrArray(vec![H160::repeat_byte(0xa1)])),
                ..Default::default()
            })
            .await
            .expect("failed creating filter");

        match node
            .get_filter_logs_impl(filter_id)
            .await
            .expect("failed getting filter changes")
        {
            FilterChanges::Logs(result) => assert_eq!(2, result.len()),
            changes => panic!("unexpected filter changes: {:?}", changes),
        }
    }

    #[tokio::test]
    async fn test_get_filter_logs_returns_error_for_invalid_id() {
        let node = InMemoryNode::test(None);

        // populate tx receipts with 2 tx each having logs
        {
            let mut writer = node.inner.write().await;
            writer
                .insert_tx_result(
                    H256::repeat_byte(0x1),
                    TransactionResult {
                        info: testing::default_tx_execution_info(),
                        receipt: TransactionReceipt {
                            logs: vec![LogBuilder::new()
                                .set_address(H160::repeat_byte(0xa1))
                                .build()],
                            ..Default::default()
                        },
                        debug: default_tx_debug_info(),
                    },
                )
                .await;
        }

        let invalid_filter_id = U256::from(100);
        let result = node.get_filter_logs_impl(invalid_filter_id).await;

        assert!(result.is_err(), "expected an error for invalid filter id");
    }

    #[tokio::test]
    async fn test_get_logs_returns_matching_logs() {
        let node = InMemoryNode::test(None);

        // populate tx receipts with 2 tx each having logs
        {
            let mut writer = node.inner.write().await;
            writer
                .insert_tx_result(
                    H256::repeat_byte(0x1),
                    TransactionResult {
                        info: testing::default_tx_execution_info(),
                        receipt: TransactionReceipt {
                            logs: vec![LogBuilder::new()
                                .set_address(H160::repeat_byte(0xa1))
                                .build()],
                            ..Default::default()
                        },
                        debug: testing::default_tx_debug_info(),
                    },
                )
                .await;
            writer
                .insert_tx_result(
                    H256::repeat_byte(0x2),
                    TransactionResult {
                        info: testing::default_tx_execution_info(),
                        receipt: TransactionReceipt {
                            logs: vec![
                                LogBuilder::new()
                                    .set_address(H160::repeat_byte(0xa1))
                                    .build(),
                                LogBuilder::new()
                                    .set_address(H160::repeat_byte(0xa2))
                                    .build(),
                            ],
                            ..Default::default()
                        },
                        debug: testing::default_tx_debug_info(),
                    },
                )
                .await;
        }

        let result = node
            .get_logs_impl(Filter {
                address: Some(ValueOrArray(vec![H160::repeat_byte(0xa2)])),
                ..Default::default()
            })
            .await
            .expect("failed getting filter changes");
        assert_eq!(1, result.len());

        let result = node
            .get_logs_impl(Filter {
                address: Some(ValueOrArray(vec![H160::repeat_byte(0xa1)])),
                ..Default::default()
            })
            .await
            .expect("failed getting filter changes");
        assert_eq!(2, result.len());

        let result = node
            .get_logs_impl(Filter {
                address: Some(ValueOrArray(vec![H160::repeat_byte(0x11)])),
                ..Default::default()
            })
            .await
            .expect("failed getting filter changes");
        assert_eq!(0, result.len());
    }

    #[tokio::test]
    async fn test_accounts_impl() {
        let node = InMemoryNode::test(None);

        let private_key = H256::repeat_byte(0x01);
        let from_account = K256PrivateKey::from_bytes(private_key).unwrap().address();
        node.set_rich_account(from_account, U256::from(DEFAULT_ACCOUNT_BALANCE))
            .await;

        let account_result = node.accounts_impl().await;
        let expected_accounts: Vec<H160> = vec![from_account];

        match account_result {
            Ok(accounts) => {
                assert_eq!(expected_accounts, accounts);
            }
            Err(e) => {
                panic!("Failed to fetch accounts: {:?}", e);
            }
        }
    }

    #[tokio::test]
    async fn test_get_transaction_by_block_hash_and_index_returns_none_for_invalid_block_hash() {
        let node = InMemoryNode::test(None);
        let input_tx_hash = H256::repeat_byte(0x01);
        let (input_block_hash, _, _) = testing::apply_tx(&node, input_tx_hash).await;
        let invalid_block_hash = H256::repeat_byte(0xab);
        assert_ne!(input_block_hash, invalid_block_hash);

        let result = node
            .get_transaction_by_block_and_index_impl(
                api::BlockId::Hash(invalid_block_hash),
                U64::from(0),
            )
            .await
            .expect("failed fetching transaction");

        assert!(result.is_none());
    }

    #[tokio::test]
    async fn test_get_transaction_by_block_hash_and_index_returns_none_for_invalid_index() {
        let node = InMemoryNode::test(None);
        let input_tx_hash = H256::repeat_byte(0x01);
        let (input_block_hash, _, _) = testing::apply_tx(&node, input_tx_hash).await;

        let result = node
            .get_transaction_by_block_and_index_impl(
                api::BlockId::Hash(input_block_hash),
                U64::from(10),
            )
            .await
            .expect("failed fetching transaction");

        assert!(result.is_none());
    }

    #[tokio::test]
    async fn test_get_transaction_by_block_hash_and_index_returns_transaction_for_valid_input() {
        let node = InMemoryNode::test(None);
        let input_tx_hash = H256::repeat_byte(0x01);
        let (input_block_hash, _, _) = testing::apply_tx(&node, input_tx_hash).await;

        let actual_tx = node
            .get_transaction_by_block_and_index_impl(
                api::BlockId::Hash(input_block_hash),
                U64::from(0),
            )
            .await
            .expect("failed fetching transaction")
            .expect("no transaction");

        assert_eq!(input_tx_hash, actual_tx.hash);
    }

    #[tokio::test]
    async fn test_get_transaction_by_block_hash_and_index_fetches_from_fork_if_block_missing() {
        let mock_server = MockServer::run_with_config(ForkBlockConfig {
            number: 10,
            transaction_count: 0,
            hash: H256::repeat_byte(0xab),
        });
        let input_block_hash = H256::repeat_byte(0x01);
        let input_tx_hash = H256::repeat_byte(0x02);
        mock_server.expect(
            serde_json::json!({
                "jsonrpc": "2.0",
                "id": 0,
                "method": "eth_getTransactionByBlockHashAndIndex",
                "params": [
                    format!("{:#x}", input_block_hash),
                    "0x1"
                ],
            }),
            TransactionResponseBuilder::new()
                .set_hash(input_tx_hash)
                .set_block_hash(input_block_hash)
                .set_block_number(U64::from(100))
                .build(),
        );

        let node = test_node(&mock_server.url()).await;

        let actual_tx = node
            .get_transaction_by_block_and_index_impl(
                api::BlockId::Hash(input_block_hash),
                U64::from(1),
            )
            .await
            .expect("failed fetching transaction")
            .expect("no transaction");

        assert_eq!(input_tx_hash, actual_tx.hash);
        assert_eq!(Some(U64::from(100)), actual_tx.block_number);
    }

    #[tokio::test]
    async fn test_get_transaction_by_block_number_and_index_returns_none_for_invalid_block_number()
    {
        let node = InMemoryNode::test(None);
        let input_tx_hash = H256::repeat_byte(0x01);
        let (input_block_hash, _, _) = testing::apply_tx(&node, input_tx_hash).await;
        let invalid_block_hash = H256::repeat_byte(0xab);
        assert_ne!(input_block_hash, invalid_block_hash);

        let result = node
            .get_transaction_by_block_and_index_impl(
                api::BlockId::Number(BlockNumber::Number(U64::from(100))),
                U64::from(0),
            )
            .await
            .expect("failed fetching transaction");

        assert!(result.is_none());
    }

    #[tokio::test]
    async fn test_get_transaction_by_block_number_and_index_returns_none_for_invalid_index() {
        let node = InMemoryNode::test(None);
        let input_tx_hash = H256::repeat_byte(0x01);
        testing::apply_tx(&node, input_tx_hash).await;

        let result = node
            .get_transaction_by_block_and_index_impl(
                api::BlockId::Number(BlockNumber::Latest),
                U64::from(10),
            )
            .await
            .expect("failed fetching transaction");

        assert!(result.is_none());
    }

    #[tokio::test]
    async fn test_get_transaction_by_block_number_and_index_returns_transaction_for_valid_input() {
        let node = InMemoryNode::test(None);
        let input_tx_hash = H256::repeat_byte(0x01);
        let (_, input_block_number, _) = testing::apply_tx(&node, input_tx_hash).await;

        let actual_tx = node
            .get_transaction_by_block_and_index_impl(
                api::BlockId::Number(BlockNumber::Number(input_block_number)),
                U64::from(0),
            )
            .await
            .expect("failed fetching transaction")
            .expect("no transaction");

        assert_eq!(input_tx_hash, actual_tx.hash);
    }

    #[tokio::test]
    async fn test_get_transaction_by_block_number_and_index_fetches_from_fork_if_block_missing() {
        let mock_server = MockServer::run_with_config(ForkBlockConfig {
            number: 10,
            transaction_count: 0,
            hash: H256::repeat_byte(0xab),
        });
        let input_block_hash = H256::repeat_byte(0x01);
        let input_block_number = U64::from(100);
        let input_tx_hash = H256::repeat_byte(0x02);
        mock_server.expect(
            serde_json::json!({
                "jsonrpc": "2.0",
                "id": 0,
                "method": "eth_getTransactionByBlockNumberAndIndex",
                "params": [
                    format!("{:#x}", input_block_number),
                    "0x1"
                ],
            }),
            TransactionResponseBuilder::new()
                .set_hash(input_tx_hash)
                .set_block_hash(input_block_hash)
                .set_block_number(input_block_number)
                .build(),
        );

        let node = test_node(&mock_server.url()).await;

        let actual_tx = node
            .get_transaction_by_block_and_index_impl(
                api::BlockId::Number(BlockNumber::Number(input_block_number)),
                U64::from(1),
            )
            .await
            .expect("failed fetching transaction")
            .expect("no transaction");

        assert_eq!(input_tx_hash, actual_tx.hash);
        assert_eq!(Some(input_block_number), actual_tx.block_number);
    }

    #[tokio::test]
    async fn test_protocol_version_returns_currently_supported_version() {
        let node = InMemoryNode::test(None);

        let expected_version = String::from(PROTOCOL_VERSION);
        let actual_version = node.protocol_version_impl();

        assert_eq!(expected_version, actual_version);
    }
}<|MERGE_RESOLUTION|>--- conflicted
+++ resolved
@@ -265,15 +265,8 @@
         // TODO: Support
         _block: Option<BlockIdVariant>,
     ) -> anyhow::Result<U256> {
-<<<<<<< HEAD
-        let nonce_key = get_nonce_key(&address);
+        let nonce_key = StorageKeyLayout::get_nonce_key(self.system_contracts.use_zkos, &address);
         match self.storage.read_value_alt(&nonce_key).await {
-=======
-        let inner = self.inner.read().await;
-        let nonce_key = StorageKeyLayout::get_nonce_key(self.system_contracts.use_zkos, &address);
-
-        match inner.fork_storage.read_value_internal(&nonce_key) {
->>>>>>> 35c30095
             Ok(result) => Ok(h256_to_u64(result).into()),
             Err(error) => Err(anyhow::anyhow!("failed to read nonce storage: {error}")),
         }
