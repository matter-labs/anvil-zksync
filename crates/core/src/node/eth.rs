--- conflicted
+++ resolved
@@ -2,12 +2,7 @@
 
 use anyhow::Context as _;
 use colored::Colorize;
-<<<<<<< HEAD
-use itertools::Itertools;
-use zksync_multivm::interface::ExecutionResult;
-=======
 use zksync_multivm::interface::{ExecutionResult, TxExecutionMode};
->>>>>>> f7638c2f
 use zksync_multivm::vm_latest::constants::ETH_CALL_GAS_LIMIT;
 use zksync_types::h256_to_u256;
 use zksync_types::{
@@ -16,12 +11,8 @@
     get_code_key,
     l2::L2Tx,
     transaction_request::TransactionRequest,
-<<<<<<< HEAD
-    PackedEthSignature, StorageKey, MAX_L1_TRANSACTION_GAS_LIMIT,
-=======
     utils::storage_key_for_standard_token_balance,
     PackedEthSignature, L2_BASE_TOKEN_ADDRESS, MAX_L1_TRANSACTION_GAS_LIMIT,
->>>>>>> f7638c2f
 };
 use zksync_types::{
     web3::{self, Bytes},
@@ -34,15 +25,8 @@
 
 use crate::{
     filters::{FilterType, LogFilter},
-<<<<<<< HEAD
-    node::{
-        keys::StorageKeyLayout, InMemoryNode, TransactionResult, MAX_TX_SIZE, PROTOCOL_VERSION,
-    },
-    utils::{self, h256_to_u64, TransparentError},
-=======
     node::{InMemoryNode, MAX_TX_SIZE, PROTOCOL_VERSION},
     utils::{h256_to_u64, TransparentError},
->>>>>>> f7638c2f
 };
 
 impl InMemoryNode {
@@ -279,13 +263,8 @@
         // TODO: Support
         _block: Option<BlockIdVariant>,
     ) -> anyhow::Result<U256> {
-<<<<<<< HEAD
-        let inner = self.read_inner()?;
+        let inner = self.inner.read().await;
         let nonce_key = StorageKeyLayout::get_nonce_key(&address);
-=======
-        let inner = self.inner.read().await;
-        let nonce_key = get_nonce_key(&address);
->>>>>>> f7638c2f
 
         match inner.fork_storage.read_value_internal(&nonce_key) {
             Ok(result) => Ok(h256_to_u64(result).into()),
