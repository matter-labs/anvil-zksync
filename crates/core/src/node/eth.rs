--- conflicted
+++ resolved
@@ -376,12 +376,11 @@
     ) -> anyhow::Result<Option<zksync_types::api::Transaction>> {
         let reader = self.read_inner()?;
 
-<<<<<<< HEAD
         // try retrieving transaction from memory, and if unavailable subsequently from the fork
         Ok(reader
             .tx_results
             .get(&hash)
-            .and_then(|TransactionResult { info, .. }| {
+            .and_then(|TransactionResult { info, receipt, .. }| {
                 let input_data = info.tx.common_data.input.clone().or(None)?;
                 let chain_id = info.tx.common_data.extract_chain_id().or(None)?;
                 Some(zksync_types::api::Transaction {
@@ -389,7 +388,7 @@
                     nonce: U256::from(info.tx.common_data.nonce.0),
                     block_hash: Some(hash),
                     block_number: Some(U64::from(info.miniblock_number)),
-                    transaction_index: Some(U64::from(0)),
+                    transaction_index: Some(receipt.transaction_index),
                     from: Some(info.tx.initiator_account()),
                     to: info.tx.recipient_account(),
                     value: info.tx.execute.value,
@@ -419,70 +418,6 @@
                     chain_id: U256::from(chain_id),
                     l1_batch_number: Some(U64::from(info.batch_number as u64)),
                     l1_batch_tx_index: None,
-=======
-        Box::pin(async move {
-            let reader = inner.read().map_err(|_| {
-                into_jsrpc_error(Web3Error::InternalError(anyhow::Error::msg(
-                    "Failed to acquire read lock for transaction retrieval.",
-                )))
-            })?;
-
-            let maybe_result = {
-                // try retrieving transaction from memory, and if unavailable subsequently from the fork
-                reader.tx_results.get(&hash).and_then(|TransactionResult { info, receipt, .. }| {
-                    let input_data = info.tx.common_data.input.clone().or(None)?;
-                    let chain_id = info.tx.common_data.extract_chain_id().or(None)?;
-                    Some(zksync_types::api::Transaction {
-                        hash,
-                        nonce: U256::from(info.tx.common_data.nonce.0),
-                        block_hash: Some(hash),
-                        block_number: Some(U64::from(info.miniblock_number)),
-                        transaction_index: Some(receipt.transaction_index),
-                        from: Some(info.tx.initiator_account()),
-                        to: info.tx.recipient_account(),
-                        value: info.tx.execute.value,
-                        gas_price: Some(U256::from(0)),
-                        gas: Default::default(),
-                        input: input_data.data.into(),
-                        v: Some(chain_id.into()),
-                        r: Some(U256::zero()),
-                        s: Some(U256::zero()),
-                        raw: None,
-                        transaction_type: {
-                            let tx_type = match info.tx.common_data.transaction_type {
-                                zksync_types::l2::TransactionType::LegacyTransaction => 0,
-                                zksync_types::l2::TransactionType::EIP2930Transaction => 1,
-                                zksync_types::l2::TransactionType::EIP1559Transaction => 2,
-                                zksync_types::l2::TransactionType::EIP712Transaction => 113,
-                                zksync_types::l2::TransactionType::PriorityOpTransaction => 255,
-                                zksync_types::l2::TransactionType::ProtocolUpgradeTransaction => 254,
-                            };
-                            Some(tx_type.into())
-                        },
-                        access_list: None,
-                        max_fee_per_gas: Some(info.tx.common_data.fee.max_fee_per_gas),
-                        max_priority_fee_per_gas: Some(
-                            info.tx.common_data.fee.max_priority_fee_per_gas,
-                        ),
-                        chain_id: U256::from(chain_id),
-                        l1_batch_number: Some(U64::from(info.batch_number as u64)),
-                        l1_batch_tx_index: None,
-                    })
-                }).or_else(|| {
-                    reader
-                        .fork_storage
-                        .inner
-                        .read()
-                        .expect("failed reading fork storage")
-                        .fork
-                        .as_ref()
-                        .and_then(|fork| {
-                            fork.fork_source
-                                .get_transaction_by_hash(hash)
-                                .ok()
-                                .flatten()
-                        })
->>>>>>> 4f352689
                 })
             })
             .or_else(|| {
