use std::collections::HashSet;

use anyhow::Context as _;
use colored::Colorize;
use itertools::Itertools;
use zksync_multivm::interface::{ExecutionResult, TxExecutionMode};
use zksync_multivm::vm_latest::constants::ETH_CALL_GAS_LIMIT;
use zksync_types::{
    api,
    api::{Block, BlockIdVariant, BlockNumber, TransactionVariant},
    get_code_key, get_nonce_key,
    l2::L2Tx,
    transaction_request::TransactionRequest,
    utils::storage_key_for_standard_token_balance,
    PackedEthSignature, L2_BASE_TOKEN_ADDRESS, MAX_L1_TRANSACTION_GAS_LIMIT,
};
use zksync_types::{h256_to_u256, u256_to_h256};
use zksync_types::{
    web3::{self, Bytes},
    AccountTreeId, Address, H160, H256, U256, U64,
};
<<<<<<< HEAD
use zksync_utils::h256_to_u256;
=======
>>>>>>> 2529c0e5
use zksync_web3_decl::{
    error::Web3Error,
    types::{FeeHistory, Filter, FilterChanges, SyncState},
};

use crate::{
    filters::{FilterType, LogFilter},
    node::{InMemoryNode, TransactionResult, MAX_TX_SIZE, PROTOCOL_VERSION},
    utils::{h256_to_u64, TransparentError},
};

impl InMemoryNode {
    pub async fn call_impl(
        &self,
        req: zksync_types::transaction_request::CallRequest,
    ) -> Result<Bytes, Web3Error> {
        let system_contracts = self.system_contracts.contracts_for_l2_call().clone();
        let allow_no_target = system_contracts.evm_emulator.is_some();

        let mut tx = L2Tx::from_request(req.into(), MAX_TX_SIZE, allow_no_target)?;
        tx.common_data.fee.gas_limit = ETH_CALL_GAS_LIMIT.into();
        let call_result = self
            .run_l2_call(tx, system_contracts)
            .await
            .context("Invalid data due to invalid name")?;

        match call_result {
            ExecutionResult::Success { output } => Ok(output.into()),
            ExecutionResult::Revert { output } => {
                let message = output.to_user_friendly_string();
                let pretty_message = format!(
                    "execution reverted{}{}",
                    if message.is_empty() { "" } else { ": " },
                    message
                );

                tracing::info!("{}", pretty_message.on_red());
                Err(Web3Error::SubmitTransactionError(
                    pretty_message,
                    output.encoded_data(),
                ))
            }
            ExecutionResult::Halt { reason } => {
                let message = reason.to_string();
                let pretty_message = format!(
                    "execution halted {}{}",
                    if message.is_empty() { "" } else { ": " },
                    message
                );

                tracing::info!("{}", pretty_message.on_red());
                Err(Web3Error::SubmitTransactionError(pretty_message, vec![]))
            }
        }
    }

    pub async fn send_raw_transaction_impl(&self, tx_bytes: Bytes) -> Result<H256, Web3Error> {
        let chain_id = self.inner.read().await.fork_storage.chain_id;

        let (tx_req, hash) = TransactionRequest::from_bytes(&tx_bytes.0, chain_id)?;
        // Impersonation does not matter in this context so we assume the tx is not impersonated:
        // system contracts here are fetched solely to check for EVM emulator.
        let system_contracts = self
            .system_contracts
            .contracts(TxExecutionMode::VerifyExecute, false);
        let allow_no_target = system_contracts.evm_emulator.is_some();
        let mut l2_tx = L2Tx::from_request(tx_req, MAX_TX_SIZE, allow_no_target)?;

        l2_tx.set_input(tx_bytes.0, hash);
        if hash != l2_tx.hash() {
            let err = anyhow::anyhow!(
                "Invalid transaction data: computed hash does not match the provided hash."
            );
            return Err(err.into());
        };

        self.pool.add_tx(l2_tx);
        Ok(hash)
    }

    pub async fn send_transaction_impl(
        &self,
        tx: zksync_types::transaction_request::CallRequest,
    ) -> Result<H256, Web3Error> {
        let (chain_id, l2_gas_price) = {
            let reader = self.inner.read().await;
            (
                reader.fork_storage.chain_id,
                reader.fee_input_provider.gas_price(),
            )
        };

        let mut tx_req = TransactionRequest::from(tx.clone());
        // Users might expect a "sensible default"
        if tx.gas.is_none() {
            tx_req.gas = U256::from(MAX_L1_TRANSACTION_GAS_LIMIT);
        }

        tx_req.chain_id = Some(chain_id.as_u64());

        // EIP-1559 gas fields should be processed separately
        if tx.gas_price.is_some() {
            if tx.max_fee_per_gas.is_some() || tx.max_priority_fee_per_gas.is_some() {
                let err = "Transaction contains unsupported fields: max_fee_per_gas or max_priority_fee_per_gas";
                tracing::error!("{err}");
                return Err(TransparentError(err.into()).into());
            }
        } else {
            tx_req.gas_price = tx.max_fee_per_gas.unwrap_or(U256::from(l2_gas_price));
            tx_req.max_priority_fee_per_gas = tx.max_priority_fee_per_gas;
            if tx_req.transaction_type.is_none() {
                tx_req.transaction_type = Some(zksync_types::EIP_1559_TX_TYPE.into());
            }
        }
        // Needed to calculate hash
        tx_req.r = Some(U256::default());
        tx_req.s = Some(U256::default());
        tx_req.v = Some(U64::from(27));

        let hash = tx_req.get_tx_hash()?;
        let bytes = tx_req.get_signed_bytes(&PackedEthSignature::from_rsv(
            &H256::default(),
            &H256::default(),
            27,
        ))?;

        // Impersonation does not matter in this context so we assume the tx is not impersonated:
        // system contracts here are fetched solely to check for EVM emulator.
        let system_contracts = self
            .system_contracts
            .contracts(TxExecutionMode::VerifyExecute, false);
        let allow_no_target = system_contracts.evm_emulator.is_some();
        let mut l2_tx: L2Tx = L2Tx::from_request(tx_req, MAX_TX_SIZE, allow_no_target)?;

        // `v` was overwritten with 0 during converting into l2 tx
        let mut signature = vec![0u8; 65];
        signature[64] = 27;
        l2_tx.common_data.signature = signature;

        l2_tx.set_input(bytes, hash);

        if !self
            .impersonation
            .is_impersonating(&l2_tx.common_data.initiator_address)
        {
            let err = format!(
                "Initiator address {:?} is not allowed to perform transactions",
                l2_tx.common_data.initiator_address
            );
            tracing::error!("{err}");
            return Err(TransparentError(err).into());
        }

        self.pool.add_tx(l2_tx);
        Ok(hash)
    }
}

impl InMemoryNode {
    pub async fn get_balance_impl(
        &self,
        address: Address,
        // TODO: Support
        _block: Option<BlockIdVariant>,
    ) -> anyhow::Result<U256> {
        let balance_key = storage_key_for_standard_token_balance(
            AccountTreeId::new(L2_BASE_TOKEN_ADDRESS),
            &address,
        );

        let inner_guard = self.inner.read().await;
        match inner_guard.fork_storage.read_value_internal(&balance_key) {
            Ok(balance) => Ok(h256_to_u256(balance)),
            Err(error) => Err(anyhow::anyhow!("failed to read account balance: {error}")),
        }
    }

    pub async fn get_block_impl(
        &self,
        block_id: api::BlockId,
        full_transactions: bool,
    ) -> anyhow::Result<Option<Block<TransactionVariant>>> {
        let maybe_block = {
            if let Some(block) = self.blockchain.get_block_by_id(block_id).await {
                Some(block)
            } else {
                self.inner
                    .read()
                    .await
                    .fork_storage
                    .inner
                    .read()
                    .expect("failed reading fork storage")
                    .fork
                    .as_ref()
                    .and_then(|fork| {
                        fork.fork_source
                            .get_block_by_id(block_id, true)
                            .ok()
                            .flatten()
                    })
            }
        };

        match maybe_block {
            Some(mut block) => {
                let block_hash = block.hash;
                block.transactions = block
                    .transactions
                    .into_iter()
                    .map(|transaction| match &transaction {
                        TransactionVariant::Full(inner) => {
                            if full_transactions {
                                transaction
                            } else {
                                TransactionVariant::Hash(inner.hash)
                            }
                        }
                        TransactionVariant::Hash(_) => {
                            if full_transactions {
                                panic!("unexpected non full transaction for block {}", block_hash)
                            } else {
                                transaction
                            }
                        }
                    })
                    .collect();

                Ok(Some(block))
            }
            None => Ok(None),
        }
    }

    pub async fn get_code_impl(
        &self,
        address: Address,
        // TODO: Support
        _block: Option<BlockIdVariant>,
    ) -> anyhow::Result<Bytes> {
        let inner = self.inner.write().await;

        let code_key = get_code_key(&address);

        match inner.fork_storage.read_value_internal(&code_key) {
            Ok(code_hash) => match inner.fork_storage.load_factory_dep_internal(code_hash) {
                Ok(raw_code) => {
                    let code = raw_code.unwrap_or_default();
                    Ok(Bytes::from(code))
                }
                Err(error) => Err(anyhow::anyhow!("failed to load factory dep: {error}")),
            },
            Err(error) => Err(anyhow::anyhow!("failed to read code storage: {error}")),
        }
    }

    pub async fn get_transaction_count_impl(
        &self,
        address: Address,
        // TODO: Support
        _block: Option<BlockIdVariant>,
    ) -> anyhow::Result<U256> {
        let inner = self.inner.read().await;
        let nonce_key = get_nonce_key(&address);

        match inner.fork_storage.read_value_internal(&nonce_key) {
            Ok(result) => Ok(h256_to_u64(result).into()),
            Err(error) => Err(anyhow::anyhow!("failed to read nonce storage: {error}")),
        }
    }

    pub async fn get_transaction_receipt_impl(
        &self,
        hash: H256,
    ) -> anyhow::Result<Option<api::TransactionReceipt>> {
        // TODO: Call fork if not found
        Ok(self.blockchain.get_tx_receipt(&hash).await)
    }

    pub async fn get_transaction_by_hash_impl(
        &self,
        hash: H256,
    ) -> anyhow::Result<Option<api::Transaction>> {
        // try retrieving transaction from memory, and if unavailable subsequently from the fork
        let tx = self
            .blockchain
            .inspect_tx(&hash, |TransactionResult { info, receipt, .. }| {
                let input_data = info
                    .tx
                    .common_data
                    .input
                    .clone()
                    .context("tx is missing input data")?;
                let chain_id = info
                    .tx
                    .common_data
                    .extract_chain_id()
                    .context("tx has malformed chain id")?;
                anyhow::Ok(api::Transaction {
                    hash,
                    nonce: U256::from(info.tx.common_data.nonce.0),
                    block_hash: Some(hash),
                    block_number: Some(U64::from(info.miniblock_number)),
                    transaction_index: Some(receipt.transaction_index),
                    from: Some(info.tx.initiator_account()),
                    to: info.tx.recipient_account(),
                    value: info.tx.execute.value,
                    gas_price: Some(U256::from(0)),
                    gas: Default::default(),
                    input: input_data.data.into(),
                    v: Some(chain_id.into()),
                    r: Some(U256::zero()), // TODO: Shouldn't we set the signature?
                    s: Some(U256::zero()), // TODO: Shouldn't we set the signature?
                    y_parity: Some(U64::zero()), // TODO: Shouldn't we set the signature?
                    raw: None,
                    transaction_type: {
                        let tx_type = match info.tx.common_data.transaction_type {
                            zksync_types::l2::TransactionType::LegacyTransaction => 0,
                            zksync_types::l2::TransactionType::EIP2930Transaction => 1,
                            zksync_types::l2::TransactionType::EIP1559Transaction => 2,
                            zksync_types::l2::TransactionType::EIP712Transaction => 113,
                            zksync_types::l2::TransactionType::PriorityOpTransaction => 255,
                            zksync_types::l2::TransactionType::ProtocolUpgradeTransaction => 254,
                        };
                        Some(tx_type.into())
                    },
                    access_list: None,
                    max_fee_per_gas: Some(info.tx.common_data.fee.max_fee_per_gas),
                    max_priority_fee_per_gas: Some(
                        info.tx.common_data.fee.max_priority_fee_per_gas,
                    ),
                    chain_id: U256::from(chain_id),
                    l1_batch_number: Some(U64::from(info.batch_number as u64)),
                    l1_batch_tx_index: None,
                })
            })
            .await
            .transpose()?;
        match tx {
            Some(tx) => Ok(Some(tx)),
            None => Ok(self
                .inner
                .read()
                .await
                .fork_storage
                .inner
                .read()
                .expect("failed reading fork storage")
                .fork
                .as_ref()
                .and_then(|fork| {
                    fork.fork_source
                        .get_transaction_by_hash(hash)
                        .ok()
                        .flatten()
                })),
        }
    }

    pub async fn get_block_number_impl(&self) -> anyhow::Result<U64> {
        Ok(U64::from(self.blockchain.current_block_number().await.0))
    }

    pub async fn estimate_gas_impl(
        &self,
        req: zksync_types::transaction_request::CallRequest,
        // TODO: Support
        _block: Option<BlockNumber>,
    ) -> Result<U256, Web3Error> {
        let fee = self.inner.read().await.estimate_gas_impl(req).await?;
        Ok(fee.gas_limit)
    }

    pub async fn gas_price_impl(&self) -> anyhow::Result<U256> {
        let fair_l2_gas_price: u64 = self.inner.read().await.fee_input_provider.gas_price();
        Ok(U256::from(fair_l2_gas_price))
    }

    pub async fn new_filter_impl(&self, filter: Filter) -> anyhow::Result<U256> {
        let from_block = filter.from_block.unwrap_or(BlockNumber::Latest);
        let to_block = filter.to_block.unwrap_or(BlockNumber::Latest);
        let addresses = filter.address.unwrap_or_default().0;
        let mut topics: [Option<HashSet<H256>>; 4] = Default::default();

        if let Some(filter_topics) = filter.topics {
            filter_topics
                .into_iter()
                .take(4)
                .enumerate()
                .for_each(|(i, maybe_topic_set)| {
                    if let Some(topic_set) = maybe_topic_set {
                        topics[i] = Some(topic_set.0.into_iter().collect());
                    }
                })
        }
        self.inner
            .write()
            .await
            .filters
            .write()
            .await
            .add_log_filter(from_block, to_block, addresses, topics)
            .map_err(anyhow::Error::msg)
    }

    pub async fn new_block_filter_impl(&self) -> anyhow::Result<U256> {
        self.inner
            .write()
            .await
            .filters
            .write()
            .await
            .add_block_filter()
            .map_err(anyhow::Error::msg)
    }

    pub async fn new_pending_transaction_filter_impl(&self) -> anyhow::Result<U256> {
        self.inner
            .write()
            .await
            .filters
            .write()
            .await
            .add_pending_transaction_filter()
            .map_err(anyhow::Error::msg)
    }

    pub async fn uninstall_filter_impl(&self, id: U256) -> anyhow::Result<bool> {
        Ok(self
            .inner
            .write()
            .await
            .filters
            .write()
            .await
            .remove_filter(id))
    }

    pub async fn get_logs_impl(
        &self,
        filter: Filter,
    ) -> anyhow::Result<Vec<zksync_types::api::Log>> {
        let from_block = filter.from_block.unwrap_or(BlockNumber::Earliest);
        let to_block = filter.to_block.unwrap_or(BlockNumber::Latest);
        let addresses = filter.address.unwrap_or_default().0;
        let mut topics: [Option<HashSet<H256>>; 4] = Default::default();

        if let Some(filter_topics) = filter.topics {
            filter_topics
                .into_iter()
                .take(4)
                .enumerate()
                .for_each(|(i, maybe_topic_set)| {
                    if let Some(topic_set) = maybe_topic_set {
                        topics[i] = Some(topic_set.0.into_iter().collect());
                    }
                })
        }

        // TODO: LogFilter should really resolve `from_block` and `to_block` during init and not
        //       on every `matches` call.
        let log_filter = LogFilter::new(from_block, to_block, addresses, topics);
        let latest_block_number = self.blockchain.current_block_number().await;
        let logs = self
            .blockchain
            .inspect_all_txs(|tx_results| {
                tx_results
                    .values()
                    .flat_map(|tx_result| {
                        tx_result
                            .receipt
                            .logs
                            .iter()
                            .filter(|log| log_filter.matches(log, U64::from(latest_block_number.0)))
                            .cloned()
                    })
                    .collect_vec()
            })
            .await;

        Ok(logs)
    }

    pub async fn get_filter_logs_impl(&self, id: U256) -> anyhow::Result<FilterChanges> {
        let latest_block_number = self.blockchain.current_block_number().await;
        let logs = match self.inner.read().await.filters.read().await.get_filter(id) {
            Some(FilterType::Log(f)) => {
                self.blockchain
                    .inspect_all_txs(|tx_results| {
                        tx_results
                            .values()
                            .flat_map(|tx_result| {
                                tx_result
                                    .receipt
                                    .logs
                                    .iter()
                                    .filter(|log| f.matches(log, U64::from(latest_block_number.0)))
                                    .cloned()
                            })
                            .collect_vec()
                    })
                    .await
            }
            _ => {
                anyhow::bail!("Failed to acquire read lock for filter logs.")
            }
        };

        Ok(FilterChanges::Logs(logs))
    }

    pub async fn get_filter_changes_impl(&self, id: U256) -> anyhow::Result<FilterChanges> {
        self.inner
            .write()
            .await
            .filters
            .write()
            .await
            .get_new_changes(id)
            .map_err(anyhow::Error::msg)
    }

    pub async fn get_block_transaction_count_impl(
        &self,
        block_id: api::BlockId,
    ) -> Result<Option<U256>, Web3Error> {
        let result = self
            .blockchain
            .inspect_block_by_id(block_id, |block| block.transactions.len())
            .await;
        let result = match result {
            Some(result) => Some(U256::from(result)),
            None => self
                .inner
                .read()
                .await
                .fork_storage
                .inner
                .read()
                .expect("failed reading fork storage")
                .fork
                .as_ref()
                .and_then(|fork| {
                    fork.fork_source
                        .get_block_transaction_count_by_id(block_id)
                        .ok()
                        .flatten()
                }),
        };

        // TODO: Is this right? What is the purpose of having `Option` here then?
        match result {
            Some(value) => Ok(Some(value)),
            None => Err(Web3Error::NoBlock),
        }
    }

    pub async fn get_storage_impl(
        &self,
        address: Address,
        idx: U256,
        block: Option<api::BlockIdVariant>,
    ) -> Result<H256, Web3Error> {
        self.inner
            .read()
            .await
            .get_storage_at_block(address, idx, block)
            .await
    }

    pub async fn get_transaction_by_block_and_index_impl(
        &self,
        block_id: api::BlockId,
        index: web3::Index,
    ) -> anyhow::Result<Option<api::Transaction>> {
        let tx = self
            .blockchain
            .inspect_block_by_id(block_id, |b| {
                b.transactions.get(index.as_usize()).map(|tv| match tv {
                    TransactionVariant::Full(tx) => tx.clone(),
                    TransactionVariant::Hash(_) => unreachable!("we only store full txs in blocks"),
                })
            })
            .await
            .flatten();
        let maybe_tx = match tx {
            Some(tx) => Some(tx),
            None => self
                .inner
                .read()
                .await
                .fork_storage
                .inner
                .read()
                .expect("failed reading fork storage")
                .fork
                .as_ref()
                .and_then(|fork| {
                    fork.fork_source
                        .get_transaction_by_block_id_and_index(block_id, index)
                        .ok()
                })
                .flatten(),
        };

        Ok(maybe_tx)
    }

    pub fn protocol_version_impl(&self) -> String {
        PROTOCOL_VERSION.to_string()
    }

    pub fn syncing_impl(&self) -> SyncState {
        SyncState::NotSyncing
    }

    pub async fn accounts_impl(&self) -> anyhow::Result<Vec<H160>> {
        Ok(self
            .inner
            .read()
            .await
            .rich_accounts
            .clone()
            .into_iter()
            .collect())
    }

    pub async fn fee_history_impl(
        &self,
        block_count: u64,
        // TODO: Support
        _newest_block: BlockNumber,
        reward_percentiles: Option<Vec<f32>>,
    ) -> anyhow::Result<zksync_types::api::FeeHistory> {
        let current_block = self.blockchain.current_block_number().await;

        let block_count = (block_count as usize)
            .min(1024)
            // Can't be more than the total number of blocks
            .clamp(1, current_block.0 as usize + 1);

        let mut base_fee_per_gas =
            vec![U256::from(self.inner.read().await.fee_input_provider.gas_price()); block_count];

        let oldest_block = current_block + 1 - base_fee_per_gas.len() as u32;
        // We do not store gas used ratio for blocks, returns array of zeroes as a placeholder.
        let gas_used_ratio = vec![0.0; base_fee_per_gas.len()];
        // Effective priority gas price is currently 0.
        let reward = Some(vec![
            vec![
                U256::zero();
                reward_percentiles.map_or(0, |v| v.len())
            ];
            base_fee_per_gas.len()
        ]);

        // `base_fee_per_gas` for next miniblock cannot be calculated, appending last fee as a placeholder.
        base_fee_per_gas.push(*base_fee_per_gas.last().unwrap());

        Ok(zksync_types::api::FeeHistory {
            inner: FeeHistory {
                oldest_block: web3::BlockNumber::Number(oldest_block.0.into()),
                base_fee_per_gas,
                gas_used_ratio,
                reward,
                base_fee_per_blob_gas: Default::default(),
                blob_gas_used_ratio: Default::default(),
            },
            l2_pubdata_price: vec![],
        })
    }
}

#[cfg(test)]
mod tests {
    use super::*;
    use crate::node::fork::ForkDetails;
    use crate::{
        node::{compute_hash, InMemoryNode},
        testing::{
            self, default_tx_debug_info, ForkBlockConfig, LogBuilder, MockServer,
            TransactionResponseBuilder,
        },
    };
    use anvil_zksync_config::constants::{
        DEFAULT_ACCOUNT_BALANCE, DEFAULT_L2_GAS_PRICE, NON_FORK_FIRST_BLOCK_TIMESTAMP,
    };
    use anvil_zksync_config::types::CacheConfig;
    use maplit::hashmap;
    use zksync_multivm::utils::get_max_batch_gas_limit;
    use zksync_types::l2::TransactionType;
    use zksync_types::vm::VmVersion;
    use zksync_types::{
        api,
        api::{BlockHashObject, BlockNumber, BlockNumberObject, TransactionReceipt},
        utils::deployed_address_create,
        Bloom, K256PrivateKey, L2BlockNumber, StorageKey, EMPTY_UNCLES_HASH,
    };
    use zksync_types::{web3, Nonce};
    use zksync_utils::u256_to_h256;
    use zksync_web3_decl::types::{SyncState, ValueOrArray};

    async fn test_node(url: &str) -> InMemoryNode {
        InMemoryNode::test(Some(
            ForkDetails::from_network(url, None, &CacheConfig::None)
                .await
                .unwrap(),
        ))
    }

    #[tokio::test]
    async fn test_eth_syncing() {
        let node = InMemoryNode::test(None);
        let syncing = node.syncing_impl();
        assert!(matches!(syncing, SyncState::NotSyncing));
    }

    #[tokio::test]
    async fn test_get_fee_history_with_1_block() {
        let node = InMemoryNode::test(None);

        let fee_history = node
            .fee_history_impl(1, BlockNumber::Latest, Some(vec![25.0, 50.0, 75.0]))
            .await
            .expect("fee_history failed")
            .inner;

        assert_eq!(
            fee_history.oldest_block,
            web3::BlockNumber::Number(U64::from(0))
        );
        assert_eq!(
            fee_history.base_fee_per_gas,
            vec![U256::from(DEFAULT_L2_GAS_PRICE); 2]
        );
        assert_eq!(fee_history.gas_used_ratio, vec![0.0]);
        assert_eq!(fee_history.reward, Some(vec![vec![U256::from(0); 3]]));
    }

    #[tokio::test]
    async fn test_get_fee_history_with_no_reward_percentiles() {
        let node = InMemoryNode::test(None);

        let fee_history = node
            .fee_history_impl(1, BlockNumber::Latest, Some(vec![]))
            .await
            .expect("fee_history failed")
            .inner;

        assert_eq!(
            fee_history.oldest_block,
            web3::BlockNumber::Number(U64::from(0))
        );
        assert_eq!(
            fee_history.base_fee_per_gas,
            vec![U256::from(DEFAULT_L2_GAS_PRICE); 2]
        );
        assert_eq!(fee_history.gas_used_ratio, vec![0.0]);
        assert_eq!(fee_history.reward, Some(vec![vec![]]));
    }

    #[tokio::test]
    async fn test_get_fee_history_with_multiple_blocks() {
        // Arrange
        let node = InMemoryNode::test(None);
        testing::apply_tx(&node, H256::repeat_byte(0x01)).await;

        // Act
        let latest_block = node
            .get_block_number_impl()
            .await
            .expect("Block number fetch failed");
        let fee_history = node
            .fee_history_impl(2, BlockNumber::Latest, Some(vec![25.0, 50.0, 75.0]))
            .await
            .expect("fee_history failed")
            .inner;

        // Assert
        // We should receive 2 fees: from block 1 and 2.
        assert_eq!(latest_block, U64::from(2));
        assert_eq!(
            fee_history.oldest_block,
            web3::BlockNumber::Number(U64::from(1))
        );
        assert_eq!(
            fee_history.base_fee_per_gas,
            vec![U256::from(DEFAULT_L2_GAS_PRICE); 3]
        );
        assert_eq!(fee_history.gas_used_ratio, vec![0.0, 0.0]);
        assert_eq!(fee_history.reward, Some(vec![vec![U256::from(0); 3]; 2]));
    }

    #[tokio::test]
    async fn test_get_block_by_hash_returns_none_for_non_existing_block() {
        let node = InMemoryNode::test(None);

        let result = node
            .get_block_impl(api::BlockId::Hash(H256::repeat_byte(0x01)), false)
            .await
            .expect("failed fetching block by hash");

        assert!(result.is_none());
    }

    #[tokio::test]
    async fn test_node_has_genesis_block() {
        let node = InMemoryNode::test(None);

        let block = node
            .get_block_impl(api::BlockId::Number(BlockNumber::Latest), false)
            .await
            .expect("failed fetching block by number")
            .expect("no block");

        assert_eq!(0, block.number.as_u64());
        assert_eq!(compute_hash(0, []), block.hash);
    }

    #[tokio::test]
    async fn test_node_creates_genesis_block_with_hash_and_zero_parent_hash() {
        let node = InMemoryNode::test(None);

        let block = node
            .get_block_impl(api::BlockId::Hash(compute_hash(0, [])), false)
            .await
            .expect("failed fetching block by hash")
            .expect("no block");

        assert_eq!(block.parent_hash, H256::zero());
    }

    #[tokio::test]
    async fn test_node_produces_blocks_with_parent_hash_links() {
        let node = InMemoryNode::test(None);
        testing::apply_tx(&node, H256::repeat_byte(0x01)).await;

        let genesis_block = node
            .get_block_impl(api::BlockId::Number(BlockNumber::from(0)), false)
            .await
            .expect("failed fetching block by number")
            .expect("no block");
        let first_block = node
            .get_block_impl(api::BlockId::Number(BlockNumber::from(1)), false)
            .await
            .expect("failed fetching block by number")
            .expect("no block");
        let second_block = node
            .get_block_impl(api::BlockId::Number(BlockNumber::from(2)), false)
            .await
            .expect("failed fetching block by number")
            .expect("no block");

        assert_eq!(genesis_block.hash, first_block.parent_hash);
        assert_eq!(first_block.hash, second_block.parent_hash);
    }

    #[tokio::test]
    async fn test_get_block_by_hash_for_produced_block() {
        let node = InMemoryNode::test(None);
        let tx_hash = H256::repeat_byte(0x01);
        let (expected_block_hash, _, _) = testing::apply_tx(&node, tx_hash).await;
        let genesis_block = node
            .get_block_impl(api::BlockId::Number(BlockNumber::from(0)), false)
            .await
            .expect("failed fetching block by number")
            .expect("no block");

        let actual_block = node
            .get_block_impl(api::BlockId::Hash(expected_block_hash), false)
            .await
            .expect("failed fetching block by hash")
            .expect("no block");

        let expected_block: Block<TransactionVariant> = Block {
            hash: expected_block_hash,
            parent_hash: genesis_block.hash,
            uncles_hash: EMPTY_UNCLES_HASH,
            author: Default::default(),
            state_root: Default::default(),
            transactions_root: Default::default(),
            receipts_root: Default::default(),
            number: U64::from(1),
            l1_batch_number: Some(U64::from(1)),
            gas_used: actual_block.gas_used, // Checked separately, see below
            gas_limit: U256::from(get_max_batch_gas_limit(VmVersion::latest())),
            base_fee_per_gas: actual_block.base_fee_per_gas, // Checked separately, see below
            extra_data: Default::default(),
            logs_bloom: actual_block.logs_bloom, // Checked separately, see below
            timestamp: U256::from(NON_FORK_FIRST_BLOCK_TIMESTAMP + 1),
            l1_batch_timestamp: Some(U256::from(NON_FORK_FIRST_BLOCK_TIMESTAMP + 1)),
            difficulty: Default::default(),
            total_difficulty: Default::default(),
            seal_fields: vec![],
            uncles: vec![],
            transactions: vec![TransactionVariant::Hash(tx_hash)],
            size: Default::default(),
            mix_hash: Default::default(),
            nonce: Default::default(),
        };

        assert_eq!(expected_block, actual_block);

        // It is hard to predict the values below without repeating the exact logic used to calculate
        // them. We are resorting to some basic sanity checks instead.
        assert!(actual_block.gas_used > U256::zero());
        assert!(actual_block.base_fee_per_gas > U256::zero());
        assert_ne!(actual_block.logs_bloom, Bloom::zero());
    }

    #[tokio::test]
    async fn test_node_block_mapping_is_correctly_populated_when_using_fork_source() {
        let input_block_number = 8;
        let input_block_hash = H256::repeat_byte(0x01);
        let mock_server = MockServer::run_with_config(ForkBlockConfig {
            number: input_block_number,
            hash: input_block_hash,
            transaction_count: 0,
        });

        let node = test_node(&mock_server.url()).await;
        assert!(
            node.blockchain
                .get_block_by_hash(&input_block_hash)
                .await
                .is_some(),
            "block wasn't cached"
        );
    }

    #[tokio::test]
    async fn test_get_block_by_hash_uses_fork_source() {
        let input_block_hash = H256::repeat_byte(0x01);

        let mock_server = MockServer::run_with_config(ForkBlockConfig {
            number: 10,
            hash: H256::repeat_byte(0xab),
            transaction_count: 0,
        });
        let mock_block_number = 8;
        let block_response = testing::BlockResponseBuilder::new()
            .set_hash(input_block_hash)
            .set_number(mock_block_number)
            .build();
        mock_server.expect(
            serde_json::json!({
                "jsonrpc": "2.0",
                "id": 0,
                "method": "eth_getBlockByHash",
                "params": [
                    format!("{input_block_hash:#x}"),
                    true
                ],
            }),
            block_response,
        );
        let node = test_node(&mock_server.url()).await;

        let actual_block = node
            .get_block_impl(api::BlockId::Hash(input_block_hash), false)
            .await
            .expect("failed fetching block by hash")
            .expect("no block");

        assert_eq!(input_block_hash, actual_block.hash);
        assert_eq!(U64::from(mock_block_number), actual_block.number);
        assert_eq!(Some(U64::from(6)), actual_block.l1_batch_number);
    }

    #[tokio::test]
    async fn test_get_block_by_number_returns_none_for_non_existing_block() {
        let node = InMemoryNode::test(None);

        let result = node
            .get_block_impl(
                api::BlockId::Number(BlockNumber::Number(U64::from(42))),
                false,
            )
            .await
            .expect("failed fetching block by number");

        assert!(result.is_none());
    }

    #[tokio::test]
    async fn test_get_block_by_number_for_produced_block() {
        let node = InMemoryNode::test(None);
        let tx_hash = H256::repeat_byte(0x01);
        let (expected_block_hash, _, _) = testing::apply_tx(&node, tx_hash).await;
        let expected_block_number = 1;
        let genesis_block = node
            .get_block_impl(api::BlockId::Number(BlockNumber::from(0)), false)
            .await
            .expect("failed fetching block by number")
            .expect("no block");

        let actual_block = node
            .get_block_impl(
                api::BlockId::Number(BlockNumber::Number(U64::from(expected_block_number))),
                false,
            )
            .await
            .expect("failed fetching block by number")
            .expect("no block");

        let expected_block: Block<TransactionVariant> = Block {
            hash: expected_block_hash,
            parent_hash: genesis_block.hash,
            uncles_hash: EMPTY_UNCLES_HASH,
            author: Default::default(),
            state_root: Default::default(),
            transactions_root: Default::default(),
            receipts_root: Default::default(),
            number: U64::from(expected_block_number),
            l1_batch_number: Some(U64::from(1)),
            gas_used: actual_block.gas_used, // Checked separately, see below
            gas_limit: U256::from(get_max_batch_gas_limit(VmVersion::latest())),
            base_fee_per_gas: actual_block.base_fee_per_gas, // Checked separately, see below
            extra_data: Default::default(),
            logs_bloom: actual_block.logs_bloom, // Checked separately, see below
            timestamp: U256::from(NON_FORK_FIRST_BLOCK_TIMESTAMP + 1),
            l1_batch_timestamp: Some(U256::from(NON_FORK_FIRST_BLOCK_TIMESTAMP + 1)),
            difficulty: Default::default(),
            total_difficulty: Default::default(),
            seal_fields: vec![],
            uncles: vec![],
            transactions: vec![TransactionVariant::Hash(tx_hash)],
            size: Default::default(),
            mix_hash: Default::default(),
            nonce: Default::default(),
        };

        assert_eq!(expected_block, actual_block);

        // It is hard to predict the values below without repeating the exact logic used to calculate
        // them. We are resorting to some basic sanity checks instead.
        assert!(actual_block.gas_used > U256::zero());
        assert!(actual_block.base_fee_per_gas > U256::zero());
        assert_ne!(actual_block.logs_bloom, Bloom::zero());
    }

    #[tokio::test]
    async fn test_get_block_by_number_for_produced_block_full_txs() {
        let node = InMemoryNode::test(None);
        let tx_hash = H256::repeat_byte(0x01);
        let (block_hash, _, tx) = testing::apply_tx(&node, tx_hash).await;
        let expected_block_number = 1;

        let mut actual_block = node
            .get_block_impl(
                api::BlockId::Number(BlockNumber::Number(U64::from(expected_block_number))),
                true,
            )
            .await
            .expect("failed fetching block by number")
            .expect("no block");

        assert_eq!(actual_block.transactions.len(), 1);
        let actual_tx = match actual_block.transactions.remove(0) {
            TransactionVariant::Full(tx) => tx,
            TransactionVariant::Hash(_) => unreachable!(),
        };
        let expected_tx = api::Transaction {
            hash: tx_hash,
            nonce: U256::from(0),
            block_hash: Some(block_hash),
            block_number: Some(U64::from(expected_block_number)),
            transaction_index: Some(U64::from(0)),
            from: Some(tx.initiator_account()),
            to: tx.recipient_account(),
            value: U256::from(1),
            gas_price: Some(tx.common_data.fee.max_fee_per_gas),
            gas: tx.common_data.fee.gas_limit,
            input: Default::default(),
            v: actual_tx.v,               // Checked separately, see below
            r: actual_tx.r,               // Checked separately, see below
            s: actual_tx.s,               // Checked separately, see below
            y_parity: actual_tx.y_parity, // Checked separately, see below
            raw: None,
            transaction_type: Some(U64::from(TransactionType::EIP712Transaction as u32)),
            access_list: None,
            max_fee_per_gas: Some(tx.common_data.fee.max_fee_per_gas),
            max_priority_fee_per_gas: Some(tx.common_data.fee.max_priority_fee_per_gas),
            chain_id: U256::from(260),
            l1_batch_number: Some(U64::from(1)),
            l1_batch_tx_index: Some(U64::from(0)),
        };
        assert_eq!(expected_tx, actual_tx);

        // TODO: Verify that the TX is signed properly (use alloy to abstract from zksync-core code?)
    }

    #[tokio::test]
    async fn test_get_block_by_number_uses_fork_source_if_missing_number() {
        let mock_server = MockServer::run_with_config(ForkBlockConfig {
            number: 10,
            hash: H256::repeat_byte(0xab),
            transaction_count: 0,
        });
        let mock_block_number = 8;
        let block_response = testing::BlockResponseBuilder::new()
            .set_number(mock_block_number)
            .build();
        mock_server.expect(
            serde_json::json!({
                "jsonrpc": "2.0",
                "id": 0,
                "method": "eth_getBlockByNumber",
                "params": [
                    "0x8",
                    true
                ],
            }),
            block_response,
        );
        let node = test_node(&mock_server.url()).await;

        let actual_block = node
            .get_block_impl(
                api::BlockId::Number(BlockNumber::Number(U64::from(8))),
                false,
            )
            .await
            .expect("failed fetching block by hash")
            .expect("no block");
        assert_eq!(U64::from(mock_block_number), actual_block.number);
    }

    #[tokio::test]
    async fn test_get_block_by_number_for_latest_block_produced_locally() {
        let node = InMemoryNode::test(None);
        testing::apply_tx(&node, H256::repeat_byte(0x01)).await;

        // The latest block, will be the 'virtual' one with 0 transactions (block 2).
        let virtual_block = node
            .get_block_impl(api::BlockId::Number(BlockNumber::Latest), true)
            .await
            .expect("failed fetching block by hash")
            .expect("no block");

        assert_eq!(U64::from(2), virtual_block.number);
        assert_eq!(0, virtual_block.transactions.len());

        let actual_block = node
            .get_block_impl(
                api::BlockId::Number(BlockNumber::Number(U64::from(1))),
                true,
            )
            .await
            .expect("failed fetching block by hash")
            .expect("no block");

        assert_eq!(U64::from(1), actual_block.number);
        assert_eq!(1, actual_block.transactions.len());
    }

    #[tokio::test]
    async fn test_get_block_by_number_uses_locally_available_block_for_latest_block() {
        let input_block_number = 10;
        let mock_server = MockServer::run_with_config(ForkBlockConfig {
            number: input_block_number,
            hash: H256::repeat_byte(0x01),
            transaction_count: 0,
        });

        let node = test_node(&mock_server.url()).await;

        let actual_block = node
            .get_block_impl(api::BlockId::Number(BlockNumber::Latest), false)
            .await
            .expect("failed fetching block by hash")
            .expect("no block");
        assert_eq!(U64::from(input_block_number), actual_block.number);
    }

    #[tokio::test]
    async fn test_get_block_by_number_uses_fork_source_for_earliest_block() {
        let mock_server = MockServer::run_with_config(ForkBlockConfig {
            number: 10,
            hash: H256::repeat_byte(0xab),
            transaction_count: 0,
        });
        let input_block_number = 1;
        mock_server.expect(
            serde_json::json!({
                "jsonrpc": "2.0",
                "id": 0,
                "method": "eth_getBlockByNumber",
                "params": [
                    "earliest",
                    true
                ],
            }),
            testing::BlockResponseBuilder::new()
                .set_number(input_block_number)
                .build(),
        );
        let node = test_node(&mock_server.url()).await;

        let actual_block = node
            .get_block_impl(api::BlockId::Number(BlockNumber::Earliest), false)
            .await
            .expect("failed fetching block by hash")
            .expect("no block");
        assert_eq!(U64::from(input_block_number), actual_block.number);
    }

    #[tokio::test]
    async fn test_get_block_by_number_uses_locally_available_for_latest_alike_blocks() {
        for block_number in [
            BlockNumber::Pending,
            BlockNumber::Committed,
            BlockNumber::Finalized,
        ] {
            let input_block_number = 10;
            let mock_server = MockServer::run_with_config(ForkBlockConfig {
                number: input_block_number,
                hash: H256::repeat_byte(0xab),
                transaction_count: 0,
            });
            let node = test_node(&mock_server.url()).await;

            let actual_block = node
                .get_block_impl(api::BlockId::Number(block_number), false)
                .await
                .expect("failed fetching block by hash")
                .expect("no block");
            assert_eq!(
                U64::from(input_block_number),
                actual_block.number,
                "case {}",
                block_number,
            );
        }
    }

    #[tokio::test]
    async fn test_get_block_transaction_count_by_hash_for_produced_block() {
        let node = InMemoryNode::test(None);

        let (expected_block_hash, _, _) = testing::apply_tx(&node, H256::repeat_byte(0x01)).await;
        let actual_transaction_count = node
            .get_block_transaction_count_impl(api::BlockId::Hash(expected_block_hash))
            .await
            .expect("failed fetching block by hash")
            .expect("no result");

        assert_eq!(U256::from(1), actual_transaction_count);
    }

    #[tokio::test]
    async fn test_get_block_transaction_count_by_hash_uses_fork_source() {
        let mock_server = MockServer::run_with_config(ForkBlockConfig {
            number: 10,
            hash: H256::repeat_byte(0xab),
            transaction_count: 0,
        });
        let input_block_hash = H256::repeat_byte(0x01);
        let input_transaction_count = 1;
        mock_server.expect(
            serde_json::json!({
                "jsonrpc": "2.0",
                "id": 0,
                "method": "eth_getBlockTransactionCountByHash",
                "params": [
                    format!("{:#x}", input_block_hash),
                ],
            }),
            serde_json::json!({
                "jsonrpc": "2.0",
                "id": 0,
                "result": format!("{:#x}", input_transaction_count),
            }),
        );
        let node = test_node(&mock_server.url()).await;

        let actual_transaction_count = node
            .get_block_transaction_count_impl(api::BlockId::Hash(input_block_hash))
            .await
            .expect("failed fetching block by hash")
            .expect("no result");

        assert_eq!(
            U256::from(input_transaction_count),
            actual_transaction_count
        );
    }

    #[tokio::test]
    async fn test_get_block_transaction_count_by_number_for_produced_block() {
        let node = InMemoryNode::test(None);

        testing::apply_tx(&node, H256::repeat_byte(0x01)).await;
        let actual_transaction_count = node
            .get_block_transaction_count_impl(api::BlockId::Number(api::BlockNumber::Number(
                U64::from(1),
            )))
            .await
            .expect("failed fetching block by hash")
            .expect("no result");

        assert_eq!(U256::from(1), actual_transaction_count);
    }

    #[tokio::test]
    async fn test_get_block_transaction_count_by_number_uses_fork_source() {
        let mock_server = MockServer::run_with_config(ForkBlockConfig {
            number: 10,
            hash: H256::repeat_byte(0xab),
            transaction_count: 0,
        });
        let input_block_number = 1;
        let input_transaction_count = 1;
        mock_server.expect(
            serde_json::json!({
                "jsonrpc": "2.0",
                "id": 0,
                "method": "eth_getBlockTransactionCountByNumber",
                "params": [
                    format!("{:#x}", input_block_number),
                ],
            }),
            serde_json::json!({
                "jsonrpc": "2.0",
                "id": 0,
                "result": format!("{:#x}", input_transaction_count),
            }),
        );

        let node = test_node(&mock_server.url()).await;

        let actual_transaction_count = node
            .get_block_transaction_count_impl(api::BlockId::Number(BlockNumber::Number(U64::from(
                1,
            ))))
            .await
            .expect("failed fetching block by hash")
            .expect("no result");

        assert_eq!(
            U256::from(input_transaction_count),
            actual_transaction_count
        );
    }

    #[tokio::test]
    async fn test_get_block_transaction_count_by_number_earliest_uses_fork_source() {
        let mock_server = MockServer::run_with_config(ForkBlockConfig {
            number: 10,
            hash: H256::repeat_byte(0xab),
            transaction_count: 0,
        });
        let input_transaction_count = 1;
        mock_server.expect(
            serde_json::json!({
                "jsonrpc": "2.0",
                "id": 0,
                "method": "eth_getBlockTransactionCountByNumber",
                "params": [
                    "earliest",
                ],
            }),
            serde_json::json!({
                "jsonrpc": "2.0",
                "id": 0,
                "result": format!("{:#x}", input_transaction_count),
            }),
        );

        let node = test_node(&mock_server.url()).await;

        let actual_transaction_count = node
            .get_block_transaction_count_impl(api::BlockId::Number(BlockNumber::Earliest))
            .await
            .expect("failed fetching block by hash")
            .expect("no result");

        assert_eq!(
            U256::from(input_transaction_count),
            actual_transaction_count
        );
    }

    #[tokio::test]
    async fn test_get_block_transaction_count_by_number_latest_alike_uses_fork_source() {
        for block_number in [
            BlockNumber::Latest,
            BlockNumber::Pending,
            BlockNumber::Committed,
            BlockNumber::Finalized,
        ] {
            let input_transaction_count = 1;
            let mock_server = MockServer::run_with_config(ForkBlockConfig {
                number: 10,
                transaction_count: input_transaction_count,
                hash: H256::repeat_byte(0xab),
            });

            let node = test_node(&mock_server.url()).await;

            let actual_transaction_count = node
                .get_block_transaction_count_impl(api::BlockId::Number(block_number))
                .await
                .expect("failed fetching block by hash")
                .expect("no result");

            assert_eq!(
                U256::from(input_transaction_count),
                actual_transaction_count,
                "case {}",
                block_number,
            );
        }
    }

    #[tokio::test]
    async fn test_get_transaction_receipt_uses_produced_block_hash() {
        let node = InMemoryNode::test(None);
        let tx_hash = H256::repeat_byte(0x01);
        let (expected_block_hash, _, _) = testing::apply_tx(&node, tx_hash).await;

        let actual_tx_receipt = node
            .get_transaction_receipt_impl(tx_hash)
            .await
            .expect("failed fetching transaction receipt by hash")
            .expect("no transaction receipt");

        assert_eq!(expected_block_hash, actual_tx_receipt.block_hash);
    }

    #[tokio::test]
    async fn test_new_block_filter_returns_filter_id() {
        let node = InMemoryNode::test(None);

        let actual_filter_id = node
            .new_block_filter_impl()
            .await
            .expect("failed creating filter");

        assert_eq!(U256::from(1), actual_filter_id);
    }

    #[tokio::test]
    async fn test_new_filter_returns_filter_id() {
        let node = InMemoryNode::test(None);

        let actual_filter_id = node
            .new_filter_impl(Filter::default())
            .await
            .expect("failed creating filter");

        assert_eq!(U256::from(1), actual_filter_id);
    }

    #[tokio::test]
    async fn test_new_pending_transaction_filter_returns_filter_id() {
        let node = InMemoryNode::test(None);

        let actual_filter_id = node
            .new_pending_transaction_filter_impl()
            .await
            .expect("failed creating filter");

        assert_eq!(U256::from(1), actual_filter_id);
    }

    #[tokio::test]
    async fn test_uninstall_filter_returns_true_if_filter_exists() {
        let node = InMemoryNode::test(None);
        let filter_id = node
            .new_block_filter_impl()
            .await
            .expect("failed creating filter");

        let actual_result = node
            .uninstall_filter_impl(filter_id)
            .await
            .expect("failed creating filter");

        assert!(actual_result);
    }

    #[tokio::test]
    async fn test_uninstall_filter_returns_false_if_filter_does_not_exist() {
        let node = InMemoryNode::test(None);

        let actual_result = node
            .uninstall_filter_impl(U256::from(100))
            .await
            .expect("failed creating filter");

        assert!(!actual_result);
    }

    #[tokio::test]
    async fn test_get_filter_changes_returns_block_hash_updates_only_once() {
        let node = InMemoryNode::test(None);
        let filter_id = node
            .new_block_filter_impl()
            .await
            .expect("failed creating filter");
        let (block_hash, _, _) = testing::apply_tx(&node, H256::repeat_byte(0x1)).await;

        match node
            .get_filter_changes_impl(filter_id)
            .await
            .expect("failed getting filter changes")
        {
            FilterChanges::Hashes(result) => {
                // Get the block hash and the virtual block hash.
                assert_eq!(2, result.len());
                assert_eq!(block_hash, result[0]);
            }
            changes => panic!("unexpected filter changes: {:?}", changes),
        }

        match node
            .get_filter_changes_impl(filter_id)
            .await
            .expect("failed getting filter changes")
        {
            FilterChanges::Empty(_) => (),
            changes => panic!("expected no changes in the second call, got {:?}", changes),
        }
    }

    #[tokio::test]
    async fn test_get_filter_changes_returns_log_updates_only_once() {
        let node = InMemoryNode::test(None);
        let filter_id = node
            .new_filter_impl(Filter {
                from_block: None,
                to_block: None,
                address: None,
                topics: None,
                block_hash: None,
            })
            .await
            .expect("failed creating filter");
        testing::apply_tx(&node, H256::repeat_byte(0x1)).await;

        match node
            .get_filter_changes_impl(filter_id)
            .await
            .expect("failed getting filter changes")
        {
            FilterChanges::Logs(result) => assert_eq!(4, result.len()),
            changes => panic!("unexpected filter changes: {:?}", changes),
        }

        match node
            .get_filter_changes_impl(filter_id)
            .await
            .expect("failed getting filter changes")
        {
            FilterChanges::Empty(_) => (),
            changes => panic!("expected no changes in the second call, got {:?}", changes),
        }
    }

    #[tokio::test]
    async fn test_get_filter_changes_returns_pending_transaction_updates_only_once() {
        let node = InMemoryNode::test(None);
        let filter_id = node
            .new_pending_transaction_filter_impl()
            .await
            .expect("failed creating filter");
        testing::apply_tx(&node, H256::repeat_byte(0x1)).await;

        match node
            .get_filter_changes_impl(filter_id)
            .await
            .expect("failed getting filter changes")
        {
            FilterChanges::Hashes(result) => assert_eq!(vec![H256::repeat_byte(0x1)], result),
            changes => panic!("unexpected filter changes: {:?}", changes),
        }

        match node
            .get_filter_changes_impl(filter_id)
            .await
            .expect("failed getting filter changes")
        {
            FilterChanges::Empty(_) => (),
            changes => panic!("expected no changes in the second call, got {:?}", changes),
        }
    }

    #[tokio::test]
    async fn test_produced_block_archives_previous_blocks() {
        let node = InMemoryNode::test(None);

        let input_storage_key = StorageKey::new(
            AccountTreeId::new(H160::repeat_byte(0x1)),
            u256_to_h256(U256::zero()),
        );
        let input_storage_value = H256::repeat_byte(0xcd);
        node.inner
            .write()
            .await
            .fork_storage
            .set_value(input_storage_key, input_storage_value);
        let initial_miniblock = node.blockchain.current_block_number().await;

        testing::apply_tx(&node, H256::repeat_byte(0x1)).await;
        let current_miniblock = node.blockchain.current_block_number().await;

        for miniblock in initial_miniblock.0..current_miniblock.0 {
            let hash = node
                .blockchain
                .get_block_hash_by_number(L2BlockNumber(miniblock))
                .await
                .unwrap();
            let previous_state = node.inner.read().await.get_previous_state(hash).unwrap();
            let actual_cached_value = previous_state.get(&input_storage_key).copied();

            assert_eq!(
                Some(input_storage_value),
                actual_cached_value,
                "unexpected cached state value for block {}",
                miniblock
            );
        }
    }

    #[tokio::test]
    async fn test_get_storage_fetches_zero_value_for_non_existent_key() {
        let node = InMemoryNode::test(None);

        let value = node
            .get_storage_impl(H160::repeat_byte(0xf1), U256::from(1024), None)
            .await
            .expect("failed retrieving storage");
        assert_eq!(H256::zero(), value);
    }

    #[tokio::test]
    async fn test_get_storage_uses_fork_to_get_value_for_historical_block() {
        let mock_server = MockServer::run_with_config(ForkBlockConfig {
            number: 10,
            transaction_count: 0,
            hash: H256::repeat_byte(0xab),
        });
        let input_address = H160::repeat_byte(0x1);
        let input_storage_value = H256::repeat_byte(0xcd);
        mock_server.expect(
            serde_json::json!({
                "jsonrpc": "2.0",
                "id": 0,
                "method": "eth_getStorageAt",
                "params": [
                    format!("{:#x}", input_address),
                    "0x0",
                    { "blockNumber": "0x2" },
                ],
            }),
            serde_json::json!({
                "jsonrpc": "2.0",
                "id": 0,
                "result": format!("{:#x}", input_storage_value),
            }),
        );

        let node = test_node(&mock_server.url()).await;

        let actual_value = node
            .get_storage_impl(
                input_address,
                U256::zero(),
                Some(zksync_types::api::BlockIdVariant::BlockNumberObject(
                    BlockNumberObject {
                        block_number: BlockNumber::Number(U64::from(2)),
                    },
                )),
            )
            .await
            .expect("failed retrieving storage");
        assert_eq!(input_storage_value, actual_value);
    }

    #[tokio::test]
    async fn test_get_storage_uses_archived_storage_to_get_value_for_missing_key() {
        let input_address = H160::repeat_byte(0x1);
        let input_storage_key = StorageKey::new(
            AccountTreeId::new(input_address),
            u256_to_h256(U256::zero()),
        );
        let input_storage_value = H256::repeat_byte(0xcd);

        let node = InMemoryNode::test(None);
        {
            let mut writer = node.inner.write().await;
            let historical_block = Block::<TransactionVariant> {
                hash: H256::repeat_byte(0x2),
                number: U64::from(2),
                ..Default::default()
            };
            writer
                .insert_block_hash(L2BlockNumber(2), historical_block.hash)
                .await;

            writer.insert_previous_state(
                historical_block.hash,
                hashmap! {
                    input_storage_key => input_storage_value,
                },
            );
            writer
                .insert_block(historical_block.hash, historical_block)
                .await;
        }

        let actual_value = node
            .get_storage_impl(
                input_address,
                U256::zero(),
                Some(zksync_types::api::BlockIdVariant::BlockNumberObject(
                    BlockNumberObject {
                        block_number: BlockNumber::Number(U64::from(2)),
                    },
                )),
            )
            .await
            .expect("failed retrieving storage");
        assert_eq!(input_storage_value, actual_value);
    }

    #[tokio::test]
    async fn test_get_storage_uses_fork_to_get_value_for_latest_block_for_missing_key() {
        let mock_server = MockServer::run_with_config(ForkBlockConfig {
            number: 10,
            transaction_count: 0,
            hash: H256::repeat_byte(0xab),
        });
        let input_address = H160::repeat_byte(0x1);
        let input_storage_value = H256::repeat_byte(0xcd);
        mock_server.expect(
            serde_json::json!({
                "jsonrpc": "2.0",
                "id": 0,
                "method": "eth_getStorageAt",
                "params": [
                    format!("{:#x}", input_address),
                    "0x0",
                    "0xa",
                ],
            }),
            serde_json::json!({
                "jsonrpc": "2.0",
                "id": 0,
                "result": format!("{:#x}", input_storage_value),
            }),
        );

        let node = test_node(&mock_server.url()).await;
        {
            let mut writer = node.inner.write().await;
            let historical_block = Block::<TransactionVariant> {
                hash: H256::repeat_byte(0x2),
                number: U64::from(2),
                ..Default::default()
            };
            writer
                .insert_block_hash(L2BlockNumber(2), historical_block.hash)
                .await;
            writer.insert_previous_state(historical_block.hash, Default::default());
            writer
                .insert_block(historical_block.hash, historical_block)
                .await;
        };

        let actual_value = node
            .get_storage_impl(
                input_address,
                U256::zero(),
                Some(zksync_types::api::BlockIdVariant::BlockNumberObject(
                    BlockNumberObject {
                        block_number: BlockNumber::Number(U64::from(2)),
                    },
                )),
            )
            .await
            .expect("failed retrieving storage");
        assert_eq!(input_storage_value, actual_value);
    }

    #[tokio::test]
    async fn test_get_storage_fetches_state_for_deployed_smart_contract_in_current_block() {
        let node = InMemoryNode::test(None);

        let private_key = K256PrivateKey::from_bytes(H256::repeat_byte(0xef)).unwrap();
        let from_account = private_key.address();
        node.set_rich_account(from_account, U256::from(DEFAULT_ACCOUNT_BALANCE))
            .await;

        let deployed_address = deployed_address_create(from_account, U256::zero());

        testing::deploy_contract(
            &node,
            H256::repeat_byte(0x1),
            &private_key,
            hex::decode(testing::STORAGE_CONTRACT_BYTECODE).unwrap(),
            None,
            Nonce(0),
        )
        .await;

        let number1 = node
            .get_storage_impl(deployed_address, U256::from(0), None)
            .await
            .expect("failed retrieving storage at slot 0");
        assert_eq!(U256::from(1024), h256_to_u256(number1));

        let number2 = node
            .get_storage_impl(deployed_address, U256::from(1), None)
            .await
            .expect("failed retrieving storage at slot 1");
        assert_eq!(U256::MAX, h256_to_u256(number2));
    }

    #[tokio::test]
    async fn test_get_storage_fetches_state_for_deployed_smart_contract_in_old_block() {
        let node = InMemoryNode::test(None);

        let private_key = K256PrivateKey::from_bytes(H256::repeat_byte(0xef)).unwrap();
        let from_account = private_key.address();
        node.set_rich_account(from_account, U256::from(DEFAULT_ACCOUNT_BALANCE))
            .await;

        let deployed_address = deployed_address_create(from_account, U256::zero());

        let initial_block_hash = testing::deploy_contract(
            &node,
            H256::repeat_byte(0x1),
            &private_key,
            hex::decode(testing::STORAGE_CONTRACT_BYTECODE).unwrap(),
            None,
            Nonce(0),
        )
        .await;

        // simulate a tx modifying the storage
        testing::apply_tx(&node, H256::repeat_byte(0x2)).await;
        let key = StorageKey::new(
            AccountTreeId::new(deployed_address),
            u256_to_h256(U256::from(0)),
        );
        node.inner
            .write()
            .await
            .fork_storage
            .inner
            .write()
            .unwrap()
            .raw_storage
            .state
            .insert(key, u256_to_h256(U256::from(512)));

        let number1_current = node
            .get_storage_impl(deployed_address, U256::from(0), None)
            .await
            .expect("failed retrieving storage at slot 0");
        assert_eq!(U256::from(512), h256_to_u256(number1_current));

        let number1_old = node
            .get_storage_impl(
                deployed_address,
                U256::from(0),
                Some(api::BlockIdVariant::BlockHashObject(BlockHashObject {
                    block_hash: initial_block_hash,
                })),
            )
            .await
            .expect("failed retrieving storage at slot 0");
        assert_eq!(U256::from(1024), h256_to_u256(number1_old));
    }

    #[tokio::test]
    async fn test_get_filter_logs_returns_matching_logs_for_valid_id() {
        let node = InMemoryNode::test(None);

        // populate tx receipts with 2 tx each having logs
        {
            let mut writer = node.inner.write().await;
            writer
                .insert_tx_result(
                    H256::repeat_byte(0x1),
                    TransactionResult {
                        info: testing::default_tx_execution_info(),
                        receipt: TransactionReceipt {
                            logs: vec![LogBuilder::new()
                                .set_address(H160::repeat_byte(0xa1))
                                .build()],
                            ..Default::default()
                        },
                        debug: default_tx_debug_info(),
                    },
                )
                .await;
            writer
                .insert_tx_result(
                    H256::repeat_byte(0x2),
                    TransactionResult {
                        info: testing::default_tx_execution_info(),
                        receipt: TransactionReceipt {
                            logs: vec![
                                LogBuilder::new()
                                    .set_address(H160::repeat_byte(0xa1))
                                    .build(),
                                LogBuilder::new()
                                    .set_address(H160::repeat_byte(0xa2))
                                    .build(),
                            ],
                            ..Default::default()
                        },
                        debug: default_tx_debug_info(),
                    },
                )
                .await;
        }

        let filter_id = node
            .new_filter_impl(Filter {
                address: Some(ValueOrArray(vec![H160::repeat_byte(0xa1)])),
                ..Default::default()
            })
            .await
            .expect("failed creating filter");

        match node
            .get_filter_logs_impl(filter_id)
            .await
            .expect("failed getting filter changes")
        {
            FilterChanges::Logs(result) => assert_eq!(2, result.len()),
            changes => panic!("unexpected filter changes: {:?}", changes),
        }
    }

    #[tokio::test]
    async fn test_get_filter_logs_returns_error_for_invalid_id() {
        let node = InMemoryNode::test(None);

        // populate tx receipts with 2 tx each having logs
        {
            let mut writer = node.inner.write().await;
            writer
                .insert_tx_result(
                    H256::repeat_byte(0x1),
                    TransactionResult {
                        info: testing::default_tx_execution_info(),
                        receipt: TransactionReceipt {
                            logs: vec![LogBuilder::new()
                                .set_address(H160::repeat_byte(0xa1))
                                .build()],
                            ..Default::default()
                        },
                        debug: default_tx_debug_info(),
                    },
                )
                .await;
        }

        let invalid_filter_id = U256::from(100);
        let result = node.get_filter_logs_impl(invalid_filter_id).await;

        assert!(result.is_err(), "expected an error for invalid filter id");
    }

    #[tokio::test]
    async fn test_get_logs_returns_matching_logs() {
        let node = InMemoryNode::test(None);

        // populate tx receipts with 2 tx each having logs
        {
            let mut writer = node.inner.write().await;
            writer
                .insert_tx_result(
                    H256::repeat_byte(0x1),
                    TransactionResult {
                        info: testing::default_tx_execution_info(),
                        receipt: TransactionReceipt {
                            logs: vec![LogBuilder::new()
                                .set_address(H160::repeat_byte(0xa1))
                                .build()],
                            ..Default::default()
                        },
                        debug: testing::default_tx_debug_info(),
                    },
                )
                .await;
            writer
                .insert_tx_result(
                    H256::repeat_byte(0x2),
                    TransactionResult {
                        info: testing::default_tx_execution_info(),
                        receipt: TransactionReceipt {
                            logs: vec![
                                LogBuilder::new()
                                    .set_address(H160::repeat_byte(0xa1))
                                    .build(),
                                LogBuilder::new()
                                    .set_address(H160::repeat_byte(0xa2))
                                    .build(),
                            ],
                            ..Default::default()
                        },
                        debug: testing::default_tx_debug_info(),
                    },
                )
                .await;
        }

        let result = node
            .get_logs_impl(Filter {
                address: Some(ValueOrArray(vec![H160::repeat_byte(0xa2)])),
                ..Default::default()
            })
            .await
            .expect("failed getting filter changes");
        assert_eq!(1, result.len());

        let result = node
            .get_logs_impl(Filter {
                address: Some(ValueOrArray(vec![H160::repeat_byte(0xa1)])),
                ..Default::default()
            })
            .await
            .expect("failed getting filter changes");
        assert_eq!(2, result.len());

        let result = node
            .get_logs_impl(Filter {
                address: Some(ValueOrArray(vec![H160::repeat_byte(0x11)])),
                ..Default::default()
            })
            .await
            .expect("failed getting filter changes");
        assert_eq!(0, result.len());
    }

    #[tokio::test]
    async fn test_accounts_impl() {
        let node = InMemoryNode::test(None);

        let private_key = H256::repeat_byte(0x01);
        let from_account = K256PrivateKey::from_bytes(private_key).unwrap().address();
        node.set_rich_account(from_account, U256::from(DEFAULT_ACCOUNT_BALANCE))
            .await;

        let account_result = node.accounts_impl().await;
        let expected_accounts: Vec<H160> = vec![from_account];

        match account_result {
            Ok(accounts) => {
                assert_eq!(expected_accounts, accounts);
            }
            Err(e) => {
                panic!("Failed to fetch accounts: {:?}", e);
            }
        }
    }

    #[tokio::test]
    async fn test_get_transaction_by_block_hash_and_index_returns_none_for_invalid_block_hash() {
        let node = InMemoryNode::test(None);
        let input_tx_hash = H256::repeat_byte(0x01);
        let (input_block_hash, _, _) = testing::apply_tx(&node, input_tx_hash).await;
        let invalid_block_hash = H256::repeat_byte(0xab);
        assert_ne!(input_block_hash, invalid_block_hash);

        let result = node
            .get_transaction_by_block_and_index_impl(
                api::BlockId::Hash(invalid_block_hash),
                U64::from(0),
            )
            .await
            .expect("failed fetching transaction");

        assert!(result.is_none());
    }

    #[tokio::test]
    async fn test_get_transaction_by_block_hash_and_index_returns_none_for_invalid_index() {
        let node = InMemoryNode::test(None);
        let input_tx_hash = H256::repeat_byte(0x01);
        let (input_block_hash, _, _) = testing::apply_tx(&node, input_tx_hash).await;

        let result = node
            .get_transaction_by_block_and_index_impl(
                api::BlockId::Hash(input_block_hash),
                U64::from(10),
            )
            .await
            .expect("failed fetching transaction");

        assert!(result.is_none());
    }

    #[tokio::test]
    async fn test_get_transaction_by_block_hash_and_index_returns_transaction_for_valid_input() {
        let node = InMemoryNode::test(None);
        let input_tx_hash = H256::repeat_byte(0x01);
        let (input_block_hash, _, _) = testing::apply_tx(&node, input_tx_hash).await;

        let actual_tx = node
            .get_transaction_by_block_and_index_impl(
                api::BlockId::Hash(input_block_hash),
                U64::from(0),
            )
            .await
            .expect("failed fetching transaction")
            .expect("no transaction");

        assert_eq!(input_tx_hash, actual_tx.hash);
    }

    #[tokio::test]
    async fn test_get_transaction_by_block_hash_and_index_fetches_from_fork_if_block_missing() {
        let mock_server = MockServer::run_with_config(ForkBlockConfig {
            number: 10,
            transaction_count: 0,
            hash: H256::repeat_byte(0xab),
        });
        let input_block_hash = H256::repeat_byte(0x01);
        let input_tx_hash = H256::repeat_byte(0x02);
        mock_server.expect(
            serde_json::json!({
                "jsonrpc": "2.0",
                "id": 0,
                "method": "eth_getTransactionByBlockHashAndIndex",
                "params": [
                    format!("{:#x}", input_block_hash),
                    "0x1"
                ],
            }),
            TransactionResponseBuilder::new()
                .set_hash(input_tx_hash)
                .set_block_hash(input_block_hash)
                .set_block_number(U64::from(100))
                .build(),
        );

        let node = test_node(&mock_server.url()).await;

        let actual_tx = node
            .get_transaction_by_block_and_index_impl(
                api::BlockId::Hash(input_block_hash),
                U64::from(1),
            )
            .await
            .expect("failed fetching transaction")
            .expect("no transaction");

        assert_eq!(input_tx_hash, actual_tx.hash);
        assert_eq!(Some(U64::from(100)), actual_tx.block_number);
    }

    #[tokio::test]
    async fn test_get_transaction_by_block_number_and_index_returns_none_for_invalid_block_number()
    {
        let node = InMemoryNode::test(None);
        let input_tx_hash = H256::repeat_byte(0x01);
        let (input_block_hash, _, _) = testing::apply_tx(&node, input_tx_hash).await;
        let invalid_block_hash = H256::repeat_byte(0xab);
        assert_ne!(input_block_hash, invalid_block_hash);

        let result = node
            .get_transaction_by_block_and_index_impl(
                api::BlockId::Number(BlockNumber::Number(U64::from(100))),
                U64::from(0),
            )
            .await
            .expect("failed fetching transaction");

        assert!(result.is_none());
    }

    #[tokio::test]
    async fn test_get_transaction_by_block_number_and_index_returns_none_for_invalid_index() {
        let node = InMemoryNode::test(None);
        let input_tx_hash = H256::repeat_byte(0x01);
        testing::apply_tx(&node, input_tx_hash).await;

        let result = node
            .get_transaction_by_block_and_index_impl(
                api::BlockId::Number(BlockNumber::Latest),
                U64::from(10),
            )
            .await
            .expect("failed fetching transaction");

        assert!(result.is_none());
    }

    #[tokio::test]
    async fn test_get_transaction_by_block_number_and_index_returns_transaction_for_valid_input() {
        let node = InMemoryNode::test(None);
        let input_tx_hash = H256::repeat_byte(0x01);
        let (_, input_block_number, _) = testing::apply_tx(&node, input_tx_hash).await;

        let actual_tx = node
            .get_transaction_by_block_and_index_impl(
                api::BlockId::Number(BlockNumber::Number(input_block_number)),
                U64::from(0),
            )
            .await
            .expect("failed fetching transaction")
            .expect("no transaction");

        assert_eq!(input_tx_hash, actual_tx.hash);
    }

    #[tokio::test]
    async fn test_get_transaction_by_block_number_and_index_fetches_from_fork_if_block_missing() {
        let mock_server = MockServer::run_with_config(ForkBlockConfig {
            number: 10,
            transaction_count: 0,
            hash: H256::repeat_byte(0xab),
        });
        let input_block_hash = H256::repeat_byte(0x01);
        let input_block_number = U64::from(100);
        let input_tx_hash = H256::repeat_byte(0x02);
        mock_server.expect(
            serde_json::json!({
                "jsonrpc": "2.0",
                "id": 0,
                "method": "eth_getTransactionByBlockNumberAndIndex",
                "params": [
                    format!("{:#x}", input_block_number),
                    "0x1"
                ],
            }),
            TransactionResponseBuilder::new()
                .set_hash(input_tx_hash)
                .set_block_hash(input_block_hash)
                .set_block_number(input_block_number)
                .build(),
        );

        let node = test_node(&mock_server.url()).await;

        let actual_tx = node
            .get_transaction_by_block_and_index_impl(
                api::BlockId::Number(BlockNumber::Number(input_block_number)),
                U64::from(1),
            )
            .await
            .expect("failed fetching transaction")
            .expect("no transaction");

        assert_eq!(input_tx_hash, actual_tx.hash);
        assert_eq!(Some(input_block_number), actual_tx.block_number);
    }

    #[tokio::test]
    async fn test_protocol_version_returns_currently_supported_version() {
        let node = InMemoryNode::test(None);

        let expected_version = String::from(PROTOCOL_VERSION);
        let actual_version = node.protocol_version_impl();

        assert_eq!(expected_version, actual_version);
    }
}<|MERGE_RESOLUTION|>--- conflicted
+++ resolved
@@ -5,6 +5,7 @@
 use itertools::Itertools;
 use zksync_multivm::interface::{ExecutionResult, TxExecutionMode};
 use zksync_multivm::vm_latest::constants::ETH_CALL_GAS_LIMIT;
+use zksync_types::h256_to_u256;
 use zksync_types::{
     api,
     api::{Block, BlockIdVariant, BlockNumber, TransactionVariant},
@@ -14,15 +15,10 @@
     utils::storage_key_for_standard_token_balance,
     PackedEthSignature, L2_BASE_TOKEN_ADDRESS, MAX_L1_TRANSACTION_GAS_LIMIT,
 };
-use zksync_types::{h256_to_u256, u256_to_h256};
 use zksync_types::{
     web3::{self, Bytes},
     AccountTreeId, Address, H160, H256, U256, U64,
 };
-<<<<<<< HEAD
-use zksync_utils::h256_to_u256;
-=======
->>>>>>> 2529c0e5
 use zksync_web3_decl::{
     error::Web3Error,
     types::{FeeHistory, Filter, FilterChanges, SyncState},
@@ -721,8 +717,7 @@
         utils::deployed_address_create,
         Bloom, K256PrivateKey, L2BlockNumber, StorageKey, EMPTY_UNCLES_HASH,
     };
-    use zksync_types::{web3, Nonce};
-    use zksync_utils::u256_to_h256;
+    use zksync_types::{u256_to_h256, web3, Nonce};
     use zksync_web3_decl::types::{SyncState, ValueOrArray};
 
     async fn test_node(url: &str) -> InMemoryNode {
