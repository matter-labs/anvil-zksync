use std::{error::Error as StdError, sync::Arc};

use anyhow::Context as _;
use async_trait::async_trait;
use tokio::{
    sync::{mpsc, oneshot},
    task::JoinHandle,
};
use zksync_multivm::interface::{
    BatchTransactionExecutionResult, FinishedL1Batch, L2BlockEnv, VmExecutionResultAndLogs,
    executor::BatchExecutor,
    storage::{ReadStorage, StorageView},
};
use zksync_types::Transaction;

#[derive(Debug)]
enum HandleOrError<S> {
    Handle(JoinHandle<anyhow::Result<StorageView<S>>>),
    Err(Arc<dyn StdError + Send + Sync>),
}

impl<S> HandleOrError<S> {
    async fn wait_for_error(&mut self) -> anyhow::Error {
        let err_arc = match self {
            Self::Handle(handle) => {
                let err = match handle.await {
                    Ok(Ok(_)) => anyhow::anyhow!("batch executor unexpectedly stopped"),
                    Ok(Err(err)) => err,
                    Err(err) => anyhow::Error::new(err).context("batch executor panicked"),
                };
                let err: Box<dyn StdError + Send + Sync> = err.into();
                let err: Arc<dyn StdError + Send + Sync> = err.into();
                *self = Self::Err(err.clone());
                err
            }
            Self::Err(err) => err.clone(),
        };
        anyhow::Error::new(err_arc)
    }

    async fn wait(self) -> anyhow::Result<StorageView<S>> {
        match self {
            Self::Handle(handle) => handle.await.context("batch executor panicked")?,
            Self::Err(err_arc) => Err(anyhow::Error::new(err_arc)),
        }
    }
}

/// "Main" [`BatchExecutor`] implementation instantiating a VM in a blocking Tokio thread.
#[derive(Debug)]
pub struct MainBatchExecutor<S> {
    handle: HandleOrError<S>,
    commands: mpsc::Sender<Command>,
}

impl<S: ReadStorage> MainBatchExecutor<S> {
    pub(super) fn new(
        handle: JoinHandle<anyhow::Result<StorageView<S>>>,
        commands: mpsc::Sender<Command>,
    ) -> Self {
        Self {
            handle: HandleOrError::Handle(handle),
            commands,
        }
    }

    /// Custom method (not present in zksync-era) that runs bootloader once thus applying the bare
    /// minimum of changes to the state on batch sealing. Not as time-consuming as [`Self::finish_batch`].
    ///
    /// To be deleted once we stop sealing batches on every block.
    pub(crate) async fn bootloader(
        mut self,
    ) -> anyhow::Result<(VmExecutionResultAndLogs, StorageView<S>)> {
        let (response_sender, response_receiver) = oneshot::channel();
        let send_failed = self
            .commands
            .send(Command::Bootloader(response_sender))
            .await
            .is_err();
        if send_failed {
            return Err(self.handle.wait_for_error().await);
        }

        let bootloader_result = match response_receiver.await {
            Ok(batch) => batch,
            Err(_) => return Err(self.handle.wait_for_error().await),
        };
        let storage_view = self.handle.wait().await?;

        Ok((bootloader_result, storage_view))
    }
}

#[async_trait]
impl<S> BatchExecutor<S> for MainBatchExecutor<S>
where
    S: ReadStorage + Send + 'static,
{
    #[tracing::instrument(skip_all)]
    async fn execute_tx(
        &mut self,
        tx: Transaction,
    ) -> anyhow::Result<BatchTransactionExecutionResult> {
        let (response_sender, response_receiver) = oneshot::channel();
        let send_failed = self
            .commands
            .send(Command::ExecuteTx(Box::new(tx), response_sender))
            .await
            .is_err();
        if send_failed {
            return Err(self.handle.wait_for_error().await);
        }

        let res = match response_receiver.await {
            Ok(res) => res,
            Err(_) => return Err(self.handle.wait_for_error().await),
        };

        Ok(res)
    }

    #[tracing::instrument(skip_all)]
    async fn rollback_last_tx(&mut self) -> anyhow::Result<()> {
        // While we don't get anything from the channel, it's useful to have it as a confirmation that the operation
        // indeed has been processed.
        let (response_sender, response_receiver) = oneshot::channel();
        let send_failed = self
            .commands
            .send(Command::RollbackLastTx(response_sender))
            .await
            .is_err();
        if send_failed {
            return Err(self.handle.wait_for_error().await);
        }

        if response_receiver.await.is_err() {
            return Err(self.handle.wait_for_error().await);
        }
        Ok(())
    }

    #[tracing::instrument(skip_all)]
    async fn start_next_l2_block(&mut self, env: L2BlockEnv) -> anyhow::Result<()> {
        // While we don't get anything from the channel, it's useful to have it as a confirmation that the operation
        // indeed has been processed.
        let (response_sender, response_receiver) = oneshot::channel();
        let send_failed = self
            .commands
            .send(Command::StartNextL2Block(env, response_sender))
            .await
            .is_err();
        if send_failed {
            return Err(self.handle.wait_for_error().await);
        }

        if response_receiver.await.is_err() {
            return Err(self.handle.wait_for_error().await);
        }
        Ok(())
    }

    #[tracing::instrument(skip_all)]
    async fn finish_batch(
        mut self: Box<Self>,
    ) -> anyhow::Result<(FinishedL1Batch, StorageView<S>)> {
        let (response_sender, response_receiver) = oneshot::channel();
        let send_failed = self
            .commands
            .send(Command::FinishBatch(response_sender))
            .await
            .is_err();
        if send_failed {
            return Err(self.handle.wait_for_error().await);
        }

        let finished_batch = match response_receiver.await {
            Ok(batch) => batch,
            Err(_) => return Err(self.handle.wait_for_error().await),
        };
        let storage_view = self.handle.wait().await?;
        Ok((finished_batch, storage_view))
    }

<<<<<<< HEAD
    #[tracing::instrument(skip_all)]
    async fn commit_l2_block(&mut self) -> anyhow::Result<()> {
        Ok(())
    }

    #[tracing::instrument(skip_all)]
    async fn rollback_l2_block(&mut self) -> anyhow::Result<()> {
        Ok(())
=======
    async fn rollback_l2_block(&mut self) -> anyhow::Result<()> {
        todo!();
    }

    async fn commit_l2_block(&mut self) -> anyhow::Result<()> {
        todo!();
>>>>>>> 8e07b2aa
    }
}

#[derive(Debug)]
pub(super) enum Command {
    ExecuteTx(
        Box<Transaction>,
        oneshot::Sender<BatchTransactionExecutionResult>,
    ),
    StartNextL2Block(L2BlockEnv, oneshot::Sender<()>),
    RollbackLastTx(oneshot::Sender<()>),
    FinishBatch(oneshot::Sender<FinishedL1Batch>),
    Bootloader(oneshot::Sender<VmExecutionResultAndLogs>),
}<|MERGE_RESOLUTION|>--- conflicted
+++ resolved
@@ -181,23 +181,12 @@
         Ok((finished_batch, storage_view))
     }
 
-<<<<<<< HEAD
-    #[tracing::instrument(skip_all)]
-    async fn commit_l2_block(&mut self) -> anyhow::Result<()> {
-        Ok(())
-    }
-
-    #[tracing::instrument(skip_all)]
-    async fn rollback_l2_block(&mut self) -> anyhow::Result<()> {
-        Ok(())
-=======
     async fn rollback_l2_block(&mut self) -> anyhow::Result<()> {
         todo!();
     }
 
     async fn commit_l2_block(&mut self) -> anyhow::Result<()> {
         todo!();
->>>>>>> 8e07b2aa
     }
 }
 
