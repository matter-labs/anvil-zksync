use std::{error::Error as StdError, sync::Arc};

use anyhow::Context as _;
use async_trait::async_trait;
use tokio::{
    sync::{mpsc, oneshot},
    task::JoinHandle,
};
use zksync_multivm::interface::{
    BatchTransactionExecutionResult, FinishedL1Batch, L2BlockEnv, VmExecutionResultAndLogs,
    executor::BatchExecutor,
    storage::{ReadStorage, StorageView},
};
use zksync_types::Transaction;

#[derive(Debug)]
enum HandleOrError<S> {
    Handle(JoinHandle<anyhow::Result<StorageView<S>>>),
    Err(Arc<dyn StdError + Send + Sync>),
}

impl<S> HandleOrError<S> {
    async fn wait_for_error(&mut self) -> anyhow::Error {
        let err_arc = match self {
            Self::Handle(handle) => {
                let err = match handle.await {
                    Ok(Ok(_)) => anyhow::anyhow!("batch executor unexpectedly stopped"),
                    Ok(Err(err)) => err,
                    Err(err) => anyhow::Error::new(err).context("batch executor panicked"),
                };
                let err: Box<dyn StdError + Send + Sync> = err.into();
                let err: Arc<dyn StdError + Send + Sync> = err.into();
                *self = Self::Err(err.clone());
                err
            }
            Self::Err(err) => err.clone(),
        };
        anyhow::Error::new(err_arc)
    }

    async fn wait(self) -> anyhow::Result<StorageView<S>> {
        match self {
            Self::Handle(handle) => handle.await.context("batch executor panicked")?,
            Self::Err(err_arc) => Err(anyhow::Error::new(err_arc)),
        }
    }
}

/// "Main" [`BatchExecutor`] implementation instantiating a VM in a blocking Tokio thread.
#[derive(Debug)]
pub struct MainBatchExecutor<S> {
    handle: HandleOrError<S>,
    commands: mpsc::Sender<Command>,
}

impl<S: ReadStorage> MainBatchExecutor<S> {
    pub(super) fn new(
        handle: JoinHandle<anyhow::Result<StorageView<S>>>,
        commands: mpsc::Sender<Command>,
    ) -> Self {
        Self {
            handle: HandleOrError::Handle(handle),
            commands,
        }
    }

    /// Custom method (not present in zksync-era) that runs bootloader once thus applying the bare
    /// minimum of changes to the state on batch sealing. Not as time-consuming as [`Self::finish_batch`].
    ///
    /// To be deleted once we stop sealing batches on every block.
    pub(crate) async fn bootloader(
        mut self,
    ) -> anyhow::Result<(VmExecutionResultAndLogs, StorageView<S>)> {
        let (response_sender, response_receiver) = oneshot::channel();
        let send_failed = self
            .commands
            .send(Command::Bootloader(response_sender))
            .await
            .is_err();
        if send_failed {
            return Err(self.handle.wait_for_error().await);
        }

        let bootloader_result = match response_receiver.await {
            Ok(batch) => batch,
            Err(_) => return Err(self.handle.wait_for_error().await),
        };
        let storage_view = self.handle.wait().await?;

        Ok((bootloader_result, storage_view))
    }
}

#[async_trait]
impl<S> BatchExecutor<S> for MainBatchExecutor<S>
where
    S: ReadStorage + Send + 'static,
{
    #[tracing::instrument(skip_all)]
    async fn execute_tx(
        &mut self,
        tx: Transaction,
    ) -> anyhow::Result<BatchTransactionExecutionResult> {
        let (response_sender, response_receiver) = oneshot::channel();
        let send_failed = self
            .commands
            .send(Command::ExecuteTx(Box::new(tx), response_sender))
            .await
            .is_err();
        if send_failed {
            return Err(self.handle.wait_for_error().await);
        }

        let res = match response_receiver.await {
            Ok(res) => res,
            Err(_) => return Err(self.handle.wait_for_error().await),
        };

        Ok(res)
    }

    #[tracing::instrument(skip_all)]
    async fn rollback_last_tx(&mut self) -> anyhow::Result<()> {
        // While we don't get anything from the channel, it's useful to have it as a confirmation that the operation
        // indeed has been processed.
        let (response_sender, response_receiver) = oneshot::channel();
        let send_failed = self
            .commands
            .send(Command::RollbackLastTx(response_sender))
            .await
            .is_err();
        if send_failed {
            return Err(self.handle.wait_for_error().await);
        }

        if response_receiver.await.is_err() {
            return Err(self.handle.wait_for_error().await);
        }
        Ok(())
    }

    #[tracing::instrument(skip_all)]
    async fn start_next_l2_block(&mut self, env: L2BlockEnv) -> anyhow::Result<()> {
        // While we don't get anything from the channel, it's useful to have it as a confirmation that the operation
        // indeed has been processed.
        let (response_sender, response_receiver) = oneshot::channel();
        let send_failed = self
            .commands
            .send(Command::StartNextL2Block(env, response_sender))
            .await
            .is_err();
        if send_failed {
            return Err(self.handle.wait_for_error().await);
        }

        if response_receiver.await.is_err() {
            return Err(self.handle.wait_for_error().await);
        }
        Ok(())
    }

    #[tracing::instrument(skip_all)]
    async fn finish_batch(
        mut self: Box<Self>,
    ) -> anyhow::Result<(FinishedL1Batch, StorageView<S>)> {
        let (response_sender, response_receiver) = oneshot::channel();
        let send_failed = self
            .commands
            .send(Command::FinishBatch(response_sender))
            .await
            .is_err();
        if send_failed {
            return Err(self.handle.wait_for_error().await);
        }

        let finished_batch = match response_receiver.await {
            Ok(batch) => batch,
            Err(_) => return Err(self.handle.wait_for_error().await),
        };
        let storage_view = self.handle.wait().await?;
        Ok((finished_batch, storage_view))
    }

<<<<<<< HEAD
    async fn rollback_l2_block(
        &mut self
    ) -> anyhow::Result<()> {
        // This method is not implemented in the main executor.
        Err(anyhow::anyhow!("Rollback of L2 block is not supported in the main executor."))
    }

    async fn commit_l2_block(
        &mut self
    ) -> anyhow::Result<()> {
        // This method is not implemented in the main executor.
        Err(anyhow::anyhow!("Commit of L2 block is not supported in the main executor."))
=======
    async fn rollback_l2_block(&mut self) -> anyhow::Result<()> {
        todo!();
    }

    async fn commit_l2_block(&mut self) -> anyhow::Result<()> {
        todo!();
>>>>>>> 5d861180
    }
}

#[derive(Debug)]
pub(super) enum Command {
    ExecuteTx(
        Box<Transaction>,
        oneshot::Sender<BatchTransactionExecutionResult>,
    ),
    StartNextL2Block(L2BlockEnv, oneshot::Sender<()>),
    RollbackLastTx(oneshot::Sender<()>),
    FinishBatch(oneshot::Sender<FinishedL1Batch>),
    Bootloader(oneshot::Sender<VmExecutionResultAndLogs>),
}<|MERGE_RESOLUTION|>--- conflicted
+++ resolved
@@ -181,27 +181,12 @@
         Ok((finished_batch, storage_view))
     }
 
-<<<<<<< HEAD
-    async fn rollback_l2_block(
-        &mut self
-    ) -> anyhow::Result<()> {
-        // This method is not implemented in the main executor.
-        Err(anyhow::anyhow!("Rollback of L2 block is not supported in the main executor."))
-    }
-
-    async fn commit_l2_block(
-        &mut self
-    ) -> anyhow::Result<()> {
-        // This method is not implemented in the main executor.
-        Err(anyhow::anyhow!("Commit of L2 block is not supported in the main executor."))
-=======
     async fn rollback_l2_block(&mut self) -> anyhow::Result<()> {
         todo!();
     }
 
     async fn commit_l2_block(&mut self) -> anyhow::Result<()> {
         todo!();
->>>>>>> 5d861180
     }
 }
 
