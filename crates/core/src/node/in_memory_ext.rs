--- conflicted
+++ resolved
@@ -475,14 +475,8 @@
     use crate::node::InMemoryNode;
     use std::str::FromStr;
     use zksync_multivm::interface::storage::ReadStorage;
-<<<<<<< HEAD
     use zksync_types::{api, fee::Fee, l2::L2Tx, L1BatchNumber, PackedEthSignature};
-    use zksync_types::{L2ChainId, Nonce, H256};
-    use zksync_utils::h256_to_u256;
-=======
-    use zksync_types::{api::BlockNumber, fee::Fee, l2::L2Tx, PackedEthSignature};
     use zksync_types::{h256_to_u256, L2ChainId, Nonce, H256};
->>>>>>> 2529c0e5
 
     #[tokio::test]
     async fn test_set_balance() {
@@ -754,12 +748,8 @@
         let expected_response = increase_value_seconds;
 
         let actual_response = node
-<<<<<<< HEAD
-            .increase_time(increase_value_seconds.into())
-            .await
-=======
             .increase_time(increase_value_seconds)
->>>>>>> 2529c0e5
+            .await
             .expect("failed increasing timestamp");
         let timestamp_after = node.time.current_timestamp();
 
@@ -781,12 +771,8 @@
         let expected_response = increase_value_seconds;
 
         let actual_response = node
-<<<<<<< HEAD
-            .increase_time(increase_value_seconds.into())
-            .await
-=======
             .increase_time(increase_value_seconds)
->>>>>>> 2529c0e5
+            .await
             .expect("failed increasing timestamp");
         let timestamp_after = node.time.current_timestamp();
 
@@ -807,12 +793,8 @@
         let expected_response = increase_value_seconds;
 
         let actual_response = node
-<<<<<<< HEAD
-            .increase_time(increase_value_seconds.into())
-            .await
-=======
             .increase_time(increase_value_seconds)
->>>>>>> 2529c0e5
+            .await
             .expect("failed increasing timestamp");
         let timestamp_after = node.time.current_timestamp();
 
@@ -835,12 +817,8 @@
             "timestamps must be different"
         );
 
-<<<<<<< HEAD
-        node.set_next_block_timestamp(new_timestamp.into())
-            .await
-=======
         node.set_next_block_timestamp(new_timestamp)
->>>>>>> 2529c0e5
+            .await
             .expect("failed setting timestamp");
         node.mine_block().await.expect("failed to mine a block");
         let timestamp_after = node.time.current_timestamp();
@@ -858,21 +836,13 @@
         let timestamp_before = node.time.current_timestamp();
 
         let new_timestamp = timestamp_before + 500;
-<<<<<<< HEAD
-        node.set_next_block_timestamp(new_timestamp.into())
-            .await
-=======
         node.set_next_block_timestamp(new_timestamp)
->>>>>>> 2529c0e5
+            .await
             .expect("failed setting timestamp");
 
         node.mine_block().await.expect("failed to mine a block");
 
-<<<<<<< HEAD
-        let result = node.set_next_block_timestamp(timestamp_before.into()).await;
-=======
-        let result = node.set_next_block_timestamp(timestamp_before);
->>>>>>> 2529c0e5
+        let result = node.set_next_block_timestamp(timestamp_before).await;
 
         assert!(result.is_err(), "expected an error for timestamp in past");
     }
@@ -885,11 +855,7 @@
         let timestamp_before = node.time.current_timestamp();
         assert_eq!(timestamp_before, new_timestamp, "timestamps must be same");
 
-<<<<<<< HEAD
-        let response = node.set_next_block_timestamp(new_timestamp.into()).await;
-=======
-        let response = node.set_next_block_timestamp(new_timestamp);
->>>>>>> 2529c0e5
+        let response = node.set_next_block_timestamp(new_timestamp).await;
         assert!(response.is_err());
 
         let timestamp_after = node.time.current_timestamp();
@@ -908,14 +874,8 @@
         assert_ne!(timestamp_before, new_time, "timestamps must be different");
         let expected_response = 9000;
 
-<<<<<<< HEAD
-        let actual_response = node
-            .set_time(new_time.into())
-            .await
+        let actual_response = node.set_time(new_time).await
             .expect("failed setting timestamp");
-=======
-        let actual_response = node.set_time(new_time).expect("failed setting timestamp");
->>>>>>> 2529c0e5
         let timestamp_after = node.time.current_timestamp();
 
         assert_eq!(expected_response, actual_response, "erroneous response");
@@ -931,14 +891,8 @@
         assert_ne!(timestamp_before, new_time, "timestamps must be different");
         let expected_response = -990;
 
-<<<<<<< HEAD
-        let actual_response = node
-            .set_time(new_time.into())
-            .await
+        let actual_response = node.set_time(new_time).await
             .expect("failed setting timestamp");
-=======
-        let actual_response = node.set_time(new_time).expect("failed setting timestamp");
->>>>>>> 2529c0e5
         let timestamp_after = node.time.current_timestamp();
 
         assert_eq!(expected_response, actual_response, "erroneous response");
@@ -954,14 +908,8 @@
         assert_eq!(timestamp_before, new_time, "timestamps must be same");
         let expected_response = 0;
 
-<<<<<<< HEAD
-        let actual_response = node
-            .set_time(new_time.into())
-            .await
+        let actual_response = node.set_time(new_time).await
             .expect("failed setting timestamp");
-=======
-        let actual_response = node.set_time(new_time).expect("failed setting timestamp");
->>>>>>> 2529c0e5
         let timestamp_after = node.time.current_timestamp();
 
         assert_eq!(expected_response, actual_response, "erroneous response");
@@ -983,14 +931,8 @@
             );
             let expected_response = (new_time as i128).saturating_sub(timestamp_before as i128);
 
-<<<<<<< HEAD
-            let actual_response = node
-                .set_time(new_time.into())
-                .await
+            let actual_response = node.set_time(new_time).await
                 .expect("failed setting timestamp");
-=======
-            let actual_response = node.set_time(new_time).expect("failed setting timestamp");
->>>>>>> 2529c0e5
             let timestamp_after = node.time.current_timestamp();
 
             assert_eq!(
