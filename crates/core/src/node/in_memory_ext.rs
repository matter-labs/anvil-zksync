use super::inner::fork::ForkDetails;
use super::pool::TxBatch;
use super::sealer::BlockSealerMode;
use super::InMemoryNode;
use anvil_zksync_types::api::{DetailedTransaction, ResetRequest};
use anyhow::{anyhow, Context};
use std::time::Duration;
use zksync_types::api::{Block, TransactionVariant};
use zksync_types::bytecode::BytecodeHash;
use zksync_types::u256_to_h256;
use zksync_types::{AccountTreeId, Address, L2BlockNumber, StorageKey, H256, U256, U64};

type Result<T> = anyhow::Result<T>;

/// The maximum number of [Snapshot]s to store. Each snapshot represents the node state
/// and can be used to revert the node to an earlier point in time.
const MAX_SNAPSHOTS: u8 = 100;

impl InMemoryNode {
    /// Increase the current timestamp for the node
    ///
    /// # Parameters
    /// - `time_delta`: The number of seconds to increase time by
    ///
    /// # Returns
    /// The applied time delta to `current_timestamp` value for the InMemoryNodeInner.
    pub async fn increase_time(&self, time_delta_seconds: u64) -> Result<u64> {
        self.node_handle
            .increase_time_sync(time_delta_seconds)
            .await?;
        Ok(time_delta_seconds)
    }

    /// Set the current timestamp for the node. The timestamp must be in the future.
    ///
    /// # Parameters
    /// - `timestamp`: The timestamp to set the time to
    ///
    /// # Returns
    /// The new timestamp value for the InMemoryNodeInner.
    pub async fn set_next_block_timestamp(&self, timestamp: u64) -> Result<()> {
        self.node_handle
            .enforce_next_timestamp_sync(timestamp)
            .await?;
        Ok(())
    }

    /// Set the current timestamp for the node.
    /// Warning: This will allow you to move backwards in time, which may cause new blocks to appear to be
    /// mined before old blocks. This will result in an invalid state.
    ///
    /// # Parameters
    /// - `time`: The timestamp to set the time to
    ///
    /// # Returns
    /// The difference between the `current_timestamp` and the new timestamp for the InMemoryNodeInner.
    pub async fn set_time(&self, timestamp: u64) -> Result<i128> {
        self.node_handle.set_current_timestamp_sync(timestamp).await
    }

    /// Force a single block to be mined.
    ///
    /// Will mine an empty block (containing zero transactions)
    ///
    /// # Returns
    /// The string "0x0".
    pub async fn mine_block(&self) -> Result<L2BlockNumber> {
        // TODO: Remove locking once `TestNodeConfig` is refactored into mutable/immutable components
        let max_transactions = self.inner.read().await.config.max_transactions;
        let tx_batch = self.pool.take_uniform(max_transactions).unwrap_or(TxBatch {
            impersonating: false,
            txs: Vec::new(),
        });

        let block_number = self.node_handle.seal_block_sync(tx_batch).await?;
        tracing::info!("👷 Mined block #{}", block_number);
        Ok(block_number)
    }

    pub async fn mine_detailed(&self) -> Result<Block<DetailedTransaction>> {
        let block_number = self.mine_block().await?;
        let mut block = self
            .blockchain
            .get_block_by_number(block_number)
            .await
            .expect("freshly mined block is missing from storage");
        let mut detailed_txs = Vec::with_capacity(block.transactions.len());
        for tx in std::mem::take(&mut block.transactions) {
            let detailed_tx = match tx {
                TransactionVariant::Full(tx) => self
                    .blockchain
                    .get_detailed_tx(tx)
                    .await
                    .expect("freshly executed tx is missing from storage"),
                TransactionVariant::Hash(_) => {
                    unreachable!("we only store full txs in blocks")
                }
            };
            detailed_txs.push(detailed_tx);
        }
        Ok(block.with_transactions(detailed_txs))
    }

    /// Snapshot the state of the blockchain at the current block. Takes no parameters. Returns the id of the snapshot
    /// that was created. A snapshot can only be reverted once. After a successful evm_revert, the same snapshot id cannot
    /// be used again. Consider creating a new snapshot after each evm_revert if you need to revert to the same
    /// point multiple times.
    ///
    /// # Returns
    /// The `U64` identifier for this snapshot.
    pub async fn snapshot(&self) -> Result<U64> {
        let snapshots = self.snapshots.clone();
        let reader = self.inner.read().await;
        // FIXME: TOCTOU with below
        // validate max snapshots
        if snapshots.read().await.len() >= MAX_SNAPSHOTS as usize {
            return Err(anyhow!(
                "maximum number of '{}' snapshots exceeded",
                MAX_SNAPSHOTS
            ));
        };

        // snapshot the node
        let snapshot = reader.snapshot().await.map_err(|err| anyhow!("{}", err))?;
        let mut snapshots = snapshots.write().await;
        snapshots.push(snapshot);
        tracing::info!("Created snapshot '{}'", snapshots.len());
        Ok(U64::from(snapshots.len()))
    }

    /// Revert the state of the blockchain to a previous snapshot. Takes a single parameter,
    /// which is the snapshot id to revert to. This deletes the given snapshot, as well as any snapshots
    /// taken after (e.g.: reverting to id 0x1 will delete snapshots with ids 0x1, 0x2, etc.)
    ///
    /// # Parameters
    /// - `snapshot_id`: The snapshot id to revert.
    ///
    /// # Returns
    /// `true` if a snapshot was reverted, otherwise `false`.
    pub async fn revert_snapshot(&self, snapshot_id: U64) -> Result<bool> {
        let snapshots = self.snapshots.clone();
        let mut writer = self.inner.write().await;
        let mut snapshots = snapshots.write().await;
        let snapshot_id_index = snapshot_id.as_usize().saturating_sub(1);
        if snapshot_id_index >= snapshots.len() {
            return Err(anyhow!("no snapshot exists for the id '{}'", snapshot_id));
        }

        // remove all snapshots following the index and use the first snapshot for restore
        let selected_snapshot = snapshots
            .drain(snapshot_id_index..)
            .next()
            .expect("unexpected failure, value must exist");

        tracing::info!("Reverting node to snapshot '{snapshot_id:?}'");
        writer
            .restore_snapshot(selected_snapshot)
            .await
            .map(|_| {
                tracing::info!("Reverting node to snapshot '{snapshot_id:?}'");
                true
            })
            .map_err(|err| anyhow!("{}", err))
    }

<<<<<<< HEAD
    pub async fn set_balance(&self, address: Address, balance: U256) -> bool {
        let writer = self.inner.write().await;
        let balance_key = StorageKeyLayout::get_storage_key_for_base_token(
            self.system_contracts.use_zkos(),
            &address,
        );
        writer
            .fork_storage
            .set_value(balance_key, u256_to_h256(balance));
=======
    pub async fn set_balance(&self, address: Address, balance: U256) -> anyhow::Result<bool> {
        self.node_handle.set_balance_sync(address, balance).await?;
>>>>>>> bb908317
        tracing::info!(
            "👷 Balance for address {:?} has been manually set to {} Wei",
            address,
            balance
        );
        Ok(true)
    }

<<<<<<< HEAD
    pub async fn set_nonce(&self, address: Address, nonce: U256) -> bool {
        let writer = self.inner.write().await;
        let nonce_key = StorageKeyLayout::get_nonce_key(self.system_contracts.use_zkos(), &address);
        let enforced_full_nonce = nonces_to_full_nonce(nonce, nonce);
=======
    pub async fn set_nonce(&self, address: Address, nonce: U256) -> anyhow::Result<bool> {
        self.node_handle.set_nonce_sync(address, nonce).await?;
>>>>>>> bb908317
        tracing::info!(
            "👷 Nonces for address {:?} have been set to {}",
            address,
            nonce
        );
        Ok(true)
    }

    pub async fn mine_blocks(&self, num_blocks: Option<U64>, interval: Option<U64>) -> Result<()> {
        let num_blocks = num_blocks.map_or(1, |x| x.as_u64());
        let interval_sec = interval.map_or(1, |x| x.as_u64());

        if num_blocks == 0 {
            return Ok(());
        }
        if num_blocks > 1 && interval_sec == 0 {
            anyhow::bail!("Provided interval is `0`; unable to produce {num_blocks} blocks with the same timestamp");
        }

        // TODO: Remove locking once `TestNodeConfig` is refactored into mutable/immutable components
        let max_transactions = self.inner.read().await.config.max_transactions;
        let mut tx_batches = Vec::with_capacity(num_blocks as usize);
        for _ in 0..num_blocks {
            let tx_batch = self.pool.take_uniform(max_transactions).unwrap_or(TxBatch {
                impersonating: false,
                txs: Vec::new(),
            });
            tx_batches.push(tx_batch);
        }
        self.node_handle
            .seal_blocks_sync(tx_batches, interval_sec)
            .await?;
        tracing::info!("👷 Mined {} blocks", num_blocks);

        Ok(())
    }

    // @dev This function is necessary for Hardhat Ignite compatibility with `evm_emulator`.
    // It always returns `true`, as each new transaction automatically mines a new block by default.
    // Disabling auto mining would require adding functionality to mine blocks with pending transactions.
    // This feature is not yet implemented and should be deferred until `run_l2_tx` and `run_l2_tx_raw` are
    // refactored to handle pending transactions and modularized into smaller functions for maintainability.
    pub fn get_automine(&self) -> Result<bool> {
        Ok(true)
    }

    pub async fn reset_network(&self, reset_spec: Option<ResetRequest>) -> Result<bool> {
        let (opt_url, block_number) = if let Some(spec) = reset_spec {
            if let Some(to) = spec.to {
                if spec.forking.is_some() {
                    return Err(anyhow!(
                        "Only one of 'to' and 'forking' attributes can be specified"
                    ));
                }
                let url = match self.inner.read().await.fork_storage.get_fork_url() {
                    Ok(url) => url,
                    Err(error) => {
                        tracing::error!("For returning to past local state, mark it with `evm_snapshot`, then revert to it with `evm_revert`.");
                        return Err(anyhow!(error.to_string()));
                    }
                };
                (Some(url), Some(to.as_u64()))
            } else if let Some(forking) = spec.forking {
                let block_number = forking.block_number.map(|n| n.as_u64());
                (Some(forking.json_rpc_url), block_number)
            } else {
                (None, None)
            }
        } else {
            (None, None)
        };

        let fork_details = if let Some(url) = opt_url {
            let cache_config = self
                .inner
                .read()
                .await
                .fork_storage
                .get_cache_config()
                .map_err(|err| anyhow!(err))?;
            match ForkDetails::from_url(url, block_number, cache_config) {
                Ok(fd) => Some(fd),
                Err(error) => {
                    return Err(anyhow!(error.to_string()));
                }
            }
        } else {
            None
        };

        match self.reset(fork_details).await {
            Ok(()) => {
                tracing::info!("👷 Network reset");
                Ok(true)
            }
            Err(error) => Err(anyhow!(error.to_string())),
        }
    }

    pub fn auto_impersonate_account(&self, enabled: bool) {
        self.impersonation.set_auto_impersonation(enabled);
    }

    pub fn impersonate_account(&self, address: Address) -> Result<bool> {
        if self.impersonation.impersonate(address) {
            tracing::info!("🕵️ Account {:?} has been impersonated", address);
            Ok(true)
        } else {
            tracing::info!("🕵️ Account {:?} was already impersonated", address);
            Ok(false)
        }
    }

    pub fn stop_impersonating_account(&self, address: Address) -> Result<bool> {
        if self.impersonation.stop_impersonating(&address) {
            tracing::info!("🕵️ Stopped impersonating account {:?}", address);
            Ok(true)
        } else {
            tracing::info!(
                "🕵️ Account {:?} was not impersonated, nothing to stop",
                address
            );
            Ok(false)
        }
    }

    pub async fn set_code(&self, address: Address, code: String) -> Result<()> {
        let code_slice = code
            .strip_prefix("0x")
            .ok_or_else(|| anyhow!("code must be 0x-prefixed"))?;
        let bytecode = hex::decode(code_slice)?;
        zksync_types::bytecode::validate_bytecode(&bytecode).context("Invalid bytecode")?;
        tracing::info!(
            ?address,
            bytecode_hash = ?BytecodeHash::for_bytecode(&bytecode).value(),
            "set code"
        );
        self.node_handle.set_code_sync(address, bytecode).await?;
        Ok(())
    }

    pub async fn set_storage_at(&self, address: Address, slot: U256, value: U256) -> Result<bool> {
        let key = StorageKey::new(AccountTreeId::new(address), u256_to_h256(slot));
        self.node_handle.set_storage_sync(key, value).await?;
        Ok(true)
    }

    pub fn set_logging_enabled(&self, enable: bool) -> Result<()> {
        let Some(observability) = &self.observability else {
            anyhow::bail!("Node's logging is not set up");
        };
        if enable {
            observability.enable_logging()
        } else {
            observability.disable_logging()
        }
    }

    pub fn get_immediate_sealing(&self) -> Result<bool> {
        Ok(self.sealer_state.is_immediate())
    }

    pub async fn set_block_timestamp_interval(&self, seconds: u64) -> Result<()> {
        self.node_handle
            .set_block_timestamp_interval(seconds)
            .await?;
        Ok(())
    }

    pub async fn remove_block_timestamp_interval(&self) -> Result<bool> {
        self.node_handle
            .remove_block_timestamp_interval_sync()
            .await
    }

    pub async fn set_immediate_sealing(&self, enable: bool) -> Result<()> {
        if enable {
            let listener = self.pool.add_tx_listener();
            self.sealer_state.set_mode(BlockSealerMode::immediate(
                self.inner.read().await.config.max_transactions,
                listener,
            ))
        } else {
            self.sealer_state.set_mode(BlockSealerMode::Noop)
        }
        Ok(())
    }

    pub async fn set_interval_sealing(&self, seconds: u64) -> Result<()> {
        let sealing_mode = if seconds == 0 {
            BlockSealerMode::noop()
        } else {
            let block_time = Duration::from_secs(seconds);

            BlockSealerMode::fixed_time(self.inner.read().await.config.max_transactions, block_time)
        };
        self.sealer_state.set_mode(sealing_mode);
        Ok(())
    }

    pub fn drop_transaction(&self, hash: H256) -> Result<Option<H256>> {
        Ok(self.pool.drop_transaction(hash).map(|tx| tx.hash()))
    }

    pub fn drop_all_transactions(&self) -> Result<()> {
        self.pool.clear();
        Ok(())
    }

    pub fn remove_pool_transactions(&self, address: Address) -> Result<()> {
        self.pool
            .drop_transactions(|tx| tx.transaction.common_data.initiator_address == address);
        Ok(())
    }

    pub async fn set_next_block_base_fee_per_gas(&self, base_fee: U256) -> Result<()> {
        self.inner
            .write()
            .await
            .fee_input_provider
            .set_base_fee(base_fee.as_u64());
        Ok(())
    }

    pub async fn set_rpc_url(&self, url: String) -> Result<()> {
        let inner = self.inner.read().await;
        let mut fork_storage = inner
            .fork_storage
            .inner
            .write()
            .map_err(|err| anyhow!("failed acquiring lock: {:?}", err))?;
        if let Some(fork) = &mut fork_storage.fork {
            let old_url = fork.fork_source.get_fork_url().map_err(|e| {
                anyhow::anyhow!(
                    "failed to resolve current fork's RPC URL: {}",
                    e.to_string()
                )
            })?;
            fork.set_rpc_url(url.clone());
            tracing::info!("Updated fork rpc from \"{}\" to \"{}\"", old_url, url);
        } else {
            tracing::info!("Non-forking node tried to switch RPC URL to '{url}'. Call `anvil_reset` instead if you wish to switch to forking mode");
        }
        Ok(())
    }

    pub async fn set_chain_id(&self, id: u32) -> Result<()> {
        let mut inner = self.inner.write().await;

        inner.config.update_chain_id(Some(id));
        inner.fork_storage.set_chain_id(id.into());
        Ok(())
    }
}

#[cfg(test)]
mod tests {
    use super::*;
    use crate::node::InMemoryNode;
    use std::str::FromStr;
    use zksync_multivm::interface::storage::ReadStorage;
    use zksync_types::{api, fee::Fee, l2::L2Tx, L1BatchNumber, PackedEthSignature};
    use zksync_types::{h256_to_u256, L2ChainId, Nonce, H256};

    #[tokio::test]
    async fn test_set_balance() {
        let address = Address::from_str("0x36615Cf349d7F6344891B1e7CA7C72883F5dc049").unwrap();
        let node = InMemoryNode::test(None);

        let balance_before = node.get_balance_impl(address, None).await.unwrap();

        let result = node.set_balance(address, U256::from(1337)).await.unwrap();
        assert!(result);

        let balance_after = node.get_balance_impl(address, None).await.unwrap();
        assert_eq!(balance_after, U256::from(1337));
        assert_ne!(balance_before, balance_after);
    }

    #[tokio::test]
    async fn test_set_nonce() {
        let address = Address::from_str("0x36615Cf349d7F6344891B1e7CA7C72883F5dc049").unwrap();
        let node = InMemoryNode::test(None);

        let nonce_before = node
            .get_transaction_count_impl(address, None)
            .await
            .unwrap();

        let result = node.set_nonce(address, U256::from(1337)).await.unwrap();
        assert!(result);

        let nonce_after = node
            .get_transaction_count_impl(address, None)
            .await
            .unwrap();
        assert_eq!(nonce_after, U256::from(1337));
        assert_ne!(nonce_before, nonce_after);

        let result = node.set_nonce(address, U256::from(1336)).await.unwrap();
        assert!(result);

        let nonce_after = node
            .get_transaction_count_impl(address, None)
            .await
            .unwrap();
        assert_eq!(nonce_after, U256::from(1336));
    }

    #[tokio::test]
    async fn test_mine_blocks_default() {
        let node = InMemoryNode::test(None);

        let start_block = node
            .get_block_impl(api::BlockId::Number(api::BlockNumber::Latest), false)
            .await
            .unwrap()
            .expect("block exists");

        // test with defaults
        node.mine_blocks(None, None).await.expect("mine_blocks");

        let current_block = node
            .get_block_impl(api::BlockId::Number(api::BlockNumber::Latest), false)
            .await
            .unwrap()
            .expect("block exists");

        assert_eq!(start_block.number + 1, current_block.number);
        assert_eq!(start_block.timestamp + 1, current_block.timestamp);
        node.mine_blocks(None, None).await.expect("mine_blocks");

        let current_block = node
            .get_block_impl(api::BlockId::Number(api::BlockNumber::Latest), false)
            .await
            .unwrap()
            .expect("block exists");

        assert_eq!(start_block.number + 2, current_block.number);
        assert_eq!(start_block.timestamp + 2, current_block.timestamp);
    }

    #[tokio::test]
    async fn test_mine_blocks() {
        let node = InMemoryNode::test(None);

        let start_block = node
            .get_block_impl(api::BlockId::Number(api::BlockNumber::Latest), false)
            .await
            .unwrap()
            .expect("block exists");

        let num_blocks = 5;
        let interval = 3;
        let start_timestamp = start_block.timestamp + 1;

        node.mine_blocks(Some(U64::from(num_blocks)), Some(U64::from(interval)))
            .await
            .expect("mine blocks");

        for i in 0..num_blocks {
            let current_block = node
                .get_block_impl(
                    api::BlockId::Number(api::BlockNumber::Number(start_block.number + i + 1)),
                    false,
                )
                .await
                .unwrap()
                .expect("block exists");
            assert_eq!(start_block.number + i + 1, current_block.number);
            assert_eq!(start_timestamp + i * interval, current_block.timestamp);
        }
    }

    #[tokio::test]
    async fn test_reset() {
        let node = InMemoryNode::test(None);
        // Seal a few blocks to create non-trivial local state
        for _ in 0..10 {
            node.node_handle
                .seal_block_sync(TxBatch {
                    impersonating: false,
                    txs: vec![],
                })
                .await
                .unwrap();
        }

        let address = Address::from_str("0x36615Cf349d7F6344891B1e7CA7C72883F5dc049").unwrap();
        let nonce_before = node
            .get_transaction_count_impl(address, None)
            .await
            .unwrap();
        assert!(node.set_nonce(address, U256::from(1337)).await.unwrap());

        assert!(node.reset_network(None).await.unwrap());

        let nonce_after = node
            .get_transaction_count_impl(address, None)
            .await
            .unwrap();
        assert_eq!(nonce_before, nonce_after);

        assert_eq!(node.snapshots.read().await.len(), 0);
        assert_eq!(node.time.current_timestamp(), 1000);
        assert_eq!(node.blockchain.current_batch().await, L1BatchNumber(0));
        assert_eq!(
            node.blockchain.current_block_number().await,
            L2BlockNumber(0)
        );
        assert_ne!(node.blockchain.current_block_hash().await, H256::random());
    }

    #[tokio::test]
    async fn test_impersonate_account() {
        let node = InMemoryNode::test(None);
        let to_impersonate =
            Address::from_str("0xd8da6bf26964af9d7eed9e03e53415d37aa96045").unwrap();

        // give impersonated account some balance
        let result = node
            .set_balance(to_impersonate, U256::exp10(18))
            .await
            .unwrap();
        assert!(result);

        // construct a tx
        let mut tx = L2Tx::new(
            Some(Address::random()),
            vec![],
            Nonce(0),
            Fee {
                gas_limit: U256::from(100_000_000),
                max_fee_per_gas: U256::from(50_000_000),
                max_priority_fee_per_gas: U256::from(50_000_000),
                gas_per_pubdata_limit: U256::from(50000),
            },
            to_impersonate,
            U256::one(),
            vec![],
            Default::default(),
        );
        tx.set_input(vec![], H256::random());
        if tx.common_data.signature.is_empty() {
            tx.common_data.signature = PackedEthSignature::default().serialize_packed().into();
        }

        // try to execute the tx- should fail without signature
        assert!(node.apply_txs(vec![tx.clone()], 1).await.is_err());

        // impersonate the account
        let result = node
            .impersonate_account(to_impersonate)
            .expect("impersonate_account");

        // result should be true
        assert!(result);

        // impersonating the same account again should return false
        let result = node
            .impersonate_account(to_impersonate)
            .expect("impersonate_account");
        assert!(!result);

        // execution should now succeed
        assert!(node.apply_txs(vec![tx.clone()], 1).await.is_ok());

        // stop impersonating the account
        let result = node
            .stop_impersonating_account(to_impersonate)
            .expect("stop_impersonating_account");

        // result should be true
        assert!(result);

        // stop impersonating the same account again should return false
        let result = node
            .stop_impersonating_account(to_impersonate)
            .expect("stop_impersonating_account");
        assert!(!result);

        // execution should now fail again
        assert!(node.apply_txs(vec![tx], 1).await.is_err());
    }

    #[tokio::test]
    async fn test_set_code() {
        let address = Address::repeat_byte(0x1);
        let node = InMemoryNode::test(None);
        let new_code = vec![0x1u8; 32];

        let code_before = node
            .get_code_impl(address, None)
            .await
            .expect("failed getting code")
            .0;
        assert_eq!(Vec::<u8>::default(), code_before);

        node.set_code(address, format!("0x{}", hex::encode(new_code.clone())))
            .await
            .expect("failed setting code");

        let code_after = node
            .get_code_impl(address, None)
            .await
            .expect("failed getting code")
            .0;
        assert_eq!(new_code, code_after);
    }

    #[tokio::test]
    async fn test_set_storage_at() {
        let node = InMemoryNode::test(None);
        let address = Address::repeat_byte(0x1);
        let slot = U256::from(37);
        let value = U256::from(42);

        let key = StorageKey::new(AccountTreeId::new(address), u256_to_h256(slot));
        let value_before = node.inner.write().await.fork_storage.read_value(&key);
        assert_eq!(H256::default(), value_before);

        let result = node.set_storage_at(address, slot, value).await.unwrap();
        assert!(result);

        let value_after = node.inner.write().await.fork_storage.read_value(&key);
        assert_eq!(value, h256_to_u256(value_after));
    }

    #[tokio::test]
    async fn test_increase_time_zero_value() {
        let node = InMemoryNode::test(None);

        let increase_value_seconds = 0u64;
        let timestamp_before = node.time.current_timestamp();
        let expected_response = increase_value_seconds;

        let actual_response = node
            .increase_time(increase_value_seconds)
            .await
            .expect("failed increasing timestamp");
        let timestamp_after = node.time.current_timestamp();

        assert_eq!(expected_response, actual_response, "erroneous response");
        assert_eq!(
            increase_value_seconds.saturating_mul(1000u64),
            timestamp_after.saturating_sub(timestamp_before),
            "timestamp did not increase by the specified amount",
        );
    }

    #[tokio::test]
    async fn test_increase_time_max_value() {
        let node = InMemoryNode::test(None);

        let increase_value_seconds = u64::MAX;
        let timestamp_before = node.time.current_timestamp();
        assert_ne!(0, timestamp_before, "initial timestamp must be non zero",);
        let expected_response = increase_value_seconds;

        let actual_response = node
            .increase_time(increase_value_seconds)
            .await
            .expect("failed increasing timestamp");
        let timestamp_after = node.time.current_timestamp();

        assert_eq!(expected_response, actual_response, "erroneous response");
        assert_eq!(
            u64::MAX,
            timestamp_after,
            "timestamp did not saturate upon increase",
        );
    }

    #[tokio::test(flavor = "multi_thread", worker_threads = 3)]
    async fn test_increase_time() {
        let node = InMemoryNode::test(None);

        let increase_value_seconds = 100u64;
        let timestamp_before = node.time.current_timestamp();
        let expected_response = increase_value_seconds;

        let actual_response = node
            .increase_time(increase_value_seconds)
            .await
            .expect("failed increasing timestamp");
        let timestamp_after = node.time.current_timestamp();

        assert_eq!(expected_response, actual_response, "erroneous response");
        assert_eq!(
            increase_value_seconds,
            timestamp_after.saturating_sub(timestamp_before),
            "timestamp did not increase by the specified amount",
        );
    }

    #[tokio::test]
    async fn test_set_next_block_timestamp_future() {
        let node = InMemoryNode::test(None);

        let new_timestamp = 10_000u64;
        let timestamp_before = node.time.current_timestamp();
        assert_ne!(
            timestamp_before, new_timestamp,
            "timestamps must be different"
        );

        node.set_next_block_timestamp(new_timestamp)
            .await
            .expect("failed setting timestamp");
        node.mine_block().await.expect("failed to mine a block");
        let timestamp_after = node.time.current_timestamp();

        assert_eq!(
            new_timestamp, timestamp_after,
            "timestamp was not set correctly",
        );
    }

    #[tokio::test]
    async fn test_set_next_block_timestamp_past_fails() {
        let node = InMemoryNode::test(None);

        let timestamp_before = node.time.current_timestamp();

        let new_timestamp = timestamp_before + 500;
        node.set_next_block_timestamp(new_timestamp)
            .await
            .expect("failed setting timestamp");

        node.mine_block().await.expect("failed to mine a block");

        let result = node.set_next_block_timestamp(timestamp_before).await;

        assert!(result.is_err(), "expected an error for timestamp in past");
    }

    #[tokio::test]
    async fn test_set_next_block_timestamp_same_value() {
        let node = InMemoryNode::test(None);

        let new_timestamp = 1000u64;
        let timestamp_before = node.time.current_timestamp();
        assert_eq!(timestamp_before, new_timestamp, "timestamps must be same");

        let response = node.set_next_block_timestamp(new_timestamp).await;
        assert!(response.is_err());

        let timestamp_after = node.time.current_timestamp();
        assert_eq!(
            timestamp_before, timestamp_after,
            "timestamp must not change",
        );
    }

    #[tokio::test]
    async fn test_set_time_future() {
        let node = InMemoryNode::test(None);

        let new_time = 10_000u64;
        let timestamp_before = node.time.current_timestamp();
        assert_ne!(timestamp_before, new_time, "timestamps must be different");
        let expected_response = 9000;

        let actual_response = node
            .set_time(new_time)
            .await
            .expect("failed setting timestamp");
        let timestamp_after = node.time.current_timestamp();

        assert_eq!(expected_response, actual_response, "erroneous response");
        assert_eq!(new_time, timestamp_after, "timestamp was not set correctly",);
    }

    #[tokio::test]
    async fn test_set_time_past() {
        let node = InMemoryNode::test(None);

        let new_time = 10u64;
        let timestamp_before = node.time.current_timestamp();
        assert_ne!(timestamp_before, new_time, "timestamps must be different");
        let expected_response = -990;

        let actual_response = node
            .set_time(new_time)
            .await
            .expect("failed setting timestamp");
        let timestamp_after = node.time.current_timestamp();

        assert_eq!(expected_response, actual_response, "erroneous response");
        assert_eq!(new_time, timestamp_after, "timestamp was not set correctly",);
    }

    #[tokio::test]
    async fn test_set_time_same_value() {
        let node = InMemoryNode::test(None);

        let new_time = 1000u64;
        let timestamp_before = node.time.current_timestamp();
        assert_eq!(timestamp_before, new_time, "timestamps must be same");
        let expected_response = 0;

        let actual_response = node
            .set_time(new_time)
            .await
            .expect("failed setting timestamp");
        let timestamp_after = node.time.current_timestamp();

        assert_eq!(expected_response, actual_response, "erroneous response");
        assert_eq!(
            timestamp_before, timestamp_after,
            "timestamp must not change",
        );
    }

    #[tokio::test]
    async fn test_set_time_edges() {
        let node = InMemoryNode::test(None);

        for new_time in [0, u64::MAX] {
            let timestamp_before = node.time.current_timestamp();
            assert_ne!(
                timestamp_before, new_time,
                "case {new_time}: timestamps must be different"
            );
            let expected_response = (new_time as i128).saturating_sub(timestamp_before as i128);

            let actual_response = node
                .set_time(new_time)
                .await
                .expect("failed setting timestamp");
            let timestamp_after = node.time.current_timestamp();

            assert_eq!(
                expected_response, actual_response,
                "case {new_time}: erroneous response"
            );
            assert_eq!(
                new_time, timestamp_after,
                "case {new_time}: timestamp was not set correctly",
            );
        }
    }

    #[tokio::test]
    async fn test_mine_block() {
        let node = InMemoryNode::test(None);

        let start_block = node
            .get_block_impl(api::BlockId::Number(api::BlockNumber::Latest), false)
            .await
            .unwrap()
            .expect("block exists");
        let result = node.mine_block().await.expect("mine_block");
        assert_eq!(result, L2BlockNumber(1));

        let current_block = node
            .get_block_impl(api::BlockId::Number(api::BlockNumber::Latest), false)
            .await
            .unwrap()
            .expect("block exists");

        assert_eq!(start_block.number + 1, current_block.number);
        assert_eq!(start_block.timestamp + 1, current_block.timestamp);

        let result = node.mine_block().await.expect("mine_block");
        assert_eq!(result, L2BlockNumber(start_block.number.as_u32() + 2));

        let current_block = node
            .get_block_impl(api::BlockId::Number(api::BlockNumber::Latest), false)
            .await
            .unwrap()
            .expect("block exists");

        assert_eq!(start_block.number + 2, current_block.number);
        assert_eq!(start_block.timestamp + 2, current_block.timestamp);
    }

    #[tokio::test]
    async fn test_evm_snapshot_creates_incrementing_ids() {
        let node = InMemoryNode::test(None);

        let snapshot_id_1 = node.snapshot().await.expect("failed creating snapshot 1");
        let snapshot_id_2 = node.snapshot().await.expect("failed creating snapshot 2");

        assert_eq!(snapshot_id_1, U64::from(1));
        assert_eq!(snapshot_id_2, U64::from(2));
    }

    #[tokio::test]
    async fn test_evm_revert_snapshot_restores_state() {
        let node = InMemoryNode::test(None);

        let initial_block = node
            .get_block_number_impl()
            .await
            .expect("failed fetching block number");
        let snapshot_id = node.snapshot().await.expect("failed creating snapshot");
        node.mine_block().await.expect("mine_block");
        let current_block = node
            .get_block_number_impl()
            .await
            .expect("failed fetching block number");
        assert_eq!(current_block, initial_block + 1);

        let reverted = node
            .revert_snapshot(snapshot_id)
            .await
            .expect("failed reverting snapshot");
        assert!(reverted);

        let restored_block = node
            .get_block_number_impl()
            .await
            .expect("failed fetching block number");
        assert_eq!(restored_block, initial_block);
    }

    #[tokio::test]
    async fn test_evm_revert_snapshot_removes_all_snapshots_following_the_reverted_one() {
        let node = InMemoryNode::test(None);

        let _snapshot_id_1 = node.snapshot().await.expect("failed creating snapshot");
        let snapshot_id_2 = node.snapshot().await.expect("failed creating snapshot");
        let _snapshot_id_3 = node.snapshot().await.expect("failed creating snapshot");
        assert_eq!(3, node.snapshots.read().await.len());

        let reverted = node
            .revert_snapshot(snapshot_id_2)
            .await
            .expect("failed reverting snapshot");
        assert!(reverted);

        assert_eq!(1, node.snapshots.read().await.len());
    }

    #[tokio::test]
    async fn test_evm_revert_snapshot_fails_for_invalid_snapshot_id() {
        let node = InMemoryNode::test(None);

        let result = node.revert_snapshot(U64::from(100)).await;
        assert!(result.is_err());
    }

    #[tokio::test]
    async fn test_node_set_chain_id() {
        let node = InMemoryNode::test(None);
        let new_chain_id = 261;

        let _ = node.set_chain_id(new_chain_id).await;

        let node_inner = node.inner.read().await;
        assert_eq!(new_chain_id, node_inner.config.chain_id.unwrap());
        assert_eq!(
            L2ChainId::from(new_chain_id),
            node_inner.fork_storage.chain_id
        );
    }
}<|MERGE_RESOLUTION|>--- conflicted
+++ resolved
@@ -163,20 +163,8 @@
             .map_err(|err| anyhow!("{}", err))
     }
 
-<<<<<<< HEAD
-    pub async fn set_balance(&self, address: Address, balance: U256) -> bool {
-        let writer = self.inner.write().await;
-        let balance_key = StorageKeyLayout::get_storage_key_for_base_token(
-            self.system_contracts.use_zkos(),
-            &address,
-        );
-        writer
-            .fork_storage
-            .set_value(balance_key, u256_to_h256(balance));
-=======
     pub async fn set_balance(&self, address: Address, balance: U256) -> anyhow::Result<bool> {
         self.node_handle.set_balance_sync(address, balance).await?;
->>>>>>> bb908317
         tracing::info!(
             "👷 Balance for address {:?} has been manually set to {} Wei",
             address,
@@ -185,15 +173,8 @@
         Ok(true)
     }
 
-<<<<<<< HEAD
-    pub async fn set_nonce(&self, address: Address, nonce: U256) -> bool {
-        let writer = self.inner.write().await;
-        let nonce_key = StorageKeyLayout::get_nonce_key(self.system_contracts.use_zkos(), &address);
-        let enforced_full_nonce = nonces_to_full_nonce(nonce, nonce);
-=======
     pub async fn set_nonce(&self, address: Address, nonce: U256) -> anyhow::Result<bool> {
         self.node_handle.set_nonce_sync(address, nonce).await?;
->>>>>>> bb908317
         tracing::info!(
             "👷 Nonces for address {:?} have been set to {}",
             address,
