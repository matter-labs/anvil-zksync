--- conflicted
+++ resolved
@@ -2,21 +2,14 @@
 use super::pool::TxBatch;
 use super::sealer::BlockSealerMode;
 use super::InMemoryNode;
-<<<<<<< HEAD
-=======
 use crate::node::keys::StorageKeyLayout;
-use crate::utils::bytecode_to_factory_dep;
->>>>>>> 35c30095
 use anvil_zksync_types::api::{DetailedTransaction, ResetRequest};
 use anyhow::{anyhow, Context};
 use std::time::Duration;
 use zksync_types::api::{Block, TransactionVariant};
 use zksync_types::bytecode::BytecodeHash;
 use zksync_types::u256_to_h256;
-<<<<<<< HEAD
-=======
 use zksync_types::{get_code_key, utils::nonces_to_full_nonce, L2BlockNumber, StorageKey};
->>>>>>> 35c30095
 use zksync_types::{AccountTreeId, Address, H256, U256, U64};
 use zksync_types::{L2BlockNumber, StorageKey};
 
@@ -173,20 +166,8 @@
             .map_err(|err| anyhow!("{}", err))
     }
 
-<<<<<<< HEAD
     pub async fn set_balance(&self, address: Address, balance: U256) -> anyhow::Result<bool> {
         self.node_handle.set_balance_sync(address, balance).await?;
-=======
-    pub async fn set_balance(&self, address: Address, balance: U256) -> bool {
-        let writer = self.inner.write().await;
-        let balance_key = StorageKeyLayout::get_storage_key_for_base_token(
-            self.system_contracts.use_zkos,
-            &address,
-        );
-        writer
-            .fork_storage
-            .set_value(balance_key, u256_to_h256(balance));
->>>>>>> 35c30095
         tracing::info!(
             "👷 Balance for address {:?} has been manually set to {} Wei",
             address,
@@ -195,15 +176,8 @@
         Ok(true)
     }
 
-<<<<<<< HEAD
     pub async fn set_nonce(&self, address: Address, nonce: U256) -> anyhow::Result<bool> {
         self.node_handle.set_nonce_sync(address, nonce).await?;
-=======
-    pub async fn set_nonce(&self, address: Address, nonce: U256) -> bool {
-        let writer = self.inner.write().await;
-        let nonce_key = StorageKeyLayout::get_nonce_key(self.system_contracts.use_zkos, &address);
-        let enforced_full_nonce = nonces_to_full_nonce(nonce, nonce);
->>>>>>> 35c30095
         tracing::info!(
             "👷 Nonces for address {:?} have been set to {}",
             address,
@@ -334,7 +308,6 @@
         let code_slice = code
             .strip_prefix("0x")
             .ok_or_else(|| anyhow!("code must be 0x-prefixed"))?;
-<<<<<<< HEAD
         let bytecode = hex::decode(code_slice)?;
         zksync_types::bytecode::validate_bytecode(&bytecode).context("Invalid bytecode")?;
         tracing::info!(
@@ -343,12 +316,6 @@
             "set code"
         );
         self.node_handle.set_code_sync(address, bytecode).await?;
-=======
-        let code_bytes = hex::decode(code_slice)?;
-        let (hash, code) = bytecode_to_factory_dep(code_bytes)?;
-        writer.fork_storage.store_factory_dep(hash, code);
-        writer.fork_storage.set_value(code_key, hash);
->>>>>>> 35c30095
         Ok(())
     }
 
