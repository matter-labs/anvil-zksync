use crate::node::{InMemoryNode, MAX_TX_SIZE};
use crate::utils::create_debug_output;
use once_cell::sync::OnceCell;
use std::sync::Arc;
use zksync_multivm::interface::storage::StorageView;
use zksync_multivm::interface::{VmFactory, VmInterface};
use zksync_multivm::tracers::CallTracer;
use zksync_multivm::vm_latest::constants::ETH_CALL_GAS_LIMIT;
use zksync_multivm::vm_latest::{HistoryDisabled, ToTracerPointer, Vm};
use zksync_types::l2::L2Tx;
use zksync_types::transaction_request::CallRequest;
use zksync_types::{api, PackedEthSignature, Transaction, H256};
use zksync_web3_decl::error::Web3Error;

use super::boojumos::BOOJUM_CALL_GAS_LIMIT;

impl InMemoryNode {
    pub async fn trace_block_impl(
        &self,
        block_id: api::BlockId,
        options: Option<api::TracerConfig>,
    ) -> anyhow::Result<api::CallTracerBlockResult> {
        let only_top = options.is_some_and(|o| o.tracer_config.only_top_call);
        let tx_hashes = self
            .blockchain
            .get_block_tx_hashes_by_id(block_id)
            .await
            .ok_or_else(|| anyhow::anyhow!("Block (id={block_id}) not found"))?;

        let mut debug_calls = Vec::with_capacity(tx_hashes.len());
        for tx_hash in tx_hashes {
            let result = self.blockchain
                .get_tx_debug_info(&tx_hash, only_top)
                .await
                .ok_or_else(|| {
                    anyhow::anyhow!(
                        "Unexpectedly transaction (hash={tx_hash}) belongs to a block but could not be found"
                    )
                })?;
            debug_calls.push(api::ResultDebugCall { result });
        }

        Ok(api::CallTracerBlockResult::CallTrace(debug_calls))
    }

    pub async fn trace_call_impl(
        &self,
        request: CallRequest,
        block: Option<api::BlockId>,
        options: Option<api::TracerConfig>,
    ) -> Result<api::CallTracerResult, Web3Error> {
        let only_top = options.is_some_and(|o| o.tracer_config.only_top_call);
        let inner = self.inner.read().await;
        let system_contracts = self.system_contracts.contracts_for_l2_call();
        if block.is_some() && !matches!(block, Some(api::BlockId::Number(api::BlockNumber::Latest)))
        {
            return Err(Web3Error::InternalError(anyhow::anyhow!(
                "tracing only supported at `latest` block"
            )));
        }

        let mut l2_tx = L2Tx::from_request(
            request.into(),
            MAX_TX_SIZE,
            self.system_contracts.allow_no_target(),
        )
        .map_err(Web3Error::SerializationError)?;
        let execution_mode = zksync_multivm::interface::TxExecutionMode::EthCall;

        // init vm
        let (mut l1_batch_env, _block_context) = inner.create_l1_batch_env().await;

        // update the enforced_base_fee within l1_batch_env to match the logic in zksync_core
        l1_batch_env.enforced_base_fee = Some(l2_tx.common_data.fee.max_fee_per_gas.as_u64());
        let system_env = inner.create_system_env(system_contracts.clone(), execution_mode);
        let storage = StorageView::new(inner.read_storage()).to_rc_ptr();
        let mut vm: Vm<_, HistoryDisabled> = Vm::new(l1_batch_env, system_env, storage);

        // We must inject *some* signature (otherwise bootloader code fails to generate hash).
        if l2_tx.common_data.signature.is_empty() {
            l2_tx.common_data.signature = PackedEthSignature::default().serialize_packed().into();
        }

        // Match behavior of zksync_core:
        // Protection against infinite-loop eth_calls and alike:
        // limiting the amount of gas the call can use.
<<<<<<< HEAD
        //l2_tx.common_data.fee.gas_limit = ETH_CALL_GAS_LIMIT.into();
=======
>>>>>>> eca0fece
        if self.system_contracts.boojum.use_boojum {
            l2_tx.common_data.fee.gas_limit = BOOJUM_CALL_GAS_LIMIT.into();
        } else {
            l2_tx.common_data.fee.gas_limit = ETH_CALL_GAS_LIMIT.into();
        }

        let tx: Transaction = l2_tx.clone().into();
        vm.push_transaction(tx);

        let call_tracer_result = Arc::new(OnceCell::default());
        let tracer = CallTracer::new(call_tracer_result.clone()).into_tracer_pointer();

        let tx_result = vm.inspect(
            &mut tracer.into(),
            zksync_multivm::interface::InspectExecutionMode::OneTx,
        );
        let call_traces = if only_top {
            vec![]
        } else {
            Arc::try_unwrap(call_tracer_result)
                .unwrap()
                .take()
                .unwrap_or_default()
        };

        let debug = create_debug_output(&l2_tx.into(), &tx_result, call_traces)?;

        Ok(api::CallTracerResult::CallTrace(debug))
    }

    pub async fn trace_transaction_impl(
        &self,
        tx_hash: H256,
        options: Option<api::TracerConfig>,
    ) -> anyhow::Result<Option<api::CallTracerResult>> {
        let only_top = options.is_some_and(|o| o.tracer_config.only_top_call);
        Ok(self
            .blockchain
            .get_tx_debug_info(&tx_hash, only_top)
            .await
            .map(api::CallTracerResult::CallTrace))
    }
}

#[cfg(test)]
mod tests {
    use alloy::dyn_abi::{DynSolValue, FunctionExt, JsonAbiExt};
    use alloy::json_abi::{Function, Param, StateMutability};
    use alloy::primitives::{Address as AlloyAddress, U256 as AlloyU256};
    use anvil_zksync_config::constants::DEFAULT_ACCOUNT_BALANCE;
    use zksync_types::{
        transaction_request::CallRequestBuilder, utils::deployed_address_create, Address,
        K256PrivateKey, L2BlockNumber, Nonce, H160, U256,
    };

    use super::*;
    use crate::{
        deps::system_contracts::bytecode_from_slice,
        node::{InMemoryNode, TransactionResult},
        testing::{self, LogBuilder},
    };

    async fn deploy_test_contracts(node: &InMemoryNode) -> (Address, Address) {
        let private_key = K256PrivateKey::from_bytes(H256::repeat_byte(0xee)).unwrap();
        let from_account = private_key.address();
        node.set_rich_account(from_account, U256::from(DEFAULT_ACCOUNT_BALANCE))
            .await;

        // first, deploy secondary contract
        let secondary_bytecode = bytecode_from_slice(
            "Secondary",
            include_bytes!("../deps/test-contracts/Secondary.json"),
        );
        let secondary_deployed_address = deployed_address_create(from_account, U256::zero());
        let alloy_secondary_address = AlloyAddress::from(secondary_deployed_address.0);
        let secondary_constructor_calldata =
            DynSolValue::Uint(AlloyU256::from(2), 256).abi_encode();

        testing::deploy_contract(
            node,
            &private_key,
            secondary_bytecode,
            Some(secondary_constructor_calldata),
            Nonce(0),
        )
        .await;

        // deploy primary contract using the secondary contract address as a constructor parameter
        let primary_bytecode = bytecode_from_slice(
            "Primary",
            include_bytes!("../deps/test-contracts/Primary.json"),
        );
        let primary_deployed_address = deployed_address_create(from_account, U256::one());
        let primary_constructor_calldata =
            DynSolValue::Address(alloy_secondary_address).abi_encode();

        testing::deploy_contract(
            node,
            &private_key,
            primary_bytecode,
            Some(primary_constructor_calldata),
            Nonce(1),
        )
        .await;

        (primary_deployed_address, secondary_deployed_address)
    }

    #[tokio::test]
    async fn test_trace_deployed_contract() {
        let node = InMemoryNode::test(None);

        let (primary_deployed_address, secondary_deployed_address) =
            deploy_test_contracts(&node).await;

        let func = Function {
            name: "calculate".to_string(),
            inputs: vec![Param {
                name: "value".to_string(),
                ty: "uint256".to_string(),
                components: vec![],
                internal_type: None,
            }],
            outputs: vec![Param {
                name: "".to_string(),
                ty: "uint256".to_string(),
                components: vec![],
                internal_type: None,
            }],
            state_mutability: StateMutability::NonPayable,
        };

        let calldata = func
            .abi_encode_input(&[DynSolValue::Uint(AlloyU256::from(42), 256)])
            .expect("failed to encode function input");

        let request = CallRequestBuilder::default()
            .to(Some(primary_deployed_address))
            .data(calldata.clone().into())
            .gas(80_000_000.into())
            .build();
        let trace = node
            .trace_call_impl(request.clone(), None, None)
            .await
            .expect("trace call")
            .unwrap_default();

        // call should not revert
        assert!(trace.error.is_none());
        assert!(trace.revert_reason.is_none());

        // check that the call was successful
        let output = func
            .abi_decode_output(trace.output.0.as_slice(), true)
            .expect("failed to decode output");
        assert_eq!(
            output[0],
            DynSolValue::Uint(AlloyU256::from(84), 256),
            "unexpected output"
        );

        // find the call to primary contract in the trace
        let contract_call = trace.calls.last().unwrap().calls.first().unwrap();

        assert_eq!(contract_call.to, primary_deployed_address);
        assert_eq!(contract_call.input, calldata.into());

        // check that it contains a call to secondary contract
        let subcall = contract_call.calls.first().unwrap();
        assert_eq!(subcall.to, secondary_deployed_address);
        assert_eq!(subcall.from, primary_deployed_address);
        assert_eq!(
            subcall.output,
            func.abi_encode_output(&[DynSolValue::Uint(AlloyU256::from(84), 256)])
                .expect("failed to encode function output")
                .into()
        );
    }

    #[tokio::test]
    async fn test_trace_only_top() {
        let node = InMemoryNode::test(None);

        let (primary_deployed_address, _) = deploy_test_contracts(&node).await;

        // trace a call to the primary contract
        let func = Function {
            name: "calculate".to_string(),
            inputs: vec![Param {
                name: "value".to_string(),
                ty: "uint256".to_string(),
                components: vec![],
                internal_type: None,
            }],
            outputs: vec![],
            state_mutability: StateMutability::NonPayable,
        };

        let calldata = func
            .abi_encode_input(&[DynSolValue::Uint(AlloyU256::from(42), 256)])
            .expect("failed to encode function input");

        let request = CallRequestBuilder::default()
            .to(Some(primary_deployed_address))
            .data(calldata.into())
            .gas(80_000_000.into())
            .build();

        // if we trace with onlyTopCall=true, we should get only the top-level call
        let trace = node
            .trace_call_impl(
                request,
                None,
                Some(api::TracerConfig {
                    tracer: api::SupportedTracers::CallTracer,
                    tracer_config: api::CallTracerConfig {
                        only_top_call: true,
                    },
                }),
            )
            .await
            .expect("trace call")
            .unwrap_default();
        // call should not revert
        assert!(trace.error.is_none());
        assert!(trace.revert_reason.is_none());

        // call should not contain any subcalls
        assert!(trace.calls.is_empty());
    }

    #[tokio::test]
    async fn test_trace_reverts() {
        let node = InMemoryNode::test(None);

        let (primary_deployed_address, _) = deploy_test_contracts(&node).await;

        let func = Function {
            name: "shouldRevert".to_string(),
            inputs: vec![],
            outputs: vec![],
            state_mutability: StateMutability::NonPayable,
        };

        // trace a call to the primary contract
        let request = CallRequestBuilder::default()
            .to(Some(primary_deployed_address))
            .data(func.selector().to_vec().into())
            .gas(80_000_000.into())
            .build();
        let trace = node
            .trace_call_impl(request, None, None)
            .await
            .expect("trace call")
            .unwrap_default();

        // call should revert
        assert!(trace.revert_reason.is_some());
        // find the call to primary contract in the trace
        let contract_call = trace.calls.last().unwrap().calls.first().unwrap();

        // the contract subcall should have reverted
        assert!(contract_call.revert_reason.is_some());
    }

    #[tokio::test]
    async fn test_trace_transaction_impl() {
        let node = InMemoryNode::test(None);
        {
            let mut writer = node.inner.write().await;
            writer
                .insert_tx_result(
                    H256::repeat_byte(0x1),
                    TransactionResult {
                        info: testing::default_tx_execution_info(),
                        new_bytecodes: vec![],
                        receipt: api::TransactionReceipt {
                            logs: vec![LogBuilder::new()
                                .set_address(H160::repeat_byte(0xa1))
                                .build()],
                            ..Default::default()
                        },
                        debug: testing::default_tx_debug_info(),
                    },
                )
                .await;
        }
        let result = node
            .trace_transaction_impl(H256::repeat_byte(0x1), None)
            .await
            .unwrap()
            .unwrap()
            .unwrap_default();
        assert_eq!(result.calls.len(), 1);
    }

    #[tokio::test]
    async fn test_trace_transaction_only_top() {
        let node = InMemoryNode::test(None);
        node.inner
            .write()
            .await
            .insert_tx_result(
                H256::repeat_byte(0x1),
                TransactionResult {
                    info: testing::default_tx_execution_info(),
                    new_bytecodes: vec![],
                    receipt: api::TransactionReceipt {
                        logs: vec![LogBuilder::new()
                            .set_address(H160::repeat_byte(0xa1))
                            .build()],
                        ..Default::default()
                    },
                    debug: testing::default_tx_debug_info(),
                },
            )
            .await;
        let result = node
            .trace_transaction_impl(
                H256::repeat_byte(0x1),
                Some(api::TracerConfig {
                    tracer: api::SupportedTracers::CallTracer,
                    tracer_config: api::CallTracerConfig {
                        only_top_call: true,
                    },
                }),
            )
            .await
            .unwrap()
            .unwrap()
            .unwrap_default();
        assert!(result.calls.is_empty());
    }

    #[tokio::test]
    async fn test_trace_transaction_not_found() {
        let node = InMemoryNode::test(None);
        let result = node
            .trace_transaction_impl(H256::repeat_byte(0x1), None)
            .await
            .unwrap();
        assert!(result.is_none());
    }

    #[tokio::test]
    async fn test_trace_block_by_hash_empty() {
        let node = InMemoryNode::test(None);
        let block = api::Block::<api::TransactionVariant>::default();
        node.inner
            .write()
            .await
            .insert_block(H256::repeat_byte(0x1), block)
            .await;
        let result = node
            .trace_block_impl(api::BlockId::Hash(H256::repeat_byte(0x1)), None)
            .await
            .unwrap()
            .unwrap_default();
        assert_eq!(result.len(), 0);
    }

    #[tokio::test]
    async fn test_trace_block_by_hash_impl() {
        let node = InMemoryNode::test(None);
        let tx = api::Transaction::default();
        let tx_hash = tx.hash;
        let mut block = api::Block::<api::TransactionVariant>::default();
        block.transactions.push(api::TransactionVariant::Full(tx));
        {
            let mut writer = node.inner.write().await;
            writer.insert_block(H256::repeat_byte(0x1), block).await;
            writer
                .insert_tx_result(
                    tx_hash,
                    TransactionResult {
                        info: testing::default_tx_execution_info(),
                        new_bytecodes: vec![],
                        receipt: api::TransactionReceipt::default(),
                        debug: testing::default_tx_debug_info(),
                    },
                )
                .await;
        }
        let result = node
            .trace_block_impl(api::BlockId::Hash(H256::repeat_byte(0x1)), None)
            .await
            .unwrap()
            .unwrap_default();
        assert_eq!(result.len(), 1);
        assert_eq!(result[0].result.calls.len(), 1);
    }

    #[tokio::test]
    async fn test_trace_block_by_number_impl() {
        let node = InMemoryNode::test(None);
        let tx = api::Transaction::default();
        let tx_hash = tx.hash;
        let mut block = api::Block::<api::TransactionVariant>::default();
        block.transactions.push(api::TransactionVariant::Full(tx));
        {
            let mut writer = node.inner.write().await;
            writer.insert_block(H256::repeat_byte(0x1), block).await;
            writer
                .insert_block_hash(L2BlockNumber(0), H256::repeat_byte(0x1))
                .await;
            writer
                .insert_tx_result(
                    tx_hash,
                    TransactionResult {
                        info: testing::default_tx_execution_info(),
                        new_bytecodes: vec![],
                        receipt: api::TransactionReceipt::default(),
                        debug: testing::default_tx_debug_info(),
                    },
                )
                .await;
        }
        // check `latest` alias
        let result = node
            .trace_block_impl(api::BlockId::Number(api::BlockNumber::Latest), None)
            .await
            .unwrap()
            .unwrap_default();
        assert_eq!(result.len(), 1);
        assert_eq!(result[0].result.calls.len(), 1);

        // check block number
        let result = node
            .trace_block_impl(
                api::BlockId::Number(api::BlockNumber::Number(0.into())),
                None,
            )
            .await
            .unwrap()
            .unwrap_default();
        assert_eq!(result.len(), 1);
        assert_eq!(result[0].result.calls.len(), 1);
    }
}<|MERGE_RESOLUTION|>--- conflicted
+++ resolved
@@ -84,10 +84,6 @@
         // Match behavior of zksync_core:
         // Protection against infinite-loop eth_calls and alike:
         // limiting the amount of gas the call can use.
-<<<<<<< HEAD
-        //l2_tx.common_data.fee.gas_limit = ETH_CALL_GAS_LIMIT.into();
-=======
->>>>>>> eca0fece
         if self.system_contracts.boojum.use_boojum {
             l2_tx.common_data.fee.gas_limit = BOOJUM_CALL_GAS_LIMIT.into();
         } else {
