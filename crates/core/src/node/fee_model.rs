use crate::node::fork::ForkDetails;
use anvil_zksync_config::BaseTokenConfig;
use anvil_zksync_config::constants::{
    DEFAULT_ESTIMATE_GAS_PRICE_SCALE_FACTOR, DEFAULT_ESTIMATE_GAS_SCALE_FACTOR,
    DEFAULT_FAIR_PUBDATA_PRICE, DEFAULT_L1_GAS_PRICE, DEFAULT_L2_GAS_PRICE,
};
use zksync_multivm::VmVersion;
use zksync_multivm::utils::derive_base_fee_and_gas_per_pubdata;
use zksync_types::fee_model::{
    BaseTokenConversionRatio, BatchFeeInput, FeeModelConfigV2, FeeParams, FeeParamsV2,
};

#[derive(Debug, Clone)]
pub struct TestNodeFeeInputProvider {
    /// L1 Gas Price Scale Factor for gas estimation.
    pub estimate_gas_price_scale_factor: f64,
    /// The factor by which to scale the gasLimit.
    pub estimate_gas_scale_factor: f32,

    fee_params: FeeParamsV2,
    forced_base_fee: Option<u64>,
}

// TODO: Derive PartialEq for `FeeParamsV2` in upstream
impl PartialEq for TestNodeFeeInputProvider {
    fn eq(&self, other: &Self) -> bool {
        fn eq_config(a: FeeModelConfigV2, b: FeeModelConfigV2) -> bool {
            a.minimal_l2_gas_price == b.minimal_l2_gas_price
                && a.compute_overhead_part == b.compute_overhead_part
                && a.pubdata_overhead_part == b.pubdata_overhead_part
                && a.batch_overhead_l1_gas == b.batch_overhead_l1_gas
                && a.max_gas_per_batch == b.max_gas_per_batch
                && a.max_pubdata_per_batch == b.max_pubdata_per_batch
        }

        self.estimate_gas_price_scale_factor == other.estimate_gas_price_scale_factor
            && self.estimate_gas_scale_factor == other.estimate_gas_scale_factor
            && self.fee_params.l1_gas_price() == other.fee_params.l1_gas_price()
            && self.fee_params.l1_pubdata_price() == other.fee_params.l1_pubdata_price()
            && eq_config(self.fee_params.config(), other.fee_params.config())
    }
}

impl TestNodeFeeInputProvider {
    pub fn from_fork(fork: Option<&ForkDetails>, base_token_config: &BaseTokenConfig) -> Self {
        if let Some(fork) = fork {
            TestNodeFeeInputProvider::from_fee_params_and_estimate_scale_factors(
                fork.fee_params,
                fork.estimate_gas_price_scale_factor,
                fork.estimate_gas_scale_factor,
            )
        } else {
            let ratio = base_token_config.ratio;
<<<<<<< HEAD
            let l1_gas_price = ((DEFAULT_L1_GAS_PRICE as u128)
                * u128::from(ratio.l1.denominator.get())
                / u128::from(ratio.l1.numerator.get()))
            .try_into()
            .expect("L1 gas price exceeded 2^64; base token ratio is too large");
            let fair_pubdata_price = ((DEFAULT_FAIR_PUBDATA_PRICE as u128)
                * u128::from(ratio.l1.denominator.get())
                / u128::from(ratio.l1.numerator.get()))
            .try_into()
            .expect("pubdata gas price exceeded 2^64; base token ratio is too large");
=======
            let l1_gas_price = DEFAULT_L1_GAS_PRICE;
            let fair_pubdata_price = DEFAULT_FAIR_PUBDATA_PRICE;
>>>>>>> 8e07b2aa
            Self {
                estimate_gas_price_scale_factor: DEFAULT_ESTIMATE_GAS_PRICE_SCALE_FACTOR,
                estimate_gas_scale_factor: DEFAULT_ESTIMATE_GAS_SCALE_FACTOR,
                fee_params: FeeParamsV2::new(
                    FeeModelConfigV2 {
                        minimal_l2_gas_price: DEFAULT_L2_GAS_PRICE,
                        compute_overhead_part: 0.0,
                        pubdata_overhead_part: 1.0,
                        batch_overhead_l1_gas: 800000,
                        max_gas_per_batch: 200000000,
                        max_pubdata_per_batch: 500000,
                    },
                    l1_gas_price,
                    fair_pubdata_price,
                    ratio,
                ),
                forced_base_fee: None,
            }
        }
    }

    pub fn from_fee_params_and_estimate_scale_factors(
        fee_params: FeeParams,
        estimate_gas_price_scale_factor: f64,
        estimate_gas_scale_factor: f32,
    ) -> Self {
        match fee_params {
            FeeParams::V1(_) => todo!(),
            FeeParams::V2(fee_params) => Self {
                estimate_gas_price_scale_factor,
                estimate_gas_scale_factor,
                fee_params,
                forced_base_fee: None,
            },
        }
    }

    pub fn from_estimate_scale_factors(
        estimate_gas_price_scale_factor: f64,
        estimate_gas_scale_factor: f32,
    ) -> Self {
        Self {
            estimate_gas_price_scale_factor,
            estimate_gas_scale_factor,
            ..Default::default()
        }
    }

    pub fn get_fee_model_config(&self) -> FeeModelConfigV2 {
        self.fee_params.config()
    }

    fn get_params(&self) -> FeeParams {
        // TODO: consider using old fee model for the olds blocks, when forking
        FeeParams::V2(self.fee_params)
    }

    fn enforce_base_fee(&self, mut fee_input: BatchFeeInput) -> BatchFeeInput {
        if let Some(base_fee) = self.forced_base_fee {
            let mut pubdata_fee_input = fee_input.into_pubdata_independent();
            pubdata_fee_input.fair_l2_gas_price = base_fee;
            fee_input = BatchFeeInput::PubdataIndependent(pubdata_fee_input);
        }
        fee_input
    }

    pub(crate) fn get_batch_fee_input(&self) -> BatchFeeInput {
        let fee_input = self.get_params().scale(1.0, 1.0);
        self.enforce_base_fee(fee_input)
    }

    pub(crate) fn get_batch_fee_input_scaled(&self) -> BatchFeeInput {
        let scale_factor = self.estimate_gas_price_scale_factor;
        let fee_input = self.get_params().scale(scale_factor, scale_factor);
        self.enforce_base_fee(fee_input)
    }

    pub fn gas_price_and_gas_per_pubdata(&self) -> (u64, u64) {
        let (base_fee, gas_per_pubdata) = derive_base_fee_and_gas_per_pubdata(
            self.get_batch_fee_input_scaled(),
            VmVersion::latest(),
        );
        (base_fee, gas_per_pubdata)
    }

    pub fn fair_l2_gas_price(&self) -> u64 {
        self.get_batch_fee_input_scaled().fair_l2_gas_price()
    }

    pub fn fair_pubdata_price(&self) -> u64 {
        self.get_batch_fee_input_scaled().fair_pubdata_price()
    }

    pub fn set_base_fee(&mut self, base_fee: u64) {
        self.forced_base_fee = Some(base_fee);
    }
}

impl Default for TestNodeFeeInputProvider {
    fn default() -> Self {
        Self {
            estimate_gas_price_scale_factor: DEFAULT_ESTIMATE_GAS_PRICE_SCALE_FACTOR,
            estimate_gas_scale_factor: DEFAULT_ESTIMATE_GAS_SCALE_FACTOR,
            fee_params: FeeParamsV2::new(
                FeeModelConfigV2 {
                    minimal_l2_gas_price: DEFAULT_L2_GAS_PRICE,
                    compute_overhead_part: 0.0,
                    pubdata_overhead_part: 1.0,
                    batch_overhead_l1_gas: 800000,
                    max_gas_per_batch: 200000000,
                    max_pubdata_per_batch: 500000,
                },
                DEFAULT_L1_GAS_PRICE,
                DEFAULT_FAIR_PUBDATA_PRICE,
                BaseTokenConversionRatio::default(),
            ),
            forced_base_fee: None,
        }
    }
}<|MERGE_RESOLUTION|>--- conflicted
+++ resolved
@@ -51,21 +51,8 @@
             )
         } else {
             let ratio = base_token_config.ratio;
-<<<<<<< HEAD
-            let l1_gas_price = ((DEFAULT_L1_GAS_PRICE as u128)
-                * u128::from(ratio.l1.denominator.get())
-                / u128::from(ratio.l1.numerator.get()))
-            .try_into()
-            .expect("L1 gas price exceeded 2^64; base token ratio is too large");
-            let fair_pubdata_price = ((DEFAULT_FAIR_PUBDATA_PRICE as u128)
-                * u128::from(ratio.l1.denominator.get())
-                / u128::from(ratio.l1.numerator.get()))
-            .try_into()
-            .expect("pubdata gas price exceeded 2^64; base token ratio is too large");
-=======
             let l1_gas_price = DEFAULT_L1_GAS_PRICE;
             let fair_pubdata_price = DEFAULT_FAIR_PUBDATA_PRICE;
->>>>>>> 8e07b2aa
             Self {
                 estimate_gas_price_scale_factor: DEFAULT_ESTIMATE_GAS_PRICE_SCALE_FACTOR,
                 estimate_gas_scale_factor: DEFAULT_ESTIMATE_GAS_SCALE_FACTOR,
