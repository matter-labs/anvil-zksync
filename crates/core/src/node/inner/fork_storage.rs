//! This file hold tools used for test-forking other networks.
//!
//! There is ForkStorage (that is a wrapper over InMemoryStorage)
//! And ForkDetails - that parses network address and fork height from arguments.

use crate::deps::InMemoryStorage;
use crate::node::inner::fork::{Fork, ForkSource};
use crate::node::inner::storage::ReadStorageDyn;
use crate::utils;
use anvil_zksync_config::constants::TEST_NODE_NETWORK_ID;
use anvil_zksync_config::types::SystemContractsOptions;
use async_trait::async_trait;
use eyre::eyre;
use serde::{Deserialize, Serialize};
use std::collections::{BTreeMap, HashMap};
use std::iter::FromIterator;
use std::path::Path;
use std::sync::{Arc, RwLock};
use zksync_multivm::interface::storage::ReadStorage;
use zksync_types::bytecode::BytecodeHash;
use zksync_types::web3::Bytes;
use zksync_types::{
<<<<<<< HEAD
    get_system_context_key, h256_to_u256, L2BlockNumber, L2ChainId, ProtocolVersionId, SLChainId,
    StorageKey, StorageValue, H256, SYSTEM_CONTEXT_CHAIN_ID_POSITION,
=======
    H256, L2ChainId, ProtocolVersionId, SYSTEM_CONTEXT_CHAIN_ID_POSITION, StorageKey, StorageValue,
    get_system_context_key, h256_to_u256,
>>>>>>> 106941f6
};

/// In memory storage, that allows 'forking' from other network.
/// If forking is enabled, it reads missing data from remote location.
#[derive(Debug, Clone)]
pub struct ForkStorage {
    pub inner: Arc<RwLock<ForkStorageInner>>,
    pub chain_id: L2ChainId,
}

// TODO: Hide mutable state and mark everything with `pub(super)`
#[derive(Debug)]
pub struct ForkStorageInner {
    // Underlying local storage
    pub raw_storage: InMemoryStorage,
    // Cache of data that was read from remote location.
    pub(super) value_read_cache: HashMap<StorageKey, H256>,
    // Cache of factory deps that were read from remote location.
    pub(super) factory_dep_cache: HashMap<H256, Option<Vec<u8>>>,
    // If set - it hold the necessary information on where to fetch the data.
    // If not set - it will simply read from underlying storage.
    fork: Fork,
}

impl ForkStorage {
    pub(super) fn new(
        fork: Fork,
        system_contracts_options: SystemContractsOptions,
        protocol_version: ProtocolVersionId,
        override_chain_id: Option<u32>,
        system_contracts_path: Option<&Path>,
    ) -> Self {
        let chain_id = if let Some(override_id) = override_chain_id {
            L2ChainId::from(override_id)
        } else {
            fork.details()
                .map(|fd| fd.chain_id)
                .unwrap_or(L2ChainId::from(TEST_NODE_NETWORK_ID))
        };

        ForkStorage {
            inner: Arc::new(RwLock::new(ForkStorageInner {
                raw_storage: InMemoryStorage::with_system_contracts_and_chain_id(
                    chain_id,
                    |b| BytecodeHash::for_bytecode(b).value(),
                    system_contracts_options,
                    protocol_version,
                    system_contracts_path,
                ),
                value_read_cache: Default::default(),
                fork,
                factory_dep_cache: Default::default(),
            })),
            chain_id,
        }
    }

    pub fn read_value_internal(&self, key: &StorageKey) -> eyre::Result<StorageValue> {
        let inner = self.inner.read().unwrap();
        if let Some(local_value) = inner.raw_storage.read_value_opt(key) {
            return Ok(local_value);
        }
        if let Some(cached_value) = inner.value_read_cache.get(key) {
            return Ok(*cached_value);
        }
        let fork = inner.fork.clone();
        drop(inner);
        let address = *key.account().address();
        let idx = h256_to_u256(*key.key());
        let value =
            utils::block_on(async move { fork.get_storage_at_forked(address, idx).await }).unwrap();

        let mut writer = self.inner.write().unwrap();
        writer.value_read_cache.insert(*key, value);
        Ok(value)
    }

    pub fn load_factory_dep_internal(&self, hash: H256) -> eyre::Result<Option<Vec<u8>>> {
        let fork = {
            let mut writer = self.inner.write().unwrap();
            let local_storage = writer.raw_storage.load_factory_dep(hash);
            if local_storage.is_some() {
                return Ok(local_storage);
            }
            if let Some(value) = writer.factory_dep_cache.get(&hash) {
                return Ok(value.clone());
            }
            writer.fork.clone()
        };

        let result = utils::block_on(async move { fork.get_bytecode_by_hash(hash).await }).unwrap();

        let mut writer = self.inner.write().unwrap();
        writer.factory_dep_cache.insert(hash, result.clone());
        Ok(result)
    }

    /// Check if this is the first time when we're ever writing to this key.
    /// This has impact on amount of pubdata that we have to spend for the write.
    pub fn is_write_initial_internal(&self, key: &StorageKey) -> eyre::Result<bool> {
        // Currently we don't have the zks API to return us the information on whether a given
        // key was written to before a given block.
        // This means, we have to depend on the following heuristic: we'll read the value of the slot.
        //  - if value != 0 -> this means that the slot was written to in the past (so we can return intitial_write = false)
        //  - but if the value = 0 - there is a chance, that slot was written to in the past - and later was reset.
        //                            but unfortunately we cannot detect that with the current zks api, so we'll attempt to do it
        //                           only on local storage.
        let value = self.read_value_internal(key)?;
        if value != H256::zero() {
            return Ok(false);
        }

        // If value was 0, there is still a chance, that the slot was written to in the past - and only now set to 0.
        // We unfortunately don't have the API to check it on the fork, but we can at least try to check it on local storage.
        let mut mutator = self
            .inner
            .write()
            .map_err(|err| eyre!("failed acquiring write lock on fork storage: {:?}", err))?;
        Ok(mutator.raw_storage.is_write_initial(key))
    }

    /// Retrieves the enumeration index for a given `key`.
    fn get_enumeration_index_internal(&self, _key: &StorageKey) -> Option<u64> {
        // TODO: Update this file to use proper enumeration index value once it's exposed for forks via API
        Some(0_u64)
    }

    fn get_message_root_internal(
        &self,
        _chain_id: SLChainId,
        _block_number: L2BlockNumber,
    ) -> Option<H256> {
        todo!()
    }

    /// Creates a serializable representation of current storage state. It will contain both locally
    /// stored data and cached data read from the fork.
    pub fn dump_state(&self) -> SerializableForkStorage {
        let inner = self.inner.read().unwrap();
        let mut state = BTreeMap::from_iter(inner.value_read_cache.clone());
        state.extend(inner.raw_storage.state.clone());
        let mut factory_deps = BTreeMap::from_iter(
            inner
                .factory_dep_cache
                .iter()
                // Ignore cache misses
                .filter_map(|(k, v)| v.as_ref().map(|v| (k, v)))
                .map(|(k, v)| (*k, Bytes::from(v.clone()))),
        );
        factory_deps.extend(
            inner
                .raw_storage
                .factory_deps
                .iter()
                .map(|(k, v)| (*k, Bytes::from(v.clone()))),
        );

        SerializableForkStorage {
            storage: SerializableStorage(state),
            factory_deps,
        }
    }

    pub fn load_state(&self, state: SerializableForkStorage) {
        tracing::trace!(
            slots = state.storage.0.len(),
            factory_deps = state.factory_deps.len(),
            "loading fork storage from supplied state"
        );
        let mut inner = self.inner.write().unwrap();
        inner.raw_storage.state.extend(state.storage.0);
        inner
            .raw_storage
            .factory_deps
            .extend(state.factory_deps.into_iter().map(|(k, v)| (k, v.0)));
    }
}

impl ReadStorage for ForkStorage {
    fn is_write_initial(&mut self, key: &StorageKey) -> bool {
        self.is_write_initial_internal(key).unwrap()
    }

    fn load_factory_dep(&mut self, hash: H256) -> Option<Vec<u8>> {
        self.load_factory_dep_internal(hash).unwrap()
    }

    fn read_value(&mut self, key: &StorageKey) -> zksync_types::StorageValue {
        self.read_value_internal(key).unwrap()
    }

    fn get_enumeration_index(&mut self, key: &StorageKey) -> Option<u64> {
        self.get_enumeration_index_internal(key)
    }
}

impl ReadStorage for &ForkStorage {
    fn read_value(&mut self, key: &StorageKey) -> zksync_types::StorageValue {
        self.read_value_internal(key).unwrap()
    }

    fn is_write_initial(&mut self, key: &StorageKey) -> bool {
        self.is_write_initial_internal(key).unwrap()
    }

    fn load_factory_dep(&mut self, hash: H256) -> Option<Vec<u8>> {
        self.load_factory_dep_internal(hash).unwrap()
    }

    fn get_enumeration_index(&mut self, key: &StorageKey) -> Option<u64> {
        self.get_enumeration_index_internal(key)
    }
}

#[async_trait]
impl ReadStorageDyn for ForkStorage {
    fn dyn_cloned(&self) -> Box<dyn ReadStorageDyn> {
        Box::new(self.clone())
    }

    async fn read_value_alt(&self, key: &StorageKey) -> anyhow::Result<StorageValue> {
        // TODO: Get rid of `block_on` inside to propagate asynchronous execution up to this level
        self.read_value_internal(key)
            .map_err(|e| anyhow::anyhow!("failed reading value: {:?}", e))
    }

    async fn load_factory_dep_alt(&self, hash: H256) -> anyhow::Result<Option<Vec<u8>>> {
        // TODO: Get rid of `block_on` inside to propagate asynchronous execution up to this level
        self.load_factory_dep_internal(hash)
            .map_err(|e| anyhow::anyhow!("failed to load factory dep: {:?}", e))
    }
}

impl ForkStorage {
    pub fn set_value(&self, key: StorageKey, value: zksync_types::StorageValue) {
        let mut mutator = self.inner.write().unwrap();
        mutator.raw_storage.set_value(key, value)
    }
    pub fn store_factory_dep(&self, hash: H256, bytecode: Vec<u8>) {
        let mut mutator = self.inner.write().unwrap();
        mutator.raw_storage.store_factory_dep(hash, bytecode)
    }
    pub fn set_chain_id(&mut self, id: L2ChainId) {
        self.chain_id = id;
        let mut mutator = self.inner.write().unwrap();
        mutator.raw_storage.set_value(
            get_system_context_key(SYSTEM_CONTEXT_CHAIN_ID_POSITION),
            H256::from_low_u64_be(id.as_u64()),
        );
    }
}

/// Serializable representation of [`ForkStorage`]'s state.
#[derive(Clone, Debug, Serialize, Deserialize)]
pub struct SerializableForkStorage {
    /// Node's current key-value storage state (contains both local and cached fork data if applicable).
    pub storage: SerializableStorage,
    /// Factory dependencies by their hash.
    pub factory_deps: BTreeMap<H256, Bytes>,
}

/// Wrapper for [`BTreeMap<StorageKey, StorageValue>`] to avoid serializing [`StorageKey`] as a struct.
/// JSON does not support non-string keys so we use conversion to [`Bytes`] via [`crate::node::state::SerializableStorageKey`]
/// instead.
#[derive(Clone, Debug, Serialize, Deserialize)]
#[serde(
    into = "BTreeMap<serde_from::SerializableStorageKey, StorageValue>",
    from = "BTreeMap<serde_from::SerializableStorageKey, StorageValue>"
)]
pub struct SerializableStorage(pub BTreeMap<StorageKey, StorageValue>);

mod serde_from {
    use super::SerializableStorage;
    use serde::{Deserialize, Serialize};
    use std::collections::BTreeMap;
    use std::convert::TryFrom;
    use zksync_types::web3::Bytes;
    use zksync_types::{AccountTreeId, Address, H256, StorageKey, StorageValue};

    impl From<BTreeMap<SerializableStorageKey, StorageValue>> for SerializableStorage {
        fn from(value: BTreeMap<SerializableStorageKey, StorageValue>) -> Self {
            SerializableStorage(value.into_iter().map(|(k, v)| (k.into(), v)).collect())
        }
    }

    impl From<SerializableStorage> for BTreeMap<SerializableStorageKey, StorageValue> {
        fn from(value: SerializableStorage) -> Self {
            value.0.into_iter().map(|(k, v)| (k.into(), v)).collect()
        }
    }

    #[derive(Clone, Debug, PartialEq, Eq, PartialOrd, Ord, Serialize, Deserialize)]
    #[serde(into = "Bytes", try_from = "Bytes")]
    pub struct SerializableStorageKey(StorageKey);

    impl From<StorageKey> for SerializableStorageKey {
        fn from(value: StorageKey) -> Self {
            SerializableStorageKey(value)
        }
    }

    impl From<SerializableStorageKey> for StorageKey {
        fn from(value: SerializableStorageKey) -> Self {
            value.0
        }
    }

    impl TryFrom<Bytes> for SerializableStorageKey {
        type Error = anyhow::Error;

        fn try_from(bytes: Bytes) -> anyhow::Result<Self> {
            if bytes.0.len() != 52 {
                anyhow::bail!("invalid bytes length (expected 52, got {})", bytes.0.len())
            }
            let address = Address::from_slice(&bytes.0[0..20]);
            let key = H256::from_slice(&bytes.0[20..52]);
            Ok(SerializableStorageKey(StorageKey::new(
                AccountTreeId::new(address),
                key,
            )))
        }
    }

    impl From<SerializableStorageKey> for Bytes {
        fn from(value: SerializableStorageKey) -> Self {
            let bytes = [value.0.address().as_bytes(), value.0.key().as_bytes()].concat();
            bytes.into()
        }
    }
}

#[cfg(test)]
mod tests {
    use super::ForkStorage;
    use crate::deps::InMemoryStorage;
    use crate::node::fork::{Fork, ForkClient, ForkDetails};
    use anvil_zksync_common::cache::CacheConfig;
    use anvil_zksync_config::constants::{
        DEFAULT_ESTIMATE_GAS_PRICE_SCALE_FACTOR, DEFAULT_ESTIMATE_GAS_SCALE_FACTOR,
        DEFAULT_FAIR_PUBDATA_PRICE, DEFAULT_L2_GAS_PRICE, TEST_NODE_NETWORK_ID,
    };
    use anvil_zksync_config::types::SystemContractsOptions;
    use zksync_multivm::interface::storage::ReadStorage;
    use zksync_types::{
        AccountTreeId, H256, L1BatchNumber, L2ChainId, SYSTEM_CONTEXT_CHAIN_ID_POSITION,
        get_system_context_key,
    };
    use zksync_types::{L2BlockNumber, ProtocolVersionId, StorageKey, api::TransactionVariant};

    #[test]
    fn test_initial_writes() {
        let account = AccountTreeId::default();
        let never_written_key = StorageKey::new(account, H256::from_low_u64_be(1));
        let key_with_some_value = StorageKey::new(account, H256::from_low_u64_be(2));
        let key_with_value_0 = StorageKey::new(account, H256::from_low_u64_be(3));
        let mut in_memory_storage = InMemoryStorage::default();
        in_memory_storage.set_value(key_with_some_value, H256::from_low_u64_be(13));
        in_memory_storage.set_value(key_with_value_0, H256::from_low_u64_be(0));

        let fork_details = ForkDetails {
            chain_id: TEST_NODE_NETWORK_ID.into(),
            batch_number: L1BatchNumber(1),
            block_number: L2BlockNumber(1),
            block_hash: H256::zero(),
            block_timestamp: 0,
            api_block: zksync_types::api::Block::<TransactionVariant>::default(),
            l1_gas_price: 100,
            l2_fair_gas_price: DEFAULT_L2_GAS_PRICE,
            fair_pubdata_price: DEFAULT_FAIR_PUBDATA_PRICE,
            estimate_gas_price_scale_factor: DEFAULT_ESTIMATE_GAS_PRICE_SCALE_FACTOR,
            estimate_gas_scale_factor: DEFAULT_ESTIMATE_GAS_SCALE_FACTOR,
            ..Default::default()
        };
        let client = ForkClient::mock(fork_details, in_memory_storage);
        let fork = Fork::new(Some(client), CacheConfig::None);

        let options = SystemContractsOptions::default();
        let mut fork_storage: ForkStorage =
            ForkStorage::new(fork, options, ProtocolVersionId::latest(), None, None);

        assert!(fork_storage.is_write_initial(&never_written_key));
        assert!(!fork_storage.is_write_initial(&key_with_some_value));
        // This is the current limitation of the system. In theory, this should return false - as the value was written, but we don't have the API to the
        // backend to get this information.
        assert!(fork_storage.is_write_initial(&key_with_value_0));

        // But writing any value there in the local storage (even 0) - should make it non-initial write immediately.
        fork_storage.set_value(key_with_value_0, H256::zero());
        assert!(!fork_storage.is_write_initial(&key_with_value_0));
    }

    #[test]
    fn test_fork_storage_set_chain_id() {
        let fork_details = ForkDetails {
            chain_id: TEST_NODE_NETWORK_ID.into(),
            batch_number: L1BatchNumber(0),
            block_number: L2BlockNumber(0),
            block_hash: H256::zero(),
            block_timestamp: 0,
            api_block: zksync_types::api::Block::<TransactionVariant>::default(),
            l1_gas_price: 0,
            l2_fair_gas_price: 0,
            fair_pubdata_price: 0,
            estimate_gas_price_scale_factor: 0.0,
            estimate_gas_scale_factor: 0.0,
            ..Default::default()
        };
        let client = ForkClient::mock(fork_details, InMemoryStorage::default());
        let fork = Fork::new(Some(client), CacheConfig::None);
        let mut fork_storage: ForkStorage = ForkStorage::new(
            fork,
            SystemContractsOptions::default(),
            ProtocolVersionId::latest(),
            None,
            None,
        );
        let new_chain_id = L2ChainId::from(261);
        fork_storage.set_chain_id(new_chain_id);

        let inner = fork_storage.inner.read().unwrap();

        assert_eq!(new_chain_id, fork_storage.chain_id);
        assert_eq!(
            H256::from_low_u64_be(new_chain_id.as_u64()),
            *inner
                .raw_storage
                .state
                .get(&get_system_context_key(SYSTEM_CONTEXT_CHAIN_ID_POSITION))
                .unwrap()
        );
    }
}<|MERGE_RESOLUTION|>--- conflicted
+++ resolved
@@ -20,13 +20,8 @@
 use zksync_types::bytecode::BytecodeHash;
 use zksync_types::web3::Bytes;
 use zksync_types::{
-<<<<<<< HEAD
-    get_system_context_key, h256_to_u256, L2BlockNumber, L2ChainId, ProtocolVersionId, SLChainId,
-    StorageKey, StorageValue, H256, SYSTEM_CONTEXT_CHAIN_ID_POSITION,
-=======
     H256, L2ChainId, ProtocolVersionId, SYSTEM_CONTEXT_CHAIN_ID_POSITION, StorageKey, StorageValue,
-    get_system_context_key, h256_to_u256,
->>>>>>> 106941f6
+    get_system_context_key, h256_to_u256, SLChainId, L2BlockNumber
 };
 
 /// In memory storage, that allows 'forking' from other network.
