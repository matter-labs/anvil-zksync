--- conflicted
+++ resolved
@@ -19,13 +19,8 @@
 use zksync_types::bytecode::BytecodeHash;
 use zksync_types::web3::Bytes;
 use zksync_types::{
-<<<<<<< HEAD
     get_system_context_key, h256_to_u256, L2BlockNumber, L2ChainId, SLChainId, StorageKey,
-    StorageValue, H256, SYSTEM_CONTEXT_CHAIN_ID_POSITION,
-=======
-    get_system_context_key, h256_to_u256, L2ChainId, ProtocolVersionId, StorageKey, StorageValue,
-    H256, SYSTEM_CONTEXT_CHAIN_ID_POSITION,
->>>>>>> 89016109
+    StorageValue, H256, SYSTEM_CONTEXT_CHAIN_ID_POSITION, ProtocolVersionId
 };
 
 /// In memory storage, that allows 'forking' from other network.
