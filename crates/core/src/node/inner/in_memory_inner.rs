use super::blockchain::{Blockchain, ReadBlockchain};
use super::fork::{ForkDetails, ForkStorage, SerializableStorage};
use super::time::Time;
use crate::bootloader_debug::{BootloaderDebug, BootloaderDebugTracer};
use crate::console_log::ConsoleLogHandler;
use crate::deps::storage_view::StorageView;
use crate::filters::EthFilters;
use crate::node::call_error_tracer::CallErrorTracer;
use crate::node::error::LoadStateError;
use crate::node::keys::StorageKeyLayout;
use crate::node::state::StateV1;
use crate::node::storage_logs::print_storage_logs_details;
use crate::node::vm::AnvilVM;
use crate::node::zkos::ZKOsVM;
use crate::node::{
    compute_hash, create_block, ImpersonationManager, Snapshot, TestNodeFeeInputProvider,
    TransactionResult, TxExecutionInfo, VersionedState, ESTIMATE_GAS_ACCEPTABLE_OVERESTIMATION,
    MAX_PREVIOUS_STATES, MAX_TX_SIZE,
};

use crate::system_contracts::SystemContracts;
use crate::utils::create_debug_output;
use crate::{delegate_vm, formatter, utils};
use anvil_zksync_config::constants::NON_FORK_FIRST_BLOCK_TIMESTAMP;
use anvil_zksync_config::types::ZKOSConfig;
use anvil_zksync_config::TestNodeConfig;
use anvil_zksync_types::{ShowCalls, ShowGasDetails, ShowStorageLogs, ShowVMDetails};
use anyhow::Context;
use colored::Colorize;
use indexmap::IndexMap;
use once_cell::sync::OnceCell;
use std::collections::{HashMap, HashSet};
use std::sync::Arc;
use tokio::sync::RwLock;
use zksync_contracts::BaseSystemContracts;
use zksync_multivm::interface::storage::{ReadStorage, WriteStorage};
use zksync_multivm::interface::VmFactory;
use zksync_multivm::interface::{
    Call, ExecutionResult, InspectExecutionMode, L1BatchEnv, L2BlockEnv, SystemEnv,
    TxExecutionMode, VmExecutionResultAndLogs, VmInterface, VmInterfaceExt,
    VmInterfaceHistoryEnabled,
};
use zksync_multivm::vm_latest::Vm;

use zksync_multivm::tracers::CallTracer;
use zksync_multivm::utils::{
    adjust_pubdata_price_for_tx, derive_base_fee_and_gas_per_pubdata, derive_overhead,
    get_max_gas_per_pubdata_byte,
};
use zksync_multivm::vm_latest::constants::{
    BATCH_COMPUTATIONAL_GAS_LIMIT, BATCH_GAS_LIMIT, MAX_VM_PUBDATA_PER_BATCH,
};
use zksync_multivm::vm_latest::{
    HistoryDisabled, HistoryEnabled, HistoryMode, ToTracerPointer, TracerPointer,
};
use zksync_multivm::VmVersion;
use zksync_types::api::{BlockIdVariant, TransactionVariant};
use zksync_types::block::build_bloom;
use zksync_types::bytecode::BytecodeHash;
use zksync_types::fee::Fee;
use zksync_types::fee_model::{BatchFeeInput, PubdataIndependentBatchFeeModelInput};
use zksync_types::l2::{L2Tx, TransactionType};
use zksync_types::transaction_request::CallRequest;
use zksync_types::utils::{decompose_full_nonce, nonces_to_full_nonce};
use zksync_types::web3::{Bytes, Index};
use zksync_types::{
    api, h256_to_address, h256_to_u256, u256_to_h256, AccountTreeId, Address, Bloom, BloomInput,
    L1BatchNumber, L2BlockNumber, L2ChainId, StorageKey, StorageValue, Transaction,
    ACCOUNT_CODE_STORAGE_ADDRESS, H160, H256, MAX_L2_TX_GAS_LIMIT, U256, U64,
};
use zksync_web3_decl::error::Web3Error;

// TODO: Rename `InMemoryNodeInner` to something more sensible
/// Helper struct for InMemoryNode.
pub struct InMemoryNodeInner {
    /// Writeable blockchain state.
    blockchain: Blockchain,
    pub(super) time: Time,
    /// The fee input provider.
    pub fee_input_provider: TestNodeFeeInputProvider,
    // Map from filter_id to the eth filter
    pub filters: Arc<tokio::sync::RwLock<EthFilters>>,
    // TODO: Make private
    // Underlying storage
    pub fork_storage: ForkStorage,
    // Configuration.
    pub config: TestNodeConfig,
    pub console_log_handler: ConsoleLogHandler,
    system_contracts: SystemContracts,
    impersonation: ImpersonationManager,
    pub rich_accounts: HashSet<H160>,
    /// Keeps track of historical states indexed via block hash. Limited to [MAX_PREVIOUS_STATES].
    previous_states: IndexMap<H256, HashMap<StorageKey, StorageValue>>,
    storage_key_layout: StorageKeyLayout,
}

impl InMemoryNodeInner {
    /// Create the state to be used implementing [InMemoryNode].
    #[allow(clippy::too_many_arguments)]
    pub(super) fn new(
        blockchain: Blockchain,
        time: Time,
        fork_storage: ForkStorage,
        fee_input_provider: TestNodeFeeInputProvider,
        filters: Arc<RwLock<EthFilters>>,
        config: TestNodeConfig,
        impersonation: ImpersonationManager,
        system_contracts: SystemContracts,
        storage_key_layout: StorageKeyLayout,
    ) -> Self {
        InMemoryNodeInner {
            blockchain,
            time,
            fee_input_provider,
            filters,
            fork_storage,
            config,
            console_log_handler: ConsoleLogHandler::default(),
            system_contracts,
            impersonation,
            rich_accounts: HashSet::new(),
            previous_states: Default::default(),
            storage_key_layout,
        }
    }

    pub fn create_system_env(
        &self,
        base_system_contracts: BaseSystemContracts,
        execution_mode: TxExecutionMode,
    ) -> SystemEnv {
        SystemEnv {
            zk_porter_available: false,
            // TODO: when forking, we could consider taking the protocol version id from the fork itself.
            version: zksync_types::ProtocolVersionId::latest(),
            base_system_smart_contracts: base_system_contracts,
            bootloader_gas_limit: BATCH_COMPUTATIONAL_GAS_LIMIT,
            execution_mode,
            default_validation_computational_gas_limit: BATCH_COMPUTATIONAL_GAS_LIMIT,
            chain_id: self.fork_storage.chain_id,
        }
    }

    /// Create [L1BatchEnv] to be used in the VM.
    ///
    /// We compute l1/l2 block details from storage to support fork testing, where the storage
    /// can be updated mid execution and no longer matches with the initial node's state.
    /// The L1 & L2 timestamps are also compared with node's timestamp to ensure it always increases monotonically.
    pub async fn create_l1_batch_env(&self) -> (L1BatchEnv, BlockContext) {
        tracing::debug!("creating L1 batch env");

        let (last_l1_batch_number, last_l2_block) = self.blockchain.read().await.last_env(
            &StorageView::new(&self.fork_storage).into_rc_ptr(),
            &self.time,
        );

        let block_ctx = BlockContext {
            hash: H256::zero(),
            batch: (last_l1_batch_number + 1).0,
            miniblock: last_l2_block.number as u64 + 1,
            timestamp: self.time.peek_next_timestamp(),
        };

        let fee_input = if let Some(fork) = &self
            .fork_storage
            .inner
            .read()
            .expect("fork_storage lock is already held by the current thread")
            .fork
        {
            BatchFeeInput::PubdataIndependent(PubdataIndependentBatchFeeModelInput {
                l1_gas_price: fork.l1_gas_price,
                fair_l2_gas_price: fork.l2_fair_gas_price,
                fair_pubdata_price: fork.fair_pubdata_price,
            })
        } else {
            self.fee_input_provider.get_batch_fee_input()
        };

        let batch_env = L1BatchEnv {
            // TODO: set the previous batch hash properly (take from fork, when forking, and from local storage, when this is not the first block).
            previous_batch_hash: None,
            number: L1BatchNumber::from(block_ctx.batch),
            timestamp: block_ctx.timestamp,
            fee_input,
            fee_account: H160::zero(),
            enforced_base_fee: None,
            first_l2_block: L2BlockEnv {
                // the 'current_miniblock' contains the block that was already produced.
                // So the next one should be one higher.
                number: block_ctx.miniblock as u32,
                timestamp: block_ctx.timestamp,
                prev_block_hash: last_l2_block.hash,
                // This is only used during zksyncEra block timestamp/number transition.
                // In case of starting a new network, it doesn't matter.
                // In theory , when forking mainnet, we should match this value
                // to the value that was set in the node at that time - but AFAIK
                // we don't have any API for this - so this might result in slightly
                // incorrect replays of transacions during the migration period, that
                // depend on block number or timestamp.
                max_virtual_blocks_to_create: 1,
            },
        };

        (batch_env, block_ctx)
    }

    async fn apply_batch(
        &mut self,
        blocks: impl IntoIterator<Item = api::Block<api::TransactionVariant>>,
        tx_results: impl IntoIterator<Item = TransactionResult>,
    ) {
        // TODO: Move this to a dedicated `PreviousStates` struct once we have one
        /// Archives the current state for later queries.
        fn archive_state(
            previous_states: &mut IndexMap<H256, HashMap<StorageKey, StorageValue>>,
            state: HashMap<StorageKey, StorageValue>,
            block_number: L2BlockNumber,
            block_hash: H256,
        ) {
            if previous_states.len() > MAX_PREVIOUS_STATES as usize {
                if let Some(entry) = previous_states.shift_remove_index(0) {
                    tracing::debug!("removing archived state for previous block {:#x}", entry.0);
                }
            }
            tracing::debug!("archiving state for {:#x} #{}", block_hash, block_number);
            previous_states.insert(block_hash, state);
        }

        let mut storage = self.blockchain.write().await;
        storage.current_batch += 1;
        storage.tx_results.extend(
            tx_results
                .into_iter()
                .map(|r| (r.receipt.transaction_hash, r)),
        );
        for (index, block) in blocks.into_iter().enumerate() {
            // archive current state before we produce new batch/blocks
            archive_state(
                &mut self.previous_states,
                self.fork_storage
                    .inner
                    .read()
                    .unwrap()
                    .raw_storage
                    .state
                    .clone(),
                storage.current_block,
                storage.current_block_hash,
            );
            storage.apply_block(block, index as u32);
        }
    }

    // Prints the gas details of the transaction for debugging purposes.
    fn display_detailed_gas_info(
        &self,
        bootloader_debug_result: Option<&eyre::Result<BootloaderDebug, String>>,
        spent_on_pubdata: u64,
    ) -> eyre::Result<(), String> {
        if let Some(bootloader_result) = bootloader_debug_result {
            let bootloader_debug = bootloader_result.clone()?;

            let gas_details = formatter::compute_gas_details(&bootloader_debug, spent_on_pubdata);
            let mut formatter = formatter::Formatter::new();

            let fee_model_config = self.fee_input_provider.get_fee_model_config();

            formatter.print_gas_details(&gas_details, &fee_model_config);

            Ok(())
        } else {
            Err("Bootloader tracer didn't finish.".to_owned())
        }
    }

    /// Validates L2 transaction
    fn validate_tx(&self, tx: &L2Tx) -> anyhow::Result<()> {
        let max_gas = U256::from(u64::MAX);
        if tx.common_data.fee.gas_limit > max_gas
            || tx.common_data.fee.gas_per_pubdata_limit > max_gas
        {
            anyhow::bail!("exceeds block gas limit");
        }

        let l2_gas_price = self.fee_input_provider.gas_price();
        if tx.common_data.fee.max_fee_per_gas < l2_gas_price.into() {
            tracing::info!(
                "Submitted Tx is Unexecutable {:?} because of MaxFeePerGasTooLow {}",
                tx.hash(),
                tx.common_data.fee.max_fee_per_gas
            );
            anyhow::bail!("block base fee higher than max fee per gas");
        }

        if tx.common_data.fee.max_fee_per_gas < tx.common_data.fee.max_priority_fee_per_gas {
            tracing::info!(
                "Submitted Tx is Unexecutable {:?} because of MaxPriorityFeeGreaterThanMaxFee {}",
                tx.hash(),
                tx.common_data.fee.max_fee_per_gas
            );
            anyhow::bail!("max priority fee per gas higher than max fee per gas");
        }
        Ok(())
    }

    /// Executes the given L2 transaction and returns all the VM logs.
    /// The bootloader can be omitted via specifying the `execute_bootloader` boolean.
    /// This causes the VM to produce 1 L2 block per L1 block, instead of the usual 2 blocks per L1 block.
    ///
    /// **NOTE**
    ///
    /// This function must only rely on data populated initially via [ForkDetails]:
    ///     * [InMemoryNodeInner::current_timestamp]
    ///     * [InMemoryNodeInner::current_batch]
    ///     * [InMemoryNodeInner::current_miniblock]
    ///     * [InMemoryNodeInner::current_miniblock_hash]
    ///     * [InMemoryNodeInner::fee_input_provider]
    ///
    /// And must _NEVER_ rely on data updated in [InMemoryNodeInner] during previous runs:
    /// (if used, they must never panic and/or have meaningful defaults)
    ///     * [InMemoryNodeInner::block_hashes]
    ///     * [InMemoryNodeInner::blocks]
    ///     * [InMemoryNodeInner::tx_results]
    ///
    /// This is because external users of the library may call this function to perform an isolated
    /// VM operation (optionally without bootloader execution) with an external storage and get the results back.
    /// So any data populated in [Self::run_l2_tx] will not be available for the next invocation.
    fn run_l2_tx_raw<VM: VmInterface, W: WriteStorage, H: HistoryMode>(
        &self,
        l2_tx: L2Tx,
        vm: &mut VM,
    ) -> anyhow::Result<TxExecutionOutput>
    where
        <VM as VmInterface>::TracerDispatcher: From<Vec<TracerPointer<W, H>>>,
    {
        let tx: Transaction = l2_tx.into();

        let call_tracer_result = Arc::new(OnceCell::default());
        let bootloader_debug_result = Arc::new(OnceCell::default());

        let tracers = vec![
            CallErrorTracer::new().into_tracer_pointer(),
            CallTracer::new(call_tracer_result.clone()).into_tracer_pointer(),
            BootloaderDebugTracer {
                result: bootloader_debug_result.clone(),
            }
            .into_tracer_pointer(),
        ];
        let compressed_bytecodes = vm
            .push_transaction(tx.clone())
            .compressed_bytecodes
            .into_owned();
        let tx_result = vm.inspect(&mut tracers.into(), InspectExecutionMode::OneTx);

        let call_traces = call_tracer_result.get();

        let spent_on_pubdata =
            tx_result.statistics.gas_used - tx_result.statistics.computational_gas_used as u64;

        let status = match &tx_result.result {
            ExecutionResult::Success { .. } => "SUCCESS",
            ExecutionResult::Revert { .. } => "FAILED",
            ExecutionResult::Halt { .. } => "HALTED",
        };

        // Print transaction summary
        if self.config.show_tx_summary {
            tracing::info!("");
            formatter::print_transaction_summary(
                self.config.get_l2_gas_price(),
                &tx,
                &tx_result,
                status,
            );
            tracing::info!("");
        }
        // Print gas details if enabled
        if self.config.show_gas_details != ShowGasDetails::None {
            self.display_detailed_gas_info(bootloader_debug_result.get(), spent_on_pubdata)
                .unwrap_or_else(|err| {
                    tracing::error!("{}", format!("Cannot display gas details: {err}").on_red());
                });
        }
        // Print storage logs if enabled
        if self.config.show_storage_logs != ShowStorageLogs::None {
            print_storage_logs_details(self.config.show_storage_logs, &tx_result);
        }
        // Print VM details if enabled
        if self.config.show_vm_details != ShowVMDetails::None {
            let mut formatter = formatter::Formatter::new();
            formatter.print_vm_details(&tx_result);
        }

        if let Some(call_traces) = call_traces {
            if !self.config.disable_console_log {
                self.console_log_handler.handle_calls_recursive(call_traces);
            }

            if self.config.show_calls != ShowCalls::None {
                tracing::info!("");
                tracing::info!(
                    "[Transaction Execution] ({} calls)",
                    call_traces[0].calls.len()
                );
                let num_calls = call_traces.len();
                for (i, call) in call_traces.iter().enumerate() {
                    let is_last_sibling = i == num_calls - 1;
                    let mut formatter = formatter::Formatter::new();
                    formatter.print_call(
                        tx.initiator_account(),
                        tx.execute.contract_address,
                        call,
                        is_last_sibling,
                        self.config.show_calls,
                        self.config.show_outputs,
                        self.config.resolve_hashes,
                    );
                }
            }
        }
        // Print event logs if enabled
        if self.config.show_event_logs {
            tracing::info!("");
            tracing::info!("[Events] ({} events)", tx_result.logs.events.len());
            for (i, event) in tx_result.logs.events.iter().enumerate() {
                let is_last = i == tx_result.logs.events.len() - 1;
                let mut formatter = formatter::Formatter::new();
                formatter.print_event(event, self.config.resolve_hashes, is_last);
            }
            tracing::info!("");
        }

        let mut bytecodes = HashMap::new();
        for b in &*compressed_bytecodes {
            zksync_types::bytecode::validate_bytecode(&b.original).context("Invalid bytecode")?;
            let hash = BytecodeHash::for_bytecode(&b.original).value();
            bytecodes.insert(hash, b.original.clone());
        }
        // Also add bytecodes that were created by EVM.
        for entry in &tx_result.dynamic_factory_deps {
            bytecodes.insert(*entry.0, entry.1.clone());
        }

        Ok(TxExecutionOutput {
            result: tx_result,
            call_traces: call_traces.cloned().unwrap_or_default(),
            bytecodes,
        })
    }

    /// Runs L2 transaction and commits it to a new block.
    fn run_l2_tx<VM: VmInterface, W: WriteStorage, H: HistoryMode>(
        &mut self,
        l2_tx: L2Tx,
        l2_tx_index: u64,
        block_ctx: &BlockContext,
        batch_env: &L1BatchEnv,
        vm: &mut VM,
    ) -> anyhow::Result<TransactionResult>
    where
        <VM as VmInterface>::TracerDispatcher: From<Vec<TracerPointer<W, H>>>,
    {
        let tx_hash = l2_tx.hash();
        let transaction_type = l2_tx.common_data.transaction_type;

        if self.config.show_tx_summary {
            tracing::info!("");
            tracing::info!("Validating {}", format!("{:?}", tx_hash).bold());
        }

        self.validate_tx(&l2_tx)?;

        if self.config.show_tx_summary {
            tracing::info!("Executing {}", format!("{:?}", tx_hash).bold());
        }

        let TxExecutionOutput {
            result,
            bytecodes,
            call_traces,
        } = self.run_l2_tx_raw(l2_tx.clone(), vm)?;

        if let ExecutionResult::Halt { reason } = result.result {
            // Halt means that something went really bad with the transaction execution (in most cases invalid signature,
            // but it could also be bootloader panic etc).
            // In such case, we should not persist the VM data, and we should pretend that transaction never existed.
            anyhow::bail!("Transaction HALT: {reason}");
        }

        // Write all the factory deps.
        for (hash, code) in bytecodes {
            self.fork_storage.store_factory_dep(hash, code)
        }

        let logs = result
            .logs
            .events
            .iter()
            .enumerate()
            .map(|(log_idx, log)| api::Log {
                address: log.address,
                topics: log.indexed_topics.clone(),
                data: Bytes(log.value.clone()),
                block_hash: Some(block_ctx.hash),
                block_number: Some(block_ctx.miniblock.into()),
                l1_batch_number: Some(U64::from(batch_env.number.0)),
                transaction_hash: Some(tx_hash),
                transaction_index: Some(U64::from(l2_tx_index)),
                log_index: Some(U256::from(log_idx)),
                transaction_log_index: Some(U256::from(log_idx)),
                log_type: None,
                removed: Some(false),
                block_timestamp: Some(block_ctx.timestamp.into()),
            })
            .collect();
        let tx_receipt = api::TransactionReceipt {
            transaction_hash: tx_hash,
            transaction_index: U64::from(l2_tx_index),
            block_hash: block_ctx.hash,
            block_number: block_ctx.miniblock.into(),
            l1_batch_tx_index: None,
            l1_batch_number: Some(U64::from(batch_env.number.0)),
            from: l2_tx.initiator_account(),
            to: l2_tx.recipient_account(),
            cumulative_gas_used: Default::default(),
            gas_used: Some(l2_tx.common_data.fee.gas_limit - result.refunds.gas_refunded),
            contract_address: contract_address_from_tx_result(&result),
            logs,
            l2_to_l1_logs: vec![],
            status: if result.result.is_failed() {
                U64::from(0)
            } else {
                U64::from(1)
            },
            effective_gas_price: Some(self.fee_input_provider.gas_price().into()),
            transaction_type: Some((transaction_type as u32).into()),
            logs_bloom: Default::default(),
        };
        let debug = create_debug_output(&l2_tx, &result, call_traces).expect("create debug output"); // OK to unwrap here as Halt is handled above

        Ok(TransactionResult {
            info: TxExecutionInfo {
                tx: l2_tx,
                batch_number: batch_env.number.0,
                miniblock_number: block_ctx.miniblock,
            },
            receipt: tx_receipt,
            debug,
        })
    }

    fn run_l2_txs(
        &mut self,
        txs: Vec<L2Tx>,
        batch_env: L1BatchEnv,
        system_env: SystemEnv,
        block_ctx: &mut BlockContext,
    ) -> Vec<TransactionResult> {
        let storage = StorageView::new(self.fork_storage.clone()).into_rc_ptr();

        let mut vm = if self.system_contracts.use_zkos() {
            AnvilVM::ZKOs(ZKOsVM::<_, HistoryEnabled>::new(
                batch_env.clone(),
                system_env,
                storage.clone(),
                // TODO: this might be causing a deadlock.. check..
                &self.fork_storage.inner.read().unwrap().raw_storage,
                &self.system_contracts.zkos_config,
            ))
        } else {
            AnvilVM::ZKSync(Vm::new(batch_env.clone(), system_env, storage.clone()))
        };

        // Compute block hash. Note that the computed block hash here will be different than that in production.
        let tx_hashes = txs.iter().map(|t| t.hash()).collect::<Vec<_>>();
        let hash = compute_hash(block_ctx.miniblock, &tx_hashes);
        block_ctx.hash = hash;

        // Execute transactions and bootloader
        let mut tx_results = Vec::with_capacity(tx_hashes.len());
        let mut tx_index = 0;
        for tx in txs {
            // Executing a next transaction means that a previous transaction was either rolled back (in which case its snapshot
            // was already removed), or that we build on top of it (in which case, it can be removed now).
            delegate_vm!(vm, pop_snapshot_no_rollback());
            // Save pre-execution VM snapshot.
            delegate_vm!(vm, make_snapshot());
            let result = match vm {
                AnvilVM::ZKSync(ref mut vm) => {
                    self.run_l2_tx(tx, tx_index, block_ctx, &batch_env, vm)
                }
                AnvilVM::ZKOs(ref mut vm) => {
                    self.run_l2_tx(tx, tx_index, block_ctx, &batch_env, vm)
                }
            };

            match result {
                //self.run_l2_tx(tx, tx_index, block_ctx, &batch_env, &mut vm) {
                Ok(tx_result) => {
                    tx_results.push(tx_result);
                    tx_index += 1;
                }
                Err(e) => {
                    tracing::error!("Error while executing transaction: {e}");
                    delegate_vm!(vm, rollback_to_the_latest_snapshot());
                }
            }
        }
        delegate_vm!(vm, execute(InspectExecutionMode::Bootloader));

        // Write all the mutated keys (storage slots).
        for (key, value) in storage.borrow().modified_storage_keys() {
            self.fork_storage.set_value(*key, *value);
        }
        tx_results
    }

    pub(super) async fn seal_block(
        &mut self,
        txs: Vec<L2Tx>,
        system_contracts: BaseSystemContracts,
    ) -> anyhow::Result<L2BlockNumber> {
        // Prepare a new block context and a new batch env
        let system_env = self.create_system_env(system_contracts, TxExecutionMode::VerifyExecute);
        let (batch_env, mut block_ctx) = self.create_l1_batch_env().await;
        // Advance clock as we are consuming next timestamp for this block
        anyhow::ensure!(
            self.time.advance_timestamp() == block_ctx.timestamp,
            "advancing clock produced different timestamp than expected"
        );

        let tx_results = self.run_l2_txs(txs, batch_env.clone(), system_env, &mut block_ctx);

        let mut filters = self.filters.write().await;
        for tx_result in &tx_results {
            // TODO: Is this the right place to notify about new pending txs?
            filters.notify_new_pending_transaction(tx_result.receipt.transaction_hash);
            for log in &tx_result.receipt.logs {
                filters.notify_new_log(log, block_ctx.miniblock.into());
            }
        }
        drop(filters);

        let mut transactions = Vec::new();
        for (index, tx_result) in tx_results.iter().enumerate() {
            let mut transaction = zksync_types::api::Transaction::from(tx_result.info.tx.clone());
            transaction.block_hash = Some(block_ctx.hash);
            transaction.block_number = Some(U64::from(block_ctx.miniblock));
            transaction.transaction_index = Some(index.into());
            transaction.l1_batch_number = Some(U64::from(batch_env.number.0));
            transaction.l1_batch_tx_index = Some(Index::zero());
            if transaction.transaction_type == Some(U64::zero())
                || transaction.transaction_type.is_none()
            {
                transaction.v = transaction
                    .v
                    .map(|v| v + 35 + self.fork_storage.chain_id.as_u64() * 2);
            }
            transactions.push(TransactionVariant::Full(transaction));
        }

        // Build bloom hash
        let iter = tx_results
            .iter()
            .flat_map(|r| r.receipt.logs.iter())
            .flat_map(|event| {
                event
                    .topics
                    .iter()
                    .map(|topic| BloomInput::Raw(topic.as_bytes()))
                    .chain([BloomInput::Raw(event.address.as_bytes())])
            });
        let logs_bloom = build_bloom(iter);

        // Calculate how much gas was used across all txs
        let gas_used = tx_results
            .iter()
            .map(|r| r.debug.gas_used)
            .fold(U256::zero(), |acc, x| acc + x);

        // Construct the block
        let parent_block_hash = self
            .blockchain
            .get_block_hash_by_number(L2BlockNumber(block_ctx.miniblock as u32 - 1))
            .await
            .unwrap_or_default();
        let mut blocks = vec![create_block(
            &batch_env,
            block_ctx.hash,
            parent_block_hash,
            block_ctx.miniblock,
            block_ctx.timestamp,
            transactions,
            gas_used,
            logs_bloom,
        )];

        // Hack to ensure we don't mine two empty blocks in the same batch. Otherwise this creates
        // weird side effect on the VM side wrt virtual block logic.
        // TODO: Remove once we separate batch sealing from block sealing
        if !tx_results.is_empty() {
            // With the introduction of 'l2 blocks' (and virtual blocks),
            // we are adding one l2 block at the end of each batch (to handle things like remaining events etc).
            // You can look at insert_fictive_l2_block function in VM to see how this fake block is inserted.
            let parent_block_hash = block_ctx.hash;
            let block_ctx = block_ctx.new_block(&mut self.time);
            let hash = compute_hash(block_ctx.miniblock, []);

            let virtual_block = create_block(
                &batch_env,
                hash,
                parent_block_hash,
                block_ctx.miniblock,
                block_ctx.timestamp,
                vec![],
                U256::zero(),
                Bloom::zero(),
            );
            blocks.push(virtual_block);
        }
        let block_hashes = blocks.iter().map(|b| b.hash).collect::<Vec<_>>();
        self.apply_batch(blocks, tx_results).await;

        let mut filters = self.filters.write().await;
        for block_hash in block_hashes {
            filters.notify_new_block(block_hash);
        }
        drop(filters);

        Ok(L2BlockNumber(block_ctx.miniblock as u32))
    }

    /// Estimates the gas required for a given call request.
    ///
    /// # Arguments
    ///
    /// * `req` - A `CallRequest` struct representing the call request to estimate gas for.
    ///
    /// # Returns
    ///
    /// A `Result` with a `Fee` representing the estimated gas related data.
    pub async fn estimate_gas_impl(&self, req: CallRequest) -> Result<Fee, Web3Error> {
        let mut request_with_gas_per_pubdata_overridden = req;

        if let Some(ref mut eip712_meta) = request_with_gas_per_pubdata_overridden.eip712_meta {
            if eip712_meta.gas_per_pubdata == U256::zero() {
                eip712_meta.gas_per_pubdata =
                    get_max_gas_per_pubdata_byte(VmVersion::latest()).into();
            }
        }

        let is_eip712 = request_with_gas_per_pubdata_overridden
            .eip712_meta
            .is_some();
        let initiator_address = request_with_gas_per_pubdata_overridden
            .from
            .unwrap_or_default();
        let impersonating = self.impersonation.is_impersonating(&initiator_address);
        let system_contracts = self
            .system_contracts
            .contracts_for_fee_estimate(impersonating)
            .clone();

        let mut l2_tx = L2Tx::from_request(
            request_with_gas_per_pubdata_overridden.into(),
            MAX_TX_SIZE,
            self.system_contracts.allow_no_target(),
        )
        .map_err(Web3Error::SerializationError)?;

        let tx: Transaction = l2_tx.clone().into();

        let fee_input = {
            let fee_input = self.fee_input_provider.get_batch_fee_input_scaled();
            // In order for execution to pass smoothly, we need to ensure that block's required gasPerPubdata will be
            // <= to the one in the transaction itself.
            adjust_pubdata_price_for_tx(
                fee_input,
                tx.gas_per_pubdata_byte_limit(),
                None,
                VmVersion::latest(),
            )
        };

        let (base_fee, gas_per_pubdata_byte) =
            derive_base_fee_and_gas_per_pubdata(fee_input, VmVersion::latest());

        // Properly format signature
        if l2_tx.common_data.signature.is_empty() {
            l2_tx.common_data.signature = vec![0u8; 65];
            l2_tx.common_data.signature[64] = 27;
        }

        // The user may not include the proper transaction type during the estimation of
        // the gas fee. However, it is needed for the bootloader checks to pass properly.
        if is_eip712 {
            l2_tx.common_data.transaction_type = TransactionType::EIP712Transaction;
        }

        l2_tx.common_data.fee.gas_per_pubdata_limit =
            get_max_gas_per_pubdata_byte(VmVersion::latest()).into();
        l2_tx.common_data.fee.max_fee_per_gas = base_fee.into();
        l2_tx.common_data.fee.max_priority_fee_per_gas = base_fee.into();

        let execution_mode = TxExecutionMode::EstimateFee;
        let (mut batch_env, _) = self.create_l1_batch_env().await;
        batch_env.fee_input = fee_input;

        let system_env = self.create_system_env(system_contracts, execution_mode);

        // When the pubdata cost grows very high, the total gas limit required may become very high as well. If
        // we do binary search over any possible gas limit naively, we may end up with a very high number of iterations,
        // which affects performance.
        //
        // To optimize for this case, we first calculate the amount of gas needed to cover for the pubdata. After that, we
        // need to do a smaller binary search that is focused on computational gas limit only.
        let additional_gas_for_pubdata = if tx.is_l1() {
            // For L1 transactions the pubdata priced in such a way that the maximal computational
            // gas limit should be enough to cover for the pubdata as well, so no additional gas is provided there.
            0u64
        } else {
            // For L2 transactions, we estimate the amount of gas needed to cover for the pubdata by creating a transaction with infinite gas limit.
            // And getting how much pubdata it used.

            // In theory, if the transaction has failed with such large gas limit, we could have returned an API error here right away,
            // but doing it later on keeps the code more lean.
            let result = self.estimate_gas_step(
                l2_tx.clone(),
                gas_per_pubdata_byte,
                BATCH_GAS_LIMIT,
                batch_env.clone(),
                system_env.clone(),
                &self.fork_storage,
                &self.system_contracts.zkos_config,
            );

            if result.statistics.pubdata_published > MAX_VM_PUBDATA_PER_BATCH.try_into().unwrap() {
                return Err(Web3Error::SubmitTransactionError(
                    "exceeds limit for published pubdata".into(),
                    Default::default(),
                ));
            }

            // It is assumed that there is no overflow here
            (result.statistics.pubdata_published as u64) * gas_per_pubdata_byte
        };

        // We are using binary search to find the minimal values of gas_limit under which the transaction succeeds
        let mut lower_bound = 0u64;
        let mut upper_bound = MAX_L2_TX_GAS_LIMIT;
        let mut attempt_count = 1;

        tracing::trace!("Starting gas estimation loop");
        while lower_bound + ESTIMATE_GAS_ACCEPTABLE_OVERESTIMATION < upper_bound {
            let mid = (lower_bound + upper_bound) / 2;
            tracing::trace!(
                "Attempt {} (lower_bound: {}, upper_bound: {}, mid: {})",
                attempt_count,
                lower_bound,
                upper_bound,
                mid
            );
            let try_gas_limit = additional_gas_for_pubdata + mid;

            let estimate_gas_result = self.estimate_gas_step(
                l2_tx.clone(),
                gas_per_pubdata_byte,
                try_gas_limit,
                batch_env.clone(),
                system_env.clone(),
                &self.fork_storage,
                &self.system_contracts.zkos_config,
            );

            if estimate_gas_result.result.is_failed() {
                tracing::trace!("Attempt {} FAILED", attempt_count);
                lower_bound = mid + 1;
            } else {
                tracing::trace!("Attempt {} SUCCEEDED", attempt_count);
                upper_bound = mid;
            }
            attempt_count += 1;
        }

        tracing::trace!("Gas Estimation Values:");
        tracing::trace!("  Final upper_bound: {}", upper_bound);
        tracing::trace!(
            "  ESTIMATE_GAS_SCALE_FACTOR: {}",
            self.fee_input_provider.estimate_gas_scale_factor
        );
        tracing::trace!("  MAX_L2_TX_GAS_LIMIT: {}", MAX_L2_TX_GAS_LIMIT);
        let tx_body_gas_limit = upper_bound;
        let suggested_gas_limit = ((upper_bound + additional_gas_for_pubdata) as f32
            * self.fee_input_provider.estimate_gas_scale_factor)
            as u64;

        let estimate_gas_result = self.estimate_gas_step(
            l2_tx.clone(),
            gas_per_pubdata_byte,
            suggested_gas_limit,
            batch_env,
            system_env,
            &self.fork_storage,
            &self.system_contracts.zkos_config,
        );

        let overhead = derive_overhead(
            suggested_gas_limit,
            gas_per_pubdata_byte as u32,
            tx.encoding_len(),
            l2_tx.common_data.transaction_type as u8,
            VmVersion::latest(),
        ) as u64;

        match estimate_gas_result.result {
            ExecutionResult::Revert { output } => {
                tracing::info!("{}", format!("Unable to estimate gas for the request with our suggested gas limit of {}. The transaction is most likely unexecutable. Breakdown of estimation:", suggested_gas_limit + overhead).red());
                tracing::info!(
                    "{}",
                    format!(
                        "\tEstimated transaction body gas cost: {}",
                        tx_body_gas_limit
                    )
                    .red()
                );
                tracing::info!(
                    "{}",
                    format!("\tGas for pubdata: {}", additional_gas_for_pubdata).red()
                );
                tracing::info!("{}", format!("\tOverhead: {}", overhead).red());
                let message = output.to_string();
                let pretty_message = format!(
                    "execution reverted{}{}",
                    if message.is_empty() { "" } else { ": " },
                    message
                );
                let data = output.encoded_data();
                tracing::info!("{}", pretty_message.on_red());
                Err(Web3Error::SubmitTransactionError(pretty_message, data))
            }
            ExecutionResult::Halt { reason } => {
                tracing::info!("{}", format!("Unable to estimate gas for the request with our suggested gas limit of {}. The transaction is most likely unexecutable. Breakdown of estimation:", suggested_gas_limit + overhead).red());
                tracing::info!(
                    "{}",
                    format!(
                        "\tEstimated transaction body gas cost: {}",
                        tx_body_gas_limit
                    )
                    .red()
                );
                tracing::info!(
                    "{}",
                    format!("\tGas for pubdata: {}", additional_gas_for_pubdata).red()
                );
                tracing::info!("{}", format!("\tOverhead: {}", overhead).red());
                let message = reason.to_string();
                let pretty_message = format!(
                    "execution reverted{}{}",
                    if message.is_empty() { "" } else { ": " },
                    message
                );

                tracing::info!("{}", pretty_message.on_red());
                Err(Web3Error::SubmitTransactionError(pretty_message, vec![]))
            }
            ExecutionResult::Success { .. } => {
                let full_gas_limit = match suggested_gas_limit.overflowing_add(overhead) {
                    (value, false) => value,
                    (_, true) => {
                        tracing::info!("{}", "Overflow when calculating gas estimation. We've exceeded the block gas limit by summing the following values:".red());
                        tracing::info!(
                            "{}",
                            format!(
                                "\tEstimated transaction body gas cost: {}",
                                tx_body_gas_limit
                            )
                            .red()
                        );
                        tracing::info!(
                            "{}",
                            format!("\tGas for pubdata: {}", additional_gas_for_pubdata).red()
                        );
                        tracing::info!("{}", format!("\tOverhead: {}", overhead).red());
                        return Err(Web3Error::SubmitTransactionError(
                            "exceeds block gas limit".into(),
                            Default::default(),
                        ));
                    }
                };

                tracing::trace!("Gas Estimation Results");
                tracing::trace!("  tx_body_gas_limit: {}", tx_body_gas_limit);
                tracing::trace!(
                    "  additional_gas_for_pubdata: {}",
                    additional_gas_for_pubdata
                );
                tracing::trace!("  overhead: {}", overhead);
                tracing::trace!("  full_gas_limit: {}", full_gas_limit);
                let fee = Fee {
                    max_fee_per_gas: base_fee.into(),
                    max_priority_fee_per_gas: 0u32.into(),
                    gas_limit: full_gas_limit.into(),
                    gas_per_pubdata_limit: gas_per_pubdata_byte.into(),
                };
                Ok(fee)
            }
        }
    }

    /// Runs fee estimation against a sandbox vm with the given gas_limit.
    #[allow(clippy::too_many_arguments)]
    fn estimate_gas_step(
        &self,
        mut l2_tx: L2Tx,
        gas_per_pubdata_byte: u64,
        tx_gas_limit: u64,
        batch_env: L1BatchEnv,
        system_env: SystemEnv,
        fork_storage: &ForkStorage,
        zkos_config: &ZKOSConfig,
    ) -> VmExecutionResultAndLogs {
        let tx: Transaction = l2_tx.clone().into();

        // Set gas_limit for transaction
        let gas_limit_with_overhead = tx_gas_limit
            + derive_overhead(
                tx_gas_limit,
                gas_per_pubdata_byte as u32,
                tx.encoding_len(),
                l2_tx.common_data.transaction_type as u8,
                VmVersion::latest(),
            ) as u64;
        l2_tx.common_data.fee.gas_limit = gas_limit_with_overhead.into();

        let storage = StorageView::new(fork_storage).into_rc_ptr();

        // The nonce needs to be updated
        let nonce = l2_tx.nonce();
<<<<<<< HEAD
        let nonce_key =
            StorageKeyLayout::get_nonce_key(zkos_config.use_zkos, &l2_tx.initiator_account());
=======
        let nonce_key = self
            .storage_key_layout
            .get_nonce_key(&l2_tx.initiator_account());
>>>>>>> bb908317
        let full_nonce = storage.borrow_mut().read_value(&nonce_key);
        let (_, deployment_nonce) = decompose_full_nonce(h256_to_u256(full_nonce));
        let enforced_full_nonce = nonces_to_full_nonce(U256::from(nonce.0), deployment_nonce);
        storage
            .borrow_mut()
            .set_value(nonce_key, u256_to_h256(enforced_full_nonce));

        // We need to explicitly put enough balance into the account of the users
        let payer = l2_tx.payer();
<<<<<<< HEAD
        let balance_key =
            StorageKeyLayout::get_storage_key_for_base_token(zkos_config.use_zkos, &payer);
=======
        let balance_key = self
            .storage_key_layout
            .get_storage_key_for_base_token(&payer);
>>>>>>> bb908317
        let mut current_balance = h256_to_u256(storage.borrow_mut().read_value(&balance_key));
        let added_balance = l2_tx.common_data.fee.gas_limit * l2_tx.common_data.fee.max_fee_per_gas;
        current_balance += added_balance;
        storage
            .borrow_mut()
            .set_value(balance_key, u256_to_h256(current_balance));

        let mut vm = if zkos_config.use_zkos {
            let mut vm = ZKOsVM::<_, HistoryDisabled>::new(
                batch_env,
                system_env,
                storage,
                // TODO: this might be causing a deadlock.. check..
                &fork_storage.inner.read().unwrap().raw_storage,
                zkos_config,
            );
            // Temporary hack - as we update the 'storage' just above, but zkos loads its full
            // state from fork_storage (that is not updated).
            vm.update_inconsistent_keys(&[&nonce_key, &balance_key]);
            AnvilVM::ZKOs(vm)
        } else {
            AnvilVM::ZKSync(Vm::new(batch_env, system_env, storage))
        };

        let tx: Transaction = l2_tx.into();
        delegate_vm!(vm, push_transaction(tx));

        delegate_vm!(vm, execute(InspectExecutionMode::OneTx))
    }

    /// Creates a [Snapshot] of the current state of the node.
    pub async fn snapshot(&self) -> Result<Snapshot, String> {
        let blockchain = self.blockchain.read().await;
        let filters = self.filters.read().await.clone();
        let storage = self
            .fork_storage
            .inner
            .read()
            .map_err(|err| format!("failed acquiring read lock on storage: {:?}", err))?;

        Ok(Snapshot {
            current_batch: blockchain.current_batch,
            current_block: blockchain.current_block,
            current_block_hash: blockchain.current_block_hash,
            fee_input_provider: self.fee_input_provider.clone(),
            tx_results: blockchain.tx_results.clone(),
            blocks: blockchain.blocks.clone(),
            hashes: blockchain.hashes.clone(),
            filters,
            impersonation_state: self.impersonation.state(),
            rich_accounts: self.rich_accounts.clone(),
            previous_states: self.previous_states.clone(),
            raw_storage: storage.raw_storage.clone(),
            value_read_cache: storage.value_read_cache.clone(),
            factory_dep_cache: storage.factory_dep_cache.clone(),
        })
    }

    /// Restores a previously created [Snapshot] of the node.
    pub async fn restore_snapshot(&mut self, snapshot: Snapshot) -> Result<(), String> {
        let mut blockchain = self.blockchain.write().await;
        let mut storage = self
            .fork_storage
            .inner
            .write()
            .map_err(|err| format!("failed acquiring write lock on storage: {:?}", err))?;

        blockchain.current_batch = snapshot.current_batch;
        blockchain.current_block = snapshot.current_block;
        blockchain.current_block_hash = snapshot.current_block_hash;
        self.fee_input_provider = snapshot.fee_input_provider;
        blockchain.tx_results = snapshot.tx_results;
        blockchain.blocks = snapshot.blocks;
        blockchain.hashes = snapshot.hashes;
        // FIXME: This logic is incorrect but it doesn't matter as filters should not be a part of
        //        snapshots anyway
        self.filters = Arc::new(RwLock::new(snapshot.filters));
        self.impersonation.set_state(snapshot.impersonation_state);
        self.rich_accounts = snapshot.rich_accounts;
        self.previous_states = snapshot.previous_states;
        storage.raw_storage = snapshot.raw_storage;
        storage.value_read_cache = snapshot.value_read_cache;
        storage.factory_dep_cache = snapshot.factory_dep_cache;

        Ok(())
    }

    pub async fn dump_state(
        &self,
        preserve_historical_states: bool,
    ) -> anyhow::Result<VersionedState> {
        let blockchain = self.blockchain.read().await;
        let blocks = blockchain.blocks.values().cloned().collect();
        let transactions = blockchain.tx_results.values().cloned().collect();
        drop(blockchain);
        let fork_storage = self.fork_storage.dump_state();
        let historical_states = if preserve_historical_states {
            self.previous_states
                .iter()
                .map(|(k, v)| (*k, SerializableStorage(v.clone().into_iter().collect())))
                .collect()
        } else {
            Vec::new()
        };

        Ok(VersionedState::v1(StateV1 {
            blocks,
            transactions,
            fork_storage,
            historical_states,
        }))
    }

    pub async fn load_state(&mut self, state: VersionedState) -> Result<bool, LoadStateError> {
        let mut storage = self.blockchain.write().await;
        if storage.blocks.len() > 1 {
            tracing::debug!(
                blocks = storage.blocks.len(),
                "node has existing state; refusing to load new state"
            );
            return Err(LoadStateError::HasExistingState);
        }
        let state = match state {
            VersionedState::V1 { state, .. } => state,
            VersionedState::Unknown { version } => {
                return Err(LoadStateError::UnknownStateVersion(version))
            }
        };
        if state.blocks.is_empty() {
            tracing::debug!("new state has no blocks; refusing to load");
            return Err(LoadStateError::EmptyState);
        }

        storage.load_blocks(&mut self.time, state.blocks);
        storage.load_transactions(state.transactions);
        self.fork_storage.load_state(state.fork_storage);

        tracing::trace!(
            states = state.historical_states.len(),
            "loading historical states from supplied state"
        );
        self.previous_states.extend(
            state
                .historical_states
                .into_iter()
                .map(|(k, v)| (k, v.0.into_iter().collect())),
        );

        Ok(true)
    }

    pub async fn get_storage_at_block(
        &self,
        address: Address,
        idx: U256,
        block: Option<api::BlockIdVariant>,
    ) -> Result<H256, Web3Error> {
        let storage_key = StorageKey::new(AccountTreeId::new(address), u256_to_h256(idx));
        let storage = self.blockchain.read().await;

        let block_number = block
            .map(|block| match block {
                BlockIdVariant::BlockNumber(block_number) => Ok(utils::to_real_block_number(
                    block_number,
                    U64::from(storage.current_block.0),
                )),
                BlockIdVariant::BlockNumberObject(o) => Ok(utils::to_real_block_number(
                    o.block_number,
                    U64::from(storage.current_block.0),
                )),
                BlockIdVariant::BlockHashObject(o) => storage
                    .blocks
                    .get(&o.block_hash)
                    .map(|block| block.number)
                    .ok_or_else(|| {
                        tracing::error!("unable to map block number to hash #{:#x}", o.block_hash);
                        Web3Error::InternalError(anyhow::Error::msg(
                            "Failed to map block number to hash.",
                        ))
                    }),
            })
            .unwrap_or_else(|| Ok(U64::from(storage.current_block.0)))?;
        // FIXME: Conversion mess above
        let block_number = L2BlockNumber(block_number.as_u32());

        if block_number == storage.current_block {
            match self.fork_storage.read_value_internal(&storage_key) {
                Ok(value) => Ok(H256(value.0)),
                Err(error) => Err(Web3Error::InternalError(anyhow::anyhow!(
                    "failed to read storage: {}",
                    error
                ))),
            }
        } else if storage.hashes.contains_key(&block_number) {
            let value = storage
                .hashes
                .get(&block_number)
                .and_then(|block_hash| self.previous_states.get(block_hash))
                .and_then(|state| state.get(&storage_key))
                .cloned()
                .unwrap_or_default();

            if value.is_zero() {
                match self.fork_storage.read_value_internal(&storage_key) {
                    Ok(value) => Ok(H256(value.0)),
                    Err(error) => Err(Web3Error::InternalError(anyhow::anyhow!(
                        "failed to read storage: {}",
                        error
                    ))),
                }
            } else {
                Ok(value)
            }
        } else {
            self.fork_storage
                .inner
                .read()
                .expect("failed reading fork storage")
                .fork
                .as_ref()
                .and_then(|fork| fork.fork_source.get_storage_at(address, idx, block).ok())
                .ok_or_else(|| {
                    tracing::error!(
                        "unable to get storage at address {:?}, index {:?} for block {:?}",
                        address,
                        idx,
                        block
                    );
                    Web3Error::InternalError(anyhow::Error::msg("Failed to get storage."))
                })
        }
    }

    pub async fn reset(&mut self, fork: Option<ForkDetails>) {
        let blockchain = Blockchain::new(
            fork.as_ref(),
            self.config.genesis.as_ref(),
            self.config.genesis_timestamp,
        );
        let blockchain_storage = blockchain.read().await.clone();
        drop(std::mem::replace(
            &mut *self.blockchain.write().await,
            blockchain_storage,
        ));

        self.time.set_current_timestamp_unchecked(
            fork.as_ref()
                .map(|f| f.block_timestamp)
                .unwrap_or(NON_FORK_FIRST_BLOCK_TIMESTAMP),
        );

        drop(std::mem::take(&mut *self.filters.write().await));

        let fork_storage = ForkStorage::new(
            fork,
            &self.config.system_contracts_options,
            self.config.use_evm_emulator,
            self.config.chain_id,
        );
        let mut old_storage = self.fork_storage.inner.write().unwrap();
        let mut new_storage = fork_storage.inner.write().unwrap();
        old_storage.raw_storage = std::mem::take(&mut new_storage.raw_storage);
        old_storage.value_read_cache = std::mem::take(&mut new_storage.value_read_cache);
        old_storage.factory_dep_cache = std::mem::take(&mut new_storage.factory_dep_cache);
        old_storage.fork = std::mem::take(&mut new_storage.fork);
        self.fork_storage.chain_id = fork_storage.chain_id;
        drop(old_storage);
        drop(new_storage);

        self.rich_accounts.clear();
        self.previous_states.clear();
    }

    /// Adds a lot of tokens to a given account with a specified balance.
    pub fn set_rich_account(&mut self, address: H160, balance: U256) {
<<<<<<< HEAD
        let key = StorageKeyLayout::get_storage_key_for_base_token(
            self.system_contracts.use_zkos(),
            &address,
        );
=======
        let key = self
            .storage_key_layout
            .get_storage_key_for_base_token(&address);
>>>>>>> bb908317

        let keys = {
            let mut storage_view = StorageView::new(&self.fork_storage);
            // Set balance to the specified amount
            storage_view.set_value(key, u256_to_h256(balance));
            storage_view.modified_storage_keys().clone()
        };

        for (key, value) in keys.iter() {
            self.fork_storage.set_value(*key, *value);
        }
        self.rich_accounts.insert(address);
    }

    pub fn read_storage(&self) -> Box<dyn ReadStorage + '_> {
        Box::new(&self.fork_storage)
    }

    // TODO: Remove, this should also be made available from somewhere else
    pub fn chain_id(&self) -> L2ChainId {
        self.fork_storage.chain_id
    }
}

#[derive(Debug)]
pub struct TxExecutionOutput {
    result: VmExecutionResultAndLogs,
    call_traces: Vec<Call>,
    bytecodes: HashMap<H256, Vec<u8>>,
}

/// Keeps track of a block's batch number, miniblock number and timestamp.
/// Useful for keeping track of the current context when creating multiple blocks.
#[derive(Debug, Clone, Default)]
pub struct BlockContext {
    pub hash: H256,
    pub batch: u32,
    pub miniblock: u64,
    pub timestamp: u64,
}

impl BlockContext {
    /// Create the next batch instance that uses the same batch number, and has all other parameters incremented by `1`.
    fn new_block(&self, time: &mut Time) -> BlockContext {
        Self {
            hash: H256::zero(),
            batch: self.batch,
            miniblock: self.miniblock.saturating_add(1),
            timestamp: time.advance_timestamp(),
        }
    }
}

fn contract_address_from_tx_result(execution_result: &VmExecutionResultAndLogs) -> Option<H160> {
    for query in execution_result.logs.storage_logs.iter().rev() {
        if query.log.is_write() && query.log.key.address() == &ACCOUNT_CODE_STORAGE_ADDRESS {
            return Some(h256_to_address(query.log.key.key()));
        }
    }
    None
}

// Test utils
#[cfg(test)]
impl InMemoryNodeInner {
    pub fn test_config(config: TestNodeConfig) -> Arc<RwLock<Self>> {
        let fee_provider = TestNodeFeeInputProvider::default();
        let impersonation = ImpersonationManager::default();
        let system_contracts = SystemContracts::from_options(
            &config.system_contracts_options,
            config.use_evm_emulator,
            config.zkos_config.clone(),
        );
        let storage_key_layout = if config.use_zkos {
            StorageKeyLayout::ZkOs
        } else {
            StorageKeyLayout::ZkEra
        };
        let (inner, _, _, _) = InMemoryNodeInner::init(
            None,
            fee_provider,
            Arc::new(RwLock::new(Default::default())),
            config,
            impersonation.clone(),
            system_contracts.clone(),
            storage_key_layout,
        );
        inner
    }

    pub fn test() -> Arc<RwLock<Self>> {
        Self::test_config(TestNodeConfig::default())
    }

    /// Deploys a contract with the given bytecode.
    pub async fn deploy_contract(
        &mut self,
        tx_hash: H256,
        private_key: &zksync_types::K256PrivateKey,
        bytecode: Vec<u8>,
        calldata: Option<Vec<u8>>,
        nonce: zksync_types::Nonce,
    ) -> H256 {
        use ethers::abi::Function;
        use ethers::types::Bytes;
        use zksync_web3_rs::eip712;

        let salt = [0u8; 32];
        let bytecode_hash = eip712::hash_bytecode(&bytecode).expect("invalid bytecode");
        let call_data: Bytes = calldata.unwrap_or_default().into();
        let create: Function = serde_json::from_str(
            r#"{
            "inputs": [
              {
                "internalType": "bytes32",
                "name": "_salt",
                "type": "bytes32"
              },
              {
                "internalType": "bytes32",
                "name": "_bytecodeHash",
                "type": "bytes32"
              },
              {
                "internalType": "bytes",
                "name": "_input",
                "type": "bytes"
              }
            ],
            "name": "create",
            "outputs": [
              {
                "internalType": "address",
                "name": "",
                "type": "address"
              }
            ],
            "stateMutability": "payable",
            "type": "function"
          }"#,
        )
        .unwrap();

        let data =
            ethers::contract::encode_function_data(&create, (salt, bytecode_hash, call_data))
                .expect("failed encoding function data");

        let mut tx = L2Tx::new_signed(
            Some(zksync_types::CONTRACT_DEPLOYER_ADDRESS),
            data.to_vec(),
            nonce,
            Fee {
                gas_limit: U256::from(400_000_000),
                max_fee_per_gas: U256::from(50_000_000),
                max_priority_fee_per_gas: U256::from(50_000_000),
                gas_per_pubdata_limit: U256::from(50000),
            },
            U256::from(0),
            zksync_types::L2ChainId::from(260),
            private_key,
            vec![bytecode],
            Default::default(),
        )
        .expect("failed signing tx");
        tx.set_input(vec![], tx_hash);

        let system_contracts = self
            .system_contracts
            .system_contracts_for_initiator(&self.impersonation, &tx.initiator_account());
        let block_number = self
            .seal_block(vec![tx], system_contracts)
            .await
            .expect("failed deploying contract");

        self.blockchain
            .read()
            .await
            .get_block_hash_by_number(block_number)
            .unwrap()
    }

    // TODO: Return L2BlockNumber
    /// Applies a transaction with a given hash to the node and returns the block hash.
    pub async fn apply_tx(&mut self, tx_hash: H256) -> (H256, U64, L2Tx) {
        let tx = crate::testing::TransactionBuilder::new()
            .set_hash(tx_hash)
            .build();

        self.set_rich_account(
            tx.common_data.initiator_address,
            U256::from(100u128 * 10u128.pow(18)),
        );
        let system_contracts = self
            .system_contracts
            .system_contracts_for_initiator(&self.impersonation, &tx.initiator_account());
        let block_number = self
            .seal_block(vec![tx.clone()], system_contracts)
            .await
            .expect("failed applying tx");

        let block_hash = self
            .blockchain
            .read()
            .await
            .get_block_hash_by_number(block_number)
            .unwrap();

        (block_hash, U64::from(block_number.0), tx)
    }

    pub async fn insert_block(&mut self, hash: H256, block: api::Block<TransactionVariant>) {
        self.blockchain.write().await.blocks.insert(hash, block);
    }

    pub async fn insert_block_hash(&mut self, number: L2BlockNumber, hash: H256) {
        self.blockchain.write().await.hashes.insert(number, hash);
    }

    pub async fn insert_tx_result(&mut self, hash: H256, tx_result: TransactionResult) {
        self.blockchain
            .write()
            .await
            .tx_results
            .insert(hash, tx_result);
    }

    pub fn insert_previous_state(&mut self, hash: H256, state: HashMap<StorageKey, StorageValue>) {
        self.previous_states.insert(hash, state);
    }

    pub fn get_previous_state(&self, hash: H256) -> Option<HashMap<StorageKey, StorageValue>> {
        self.previous_states.get(&hash).cloned()
    }
}

#[cfg(test)]
mod tests {
    use super::*;
    use crate::node::create_genesis;
    use crate::node::fork::ForkStorage;
    use crate::testing;
    use crate::testing::{ExternalStorage, TransactionBuilder, STORAGE_CONTRACT_BYTECODE};
    use anvil_zksync_config::constants::{
        DEFAULT_ACCOUNT_BALANCE, DEFAULT_ESTIMATE_GAS_PRICE_SCALE_FACTOR,
        DEFAULT_ESTIMATE_GAS_SCALE_FACTOR, DEFAULT_FAIR_PUBDATA_PRICE, DEFAULT_L2_GAS_PRICE,
        TEST_NODE_NETWORK_ID,
    };
    use anvil_zksync_config::types::{CacheConfig, SystemContractsOptions};
    use anvil_zksync_config::TestNodeConfig;
    use ethabi::{ParamType, Token, Uint};
    use itertools::Itertools;
    use zksync_types::{utils::deployed_address_create, K256PrivateKey, Nonce};

    async fn test_vm(
        node: &mut InMemoryNodeInner,
        system_contracts: BaseSystemContracts,
    ) -> (
        BlockContext,
        L1BatchEnv,
        Vm<StorageView<ForkStorage>, HistoryDisabled>,
    ) {
        let storage = StorageView::new(node.fork_storage.clone()).into_rc_ptr();
        let system_env = node.create_system_env(system_contracts, TxExecutionMode::VerifyExecute);
        let (batch_env, block_ctx) = node.create_l1_batch_env().await;
        let vm: Vm<_, HistoryDisabled> = Vm::new(batch_env.clone(), system_env, storage);

        (block_ctx, batch_env, vm)
    }

    /// Decodes a `bytes` tx result to its concrete parameter type.
    fn decode_tx_result(output: &[u8], param_type: ParamType) -> Token {
        let result = ethabi::decode(&[ParamType::Bytes], output).expect("failed decoding output");
        if result.is_empty() {
            panic!("result was empty");
        }

        let result_bytes = result[0]
            .clone()
            .into_bytes()
            .expect("failed converting result to bytes");
        let result =
            ethabi::decode(&[param_type], &result_bytes).expect("failed converting output");
        if result.is_empty() {
            panic!("decoded result was empty");
        }

        result[0].clone()
    }

    #[tokio::test]
    async fn test_run_l2_tx_validates_tx_gas_limit_too_high() {
        let inner = InMemoryNodeInner::test();
        let mut node = inner.write().await;
        let tx = TransactionBuilder::new()
            .set_gas_limit(U256::from(u64::MAX) + 1)
            .build();
        node.set_rich_account(tx.initiator_account(), U256::from(100u128 * 10u128.pow(18)));

        let system_contracts = node
            .system_contracts
            .system_contracts_for_initiator(&node.impersonation, &tx.initiator_account());
        let (block_ctx, batch_env, mut vm) = test_vm(&mut node, system_contracts).await;
        let err = node
            .run_l2_tx(tx, 0, &block_ctx, &batch_env, &mut vm)
            .unwrap_err();
        assert_eq!(err.to_string(), "exceeds block gas limit");
    }

    #[tokio::test]
    async fn test_run_l2_tx_validates_tx_max_fee_per_gas_too_low() {
        let inner = InMemoryNodeInner::test();
        let mut node = inner.write().await;
        let tx = TransactionBuilder::new()
            .set_max_fee_per_gas(U256::from(DEFAULT_L2_GAS_PRICE - 1))
            .build();
        node.set_rich_account(tx.initiator_account(), U256::from(100u128 * 10u128.pow(18)));

        let system_contracts = node
            .system_contracts
            .system_contracts_for_initiator(&node.impersonation, &tx.initiator_account());
        let (block_ctx, batch_env, mut vm) = test_vm(&mut node, system_contracts).await;
        let err = node
            .run_l2_tx(tx, 0, &block_ctx, &batch_env, &mut vm)
            .unwrap_err();

        assert_eq!(
            err.to_string(),
            "block base fee higher than max fee per gas"
        );
    }

    #[tokio::test]
    async fn test_run_l2_tx_validates_tx_max_priority_fee_per_gas_higher_than_max_fee_per_gas() {
        let inner = InMemoryNodeInner::test();
        let mut node = inner.write().await;
        let tx = TransactionBuilder::new()
            .set_max_priority_fee_per_gas(U256::from(250_000_000 + 1))
            .build();
        node.set_rich_account(tx.initiator_account(), U256::from(100u128 * 10u128.pow(18)));

        let system_contracts = node
            .system_contracts
            .system_contracts_for_initiator(&node.impersonation, &tx.initiator_account());
        let (block_ctx, batch_env, mut vm) = test_vm(&mut node, system_contracts).await;
        let err = node
            .run_l2_tx(tx, 0, &block_ctx, &batch_env, &mut vm)
            .unwrap_err();

        assert_eq!(
            err.to_string(),
            "max priority fee per gas higher than max fee per gas"
        );
    }

    #[tokio::test]
    async fn test_create_genesis_creates_block_with_hash_and_zero_parent_hash() {
        let first_block = create_genesis::<TransactionVariant>(Some(1000));

        assert_eq!(first_block.hash, compute_hash(0, []));
        assert_eq!(first_block.parent_hash, H256::zero());
    }

    #[tokio::test]
    async fn test_run_l2_tx_raw_does_not_panic_on_external_storage_call() {
        // Perform a transaction to get storage to an intermediate state
        let inner = InMemoryNodeInner::test();
        let mut node = inner.write().await;
        let tx = TransactionBuilder::new().build();
        node.set_rich_account(tx.initiator_account(), U256::from(100u128 * 10u128.pow(18)));

        let system_contracts = node
            .system_contracts
            .system_contracts_for_initiator(&node.impersonation, &tx.initiator_account());
        node.seal_block(vec![tx], system_contracts).await.unwrap();
        let external_storage = node.fork_storage.clone();

        // Execute next transaction using a fresh in-memory node and the external fork storage
        let mock_db = ExternalStorage {
            raw_storage: external_storage.inner.read().unwrap().raw_storage.clone(),
        };
        let impersonation = ImpersonationManager::default();
        let (node, _, _, _) = InMemoryNodeInner::init(
            Some(ForkDetails {
                fork_source: Box::new(mock_db),
                chain_id: TEST_NODE_NETWORK_ID.into(),
                l1_block: L1BatchNumber(1),
                l2_block: api::Block::default(),
                l2_miniblock: 2,
                l2_miniblock_hash: Default::default(),
                block_timestamp: 1002,
                overwrite_chain_id: None,
                l1_gas_price: 1000,
                l2_fair_gas_price: DEFAULT_L2_GAS_PRICE,
                fair_pubdata_price: DEFAULT_FAIR_PUBDATA_PRICE,
                fee_params: None,
                estimate_gas_price_scale_factor: DEFAULT_ESTIMATE_GAS_PRICE_SCALE_FACTOR,
                estimate_gas_scale_factor: DEFAULT_ESTIMATE_GAS_SCALE_FACTOR,
                cache_config: CacheConfig::default(),
            }),
            TestNodeFeeInputProvider::default(),
            Arc::new(RwLock::new(Default::default())),
            TestNodeConfig::default(),
            impersonation,
            node.system_contracts.clone(),
            node.storage_key_layout,
        );
        let mut node = node.write().await;

        let tx = TransactionBuilder::new().build();

        let system_contracts = node
            .system_contracts
            .system_contracts_for_initiator(&node.impersonation, &tx.initiator_account());
        let (_, _, mut vm) = test_vm(&mut node, system_contracts).await;
        node.run_l2_tx_raw(tx, &mut vm)
            .expect("transaction must pass with external storage");
    }

    #[tokio::test]
    async fn test_transact_returns_data_in_built_in_without_security_mode() {
        let inner = InMemoryNodeInner::test_config(TestNodeConfig {
            system_contracts_options: SystemContractsOptions::BuiltInWithoutSecurity,
            ..Default::default()
        });
        let mut node = inner.write().await;

        let private_key = K256PrivateKey::from_bytes(H256::repeat_byte(0xef)).unwrap();
        let from_account = private_key.address();
        node.set_rich_account(from_account, U256::from(DEFAULT_ACCOUNT_BALANCE));

        let deployed_address = deployed_address_create(from_account, U256::zero());
        node.deploy_contract(
            H256::repeat_byte(0x1),
            &private_key,
            hex::decode(STORAGE_CONTRACT_BYTECODE).unwrap(),
            None,
            Nonce(0),
        )
        .await;

        let mut tx = L2Tx::new_signed(
            Some(deployed_address),
            hex::decode("bbf55335").unwrap(), // keccak selector for "transact_retrieve1()"
            Nonce(1),
            Fee {
                gas_limit: U256::from(4_000_000),
                max_fee_per_gas: U256::from(250_000_000),
                max_priority_fee_per_gas: U256::from(250_000_000),
                gas_per_pubdata_limit: U256::from(50000),
            },
            U256::from(0),
            zksync_types::L2ChainId::from(260),
            &private_key,
            vec![],
            Default::default(),
        )
        .expect("failed signing tx");
        tx.common_data.transaction_type = TransactionType::LegacyTransaction;
        tx.set_input(vec![], H256::repeat_byte(0x2));

        let system_contracts = node
            .system_contracts
            .system_contracts_for_initiator(&node.impersonation, &tx.initiator_account());
        let (_, _, mut vm) = test_vm(&mut node, system_contracts).await;
        let TxExecutionOutput { result, .. } = node.run_l2_tx_raw(tx, &mut vm).expect("failed tx");

        match result.result {
            ExecutionResult::Success { output } => {
                let actual = decode_tx_result(&output, ethabi::ParamType::Uint(256));
                let expected = Token::Uint(Uint::from(1024u64));
                assert_eq!(expected, actual, "invalid result");
            }
            _ => panic!("invalid result {:?}", result.result),
        }
    }

    #[tokio::test]
    async fn test_snapshot() {
        let node = InMemoryNodeInner::test();
        let mut writer = node.write().await;

        {
            let mut blockchain = writer.blockchain.write().await;
            blockchain
                .blocks
                .insert(H256::repeat_byte(0x1), Default::default());
            blockchain
                .hashes
                .insert(L2BlockNumber(1), H256::repeat_byte(0x1));
            blockchain.tx_results.insert(
                H256::repeat_byte(0x1),
                TransactionResult {
                    info: testing::default_tx_execution_info(),
                    receipt: Default::default(),
                    debug: testing::default_tx_debug_info(),
                },
            );
            blockchain.current_batch = L1BatchNumber(1);
            blockchain.current_block = L2BlockNumber(1);
            blockchain.current_block_hash = H256::repeat_byte(0x1);
        }
        writer.time.set_current_timestamp_unchecked(1);
        writer
            .filters
            .write()
            .await
            .add_block_filter()
            .expect("failed adding block filter");
        writer.impersonation.impersonate(H160::repeat_byte(0x1));
        writer.rich_accounts.insert(H160::repeat_byte(0x1));
        writer
            .previous_states
            .insert(H256::repeat_byte(0x1), Default::default());
        writer.fork_storage.set_value(
            StorageKey::new(AccountTreeId::new(H160::repeat_byte(0x1)), H256::zero()),
            H256::repeat_byte(0x1),
        );

        let storage = writer.fork_storage.inner.read().unwrap();
        let blockchain = writer.blockchain.read().await;
        let expected_snapshot = Snapshot {
            current_batch: blockchain.current_batch,
            current_block: blockchain.current_block,
            current_block_hash: blockchain.current_block_hash,
            fee_input_provider: writer.fee_input_provider.clone(),
            tx_results: blockchain.tx_results.clone(),
            blocks: blockchain.blocks.clone(),
            hashes: blockchain.hashes.clone(),
            filters: writer.filters.read().await.clone(),
            impersonation_state: writer.impersonation.state(),
            rich_accounts: writer.rich_accounts.clone(),
            previous_states: writer.previous_states.clone(),
            raw_storage: storage.raw_storage.clone(),
            value_read_cache: storage.value_read_cache.clone(),
            factory_dep_cache: storage.factory_dep_cache.clone(),
        };
        drop(blockchain);
        let actual_snapshot = writer.snapshot().await.expect("failed taking snapshot");

        assert_eq!(
            expected_snapshot.current_batch,
            actual_snapshot.current_batch
        );
        assert_eq!(
            expected_snapshot.current_block,
            actual_snapshot.current_block
        );
        assert_eq!(
            expected_snapshot.current_block_hash,
            actual_snapshot.current_block_hash
        );
        assert_eq!(
            expected_snapshot.fee_input_provider,
            actual_snapshot.fee_input_provider
        );
        assert_eq!(
            expected_snapshot.tx_results.keys().collect_vec(),
            actual_snapshot.tx_results.keys().collect_vec()
        );
        assert_eq!(expected_snapshot.blocks, actual_snapshot.blocks);
        assert_eq!(expected_snapshot.hashes, actual_snapshot.hashes);
        assert_eq!(expected_snapshot.filters, actual_snapshot.filters);
        assert_eq!(
            expected_snapshot.impersonation_state,
            actual_snapshot.impersonation_state
        );
        assert_eq!(
            expected_snapshot.rich_accounts,
            actual_snapshot.rich_accounts
        );
        assert_eq!(
            expected_snapshot.previous_states,
            actual_snapshot.previous_states
        );
        assert_eq!(expected_snapshot.raw_storage, actual_snapshot.raw_storage);
        assert_eq!(
            expected_snapshot.value_read_cache,
            actual_snapshot.value_read_cache
        );
        assert_eq!(
            expected_snapshot.factory_dep_cache,
            actual_snapshot.factory_dep_cache
        );
    }

    #[tokio::test]
    async fn test_snapshot_restore() {
        let node = InMemoryNodeInner::test();
        let mut writer = node.write().await;

        {
            let mut blockchain = writer.blockchain.write().await;
            blockchain
                .blocks
                .insert(H256::repeat_byte(0x1), Default::default());
            blockchain
                .hashes
                .insert(L2BlockNumber(1), H256::repeat_byte(0x1));
            blockchain.tx_results.insert(
                H256::repeat_byte(0x1),
                TransactionResult {
                    info: testing::default_tx_execution_info(),
                    receipt: Default::default(),
                    debug: testing::default_tx_debug_info(),
                },
            );
            blockchain.current_batch = L1BatchNumber(1);
            blockchain.current_block = L2BlockNumber(1);
            blockchain.current_block_hash = H256::repeat_byte(0x1);
        }
        writer.time.set_current_timestamp_unchecked(1);
        writer
            .filters
            .write()
            .await
            .add_block_filter()
            .expect("failed adding block filter");
        writer.impersonation.impersonate(H160::repeat_byte(0x1));
        writer.rich_accounts.insert(H160::repeat_byte(0x1));
        writer
            .previous_states
            .insert(H256::repeat_byte(0x1), Default::default());
        writer.fork_storage.set_value(
            StorageKey::new(AccountTreeId::new(H160::repeat_byte(0x1)), H256::zero()),
            H256::repeat_byte(0x1),
        );

        let blockchain = writer.blockchain.read().await;
        let expected_snapshot = {
            let storage = writer.fork_storage.inner.read().unwrap();
            Snapshot {
                current_batch: blockchain.current_batch,
                current_block: blockchain.current_block,
                current_block_hash: blockchain.current_block_hash,
                fee_input_provider: writer.fee_input_provider.clone(),
                tx_results: blockchain.tx_results.clone(),
                blocks: blockchain.blocks.clone(),
                hashes: blockchain.hashes.clone(),
                filters: writer.filters.read().await.clone(),
                impersonation_state: writer.impersonation.state(),
                rich_accounts: writer.rich_accounts.clone(),
                previous_states: writer.previous_states.clone(),
                raw_storage: storage.raw_storage.clone(),
                value_read_cache: storage.value_read_cache.clone(),
                factory_dep_cache: storage.factory_dep_cache.clone(),
            }
        };
        drop(blockchain);

        // snapshot and modify node state
        let snapshot = writer.snapshot().await.expect("failed taking snapshot");

        {
            let mut blockchain = writer.blockchain.write().await;
            blockchain
                .blocks
                .insert(H256::repeat_byte(0x2), Default::default());
            blockchain
                .hashes
                .insert(L2BlockNumber(2), H256::repeat_byte(0x2));
            blockchain.tx_results.insert(
                H256::repeat_byte(0x2),
                TransactionResult {
                    info: testing::default_tx_execution_info(),
                    receipt: Default::default(),
                    debug: testing::default_tx_debug_info(),
                },
            );
            blockchain.current_batch = L1BatchNumber(2);
            blockchain.current_block = L2BlockNumber(2);
            blockchain.current_block_hash = H256::repeat_byte(0x2);
        }
        writer.time.set_current_timestamp_unchecked(2);
        writer
            .filters
            .write()
            .await
            .add_pending_transaction_filter()
            .expect("failed adding pending transaction filter");
        writer.impersonation.impersonate(H160::repeat_byte(0x2));
        writer.rich_accounts.insert(H160::repeat_byte(0x2));
        writer
            .previous_states
            .insert(H256::repeat_byte(0x2), Default::default());
        writer.fork_storage.set_value(
            StorageKey::new(AccountTreeId::new(H160::repeat_byte(0x2)), H256::zero()),
            H256::repeat_byte(0x2),
        );

        // restore
        writer
            .restore_snapshot(snapshot)
            .await
            .expect("failed restoring snapshot");

        let storage = writer.fork_storage.inner.read().unwrap();
        let blockchain = writer.blockchain.read().await;
        assert_eq!(expected_snapshot.current_batch, blockchain.current_batch);
        assert_eq!(expected_snapshot.current_block, blockchain.current_block);
        assert_eq!(
            expected_snapshot.current_block_hash,
            blockchain.current_block_hash
        );

        assert_eq!(
            expected_snapshot.fee_input_provider,
            writer.fee_input_provider
        );
        assert_eq!(
            expected_snapshot.tx_results.keys().collect_vec(),
            blockchain.tx_results.keys().collect_vec()
        );
        assert_eq!(expected_snapshot.blocks, blockchain.blocks);
        assert_eq!(expected_snapshot.hashes, blockchain.hashes);
        assert_eq!(expected_snapshot.filters, *writer.filters.read().await);
        assert_eq!(
            expected_snapshot.impersonation_state,
            writer.impersonation.state()
        );
        assert_eq!(expected_snapshot.rich_accounts, writer.rich_accounts);
        assert_eq!(expected_snapshot.previous_states, writer.previous_states);
        assert_eq!(expected_snapshot.raw_storage, storage.raw_storage);
        assert_eq!(expected_snapshot.value_read_cache, storage.value_read_cache);
        assert_eq!(
            expected_snapshot.factory_dep_cache,
            storage.factory_dep_cache
        );
    }
}<|MERGE_RESOLUTION|>--- conflicted
+++ resolved
@@ -1037,14 +1037,9 @@
 
         // The nonce needs to be updated
         let nonce = l2_tx.nonce();
-<<<<<<< HEAD
-        let nonce_key =
-            StorageKeyLayout::get_nonce_key(zkos_config.use_zkos, &l2_tx.initiator_account());
-=======
         let nonce_key = self
             .storage_key_layout
             .get_nonce_key(&l2_tx.initiator_account());
->>>>>>> bb908317
         let full_nonce = storage.borrow_mut().read_value(&nonce_key);
         let (_, deployment_nonce) = decompose_full_nonce(h256_to_u256(full_nonce));
         let enforced_full_nonce = nonces_to_full_nonce(U256::from(nonce.0), deployment_nonce);
@@ -1054,14 +1049,9 @@
 
         // We need to explicitly put enough balance into the account of the users
         let payer = l2_tx.payer();
-<<<<<<< HEAD
-        let balance_key =
-            StorageKeyLayout::get_storage_key_for_base_token(zkos_config.use_zkos, &payer);
-=======
         let balance_key = self
             .storage_key_layout
             .get_storage_key_for_base_token(&payer);
->>>>>>> bb908317
         let mut current_balance = h256_to_u256(storage.borrow_mut().read_value(&balance_key));
         let added_balance = l2_tx.common_data.fee.gas_limit * l2_tx.common_data.fee.max_fee_per_gas;
         current_balance += added_balance;
@@ -1337,16 +1327,9 @@
 
     /// Adds a lot of tokens to a given account with a specified balance.
     pub fn set_rich_account(&mut self, address: H160, balance: U256) {
-<<<<<<< HEAD
-        let key = StorageKeyLayout::get_storage_key_for_base_token(
-            self.system_contracts.use_zkos(),
-            &address,
-        );
-=======
         let key = self
             .storage_key_layout
             .get_storage_key_for_base_token(&address);
->>>>>>> bb908317
 
         let keys = {
             let mut storage_view = StorageView::new(&self.fork_storage);
