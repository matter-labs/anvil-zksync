--- conflicted
+++ resolved
@@ -49,15 +49,12 @@
 };
 use zksync_multivm::vm_latest::Vm;
 
-<<<<<<< HEAD
+use crate::formatter::ExecutionErrorReport;
 use crate::trace::signatures::SignaturesIdentifier;
 use crate::trace::{
     build_call_trace_arena, decode_trace_arena, filter_call_trace_arena, render_trace_arena_inner,
 };
-=======
-use crate::formatter::ExecutionErrorReport;
 use zksync_error::anvil_zksync::{halt::HaltError, revert::RevertError};
->>>>>>> 40723c93
 use zksync_multivm::tracers::CallTracer;
 use zksync_multivm::utils::{
     adjust_pubdata_price_for_tx, derive_base_fee_and_gas_per_pubdata, derive_overhead,
@@ -437,10 +434,11 @@
             })?;
 
             let verbosity = get_shell().verbosity;
-            let filtered_arena = filter_call_trace_arena(&arena, verbosity);
-            let trace_output = render_trace_arena_inner(&filtered_arena, false);
-
-            sh_println!("Traces:\n{}", trace_output);
+            if verbosity >= 2 {
+                let filtered_arena = filter_call_trace_arena(&arena, verbosity);
+                let trace_output = render_trace_arena_inner(&filtered_arena, false);
+                sh_println!("Traces:\n{}", trace_output);
+            }
             if !self.config.disable_console_log {
                 self.console_log_handler.handle_calls_recursive(call_traces);
             }
