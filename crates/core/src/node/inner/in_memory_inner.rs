--- conflicted
+++ resolved
@@ -925,14 +925,10 @@
                     message
                 );
                 let data = output.encoded_data();
-<<<<<<< HEAD
                 
                 let revert_reason: RevertError = output.to_revert_reason().await;
                 print_execution_error(&revert_reason, Some(&l2_tx));
                 
-=======
-                sh_eprintln!("\n{}", pretty_message);
->>>>>>> dd18990b
                 Err(Web3Error::SubmitTransactionError(pretty_message, data))
             }
             ExecutionResult::Halt { reason } => {
@@ -956,13 +952,9 @@
                     message
                 );
 
-<<<<<<< HEAD
                 let halt_error: HaltError = reason.to_halt_error().await;
                 print_execution_error(&halt_error, Some(&l2_tx));
 
-=======
-                sh_eprintln!("\n{}", pretty_message);
->>>>>>> dd18990b
                 Err(Web3Error::SubmitTransactionError(pretty_message, vec![]))
             }
             ExecutionResult::Success { .. } => {
