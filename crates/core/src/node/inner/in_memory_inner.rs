--- conflicted
+++ resolved
@@ -24,11 +24,7 @@
 use anvil_zksync_config::constants::{
     LEGACY_RICH_WALLETS, NON_FORK_FIRST_BLOCK_TIMESTAMP, RICH_WALLETS,
 };
-<<<<<<< HEAD
-use anvil_zksync_config::types::ZKOSConfig;
-=======
 use anvil_zksync_config::types::BoojumConfig;
->>>>>>> 4bb1fbaf
 use anvil_zksync_config::TestNodeConfig;
 use anvil_zksync_traces::identifier::SignaturesIdentifier;
 use anvil_zksync_traces::{
@@ -628,11 +624,7 @@
                     batch_env.clone(),
                     system_env.clone(),
                     &self.fork_storage,
-<<<<<<< HEAD
-                    &self.system_contracts.zkos_config,
-=======
                     &self.system_contracts.boojum,
->>>>>>> 4bb1fbaf
                     false,
                 )
                 .tx_result;
@@ -667,11 +659,7 @@
                 batch_env,
                 system_env,
                 &self.fork_storage,
-<<<<<<< HEAD
-                &self.system_contracts.zkos_config,
-=======
                 &self.system_contracts.boojum,
->>>>>>> 4bb1fbaf
                 false,
             )
             .tx_result;
@@ -762,11 +750,7 @@
         batch_env: L1BatchEnv,
         system_env: SystemEnv,
         fork_storage: &ForkStorage,
-<<<<<<< HEAD
-        zkos_config: &ZKOSConfig,
-=======
         boojum: &BoojumConfig,
->>>>>>> 4bb1fbaf
         trace_calls: bool,
     ) -> BatchTransactionExecutionResult {
         // Set gas_limit for transaction
@@ -834,13 +818,8 @@
             ExecuteTransactionCommon::ProtocolUpgrade(_) => unimplemented!(),
         }
 
-<<<<<<< HEAD
-        let mut vm = if zkos_config.use_zkos {
-            let mut vm = ZKOsVM::<_, HistoryDisabled>::new(
-=======
         let mut vm = if boojum.use_boojum {
             let mut vm = BoojumOsVM::<_, HistoryDisabled>::new(
->>>>>>> 4bb1fbaf
                 batch_env,
                 system_env,
                 storage,
@@ -906,11 +885,7 @@
             batch_env,
             system_env,
             &self.fork_storage,
-<<<<<<< HEAD
-            &self.system_contracts.zkos_config,
-=======
             &self.system_contracts.boojum,
->>>>>>> 4bb1fbaf
             true,
         );
 
@@ -1303,19 +1278,11 @@
                 config.system_contracts_options,
                 config.system_contracts_path.clone(),
                 ProtocolVersionId::latest(),
-<<<<<<< HEAD
-                config.use_evm_emulator,
-                config.zkos_config.clone(),
-            );
-            let storage_key_layout = if config.zkos_config.use_zkos {
-                StorageKeyLayout::ZkOs
-=======
                 config.use_evm_interpreter,
                 config.boojum.clone(),
             );
             let storage_key_layout = if config.boojum.use_boojum {
                 StorageKeyLayout::BoojumOs
->>>>>>> 4bb1fbaf
             } else {
                 StorageKeyLayout::ZkEra
             };
