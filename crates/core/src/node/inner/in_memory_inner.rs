use super::blockchain::{Blockchain, ReadBlockchain};
use super::fork::{ForkDetails, ForkStorage, SerializableStorage};
use super::time::Time;
use crate::bootloader_debug::{BootloaderDebug, BootloaderDebugTracer};
use crate::console_log::ConsoleLogHandler;
use crate::deps::storage_view::StorageView;
use crate::filters::EthFilters;
use crate::node::call_error_tracer::CallErrorTracer;
use crate::node::error::LoadStateError;
use crate::node::keys::StorageKeyLayout;
use crate::node::state::StateV1;
use crate::node::storage_logs::print_storage_logs_details;
use crate::node::vm::AnvilVM;
use crate::node::zkos::ZKOsVM;
use crate::node::{
    compute_hash, create_block, ImpersonationManager, Snapshot, TestNodeFeeInputProvider,
    TransactionResult, TxExecutionInfo, VersionedState, ESTIMATE_GAS_ACCEPTABLE_OVERESTIMATION,
    MAX_PREVIOUS_STATES, MAX_TX_SIZE,
};

use crate::system_contracts::SystemContracts;
<<<<<<< HEAD
use crate::utils::create_debug_output;
use crate::{formatter, utils};
=======
use crate::utils::{bytecode_to_factory_dep, create_debug_output};
use crate::{delegate_vm, formatter, utils};
>>>>>>> 35c30095
use anvil_zksync_config::constants::NON_FORK_FIRST_BLOCK_TIMESTAMP;
use anvil_zksync_config::TestNodeConfig;
use anvil_zksync_types::{ShowCalls, ShowGasDetails, ShowStorageLogs, ShowVMDetails};
use anyhow::Context;
use colored::Colorize;
use indexmap::IndexMap;
use once_cell::sync::OnceCell;
use std::collections::{HashMap, HashSet};
use std::sync::Arc;
use tokio::sync::RwLock;
use zksync_contracts::BaseSystemContracts;
use zksync_multivm::interface::storage::{ReadStorage, WriteStorage};
use zksync_multivm::interface::VmFactory;
use zksync_multivm::interface::{
    Call, ExecutionResult, InspectExecutionMode, L1BatchEnv, L2BlockEnv, SystemEnv,
    TxExecutionMode, VmExecutionResultAndLogs, VmInterface, VmInterfaceExt,
    VmInterfaceHistoryEnabled,
};
use zksync_multivm::vm_latest::Vm;

use zksync_multivm::tracers::CallTracer;
use zksync_multivm::utils::{
    adjust_pubdata_price_for_tx, derive_base_fee_and_gas_per_pubdata, derive_overhead,
    get_max_gas_per_pubdata_byte,
};
use zksync_multivm::vm_latest::constants::{
    BATCH_COMPUTATIONAL_GAS_LIMIT, BATCH_GAS_LIMIT, MAX_VM_PUBDATA_PER_BATCH,
};
use zksync_multivm::vm_latest::{
    HistoryDisabled, HistoryEnabled, HistoryMode, ToTracerPointer, TracerPointer,
};
use zksync_multivm::VmVersion;
use zksync_types::api::{BlockIdVariant, TransactionVariant};
use zksync_types::block::build_bloom;
use zksync_types::bytecode::BytecodeHash;
use zksync_types::fee::Fee;
use zksync_types::fee_model::{BatchFeeInput, PubdataIndependentBatchFeeModelInput};
use zksync_types::l2::{L2Tx, TransactionType};
use zksync_types::transaction_request::CallRequest;
use zksync_types::utils::{decompose_full_nonce, nonces_to_full_nonce};
use zksync_types::web3::{Bytes, Index};
use zksync_types::{
<<<<<<< HEAD
    api, get_nonce_key, h256_to_address, h256_to_u256, u256_to_h256, AccountTreeId, Address, Bloom,
    BloomInput, L1BatchNumber, L2BlockNumber, L2ChainId, StorageKey, StorageValue, Transaction,
=======
    api, h256_to_address, h256_to_u256, u256_to_h256, AccountTreeId, Address, Bloom, BloomInput,
    L1BatchNumber, L2BlockNumber, StorageKey, StorageValue, Transaction,
>>>>>>> 35c30095
    ACCOUNT_CODE_STORAGE_ADDRESS, H160, H256, MAX_L2_TX_GAS_LIMIT, U256, U64,
};
use zksync_web3_decl::error::Web3Error;

// TODO: Rename `InMemoryNodeInner` to something more sensible
/// Helper struct for InMemoryNode.
pub struct InMemoryNodeInner {
    /// Writeable blockchain state.
    blockchain: Blockchain,
    pub(super) time: Time,
    /// The fee input provider.
    pub fee_input_provider: TestNodeFeeInputProvider,
    // Map from filter_id to the eth filter
    pub filters: Arc<tokio::sync::RwLock<EthFilters>>,
    // TODO: Make private
    // Underlying storage
    pub fork_storage: ForkStorage,
    // Configuration.
    pub config: TestNodeConfig,
    pub console_log_handler: ConsoleLogHandler,
    system_contracts: SystemContracts,
    impersonation: ImpersonationManager,
    pub rich_accounts: HashSet<H160>,
    /// Keeps track of historical states indexed via block hash. Limited to [MAX_PREVIOUS_STATES].
    previous_states: IndexMap<H256, HashMap<StorageKey, StorageValue>>,
}

impl InMemoryNodeInner {
    /// Create the state to be used implementing [InMemoryNode].
    #[allow(clippy::too_many_arguments)]
    pub(super) fn new(
        blockchain: Blockchain,
        time: Time,
        fork_storage: ForkStorage,
        fee_input_provider: TestNodeFeeInputProvider,
        filters: Arc<RwLock<EthFilters>>,
        config: TestNodeConfig,
        impersonation: ImpersonationManager,
        system_contracts: SystemContracts,
    ) -> Self {
        InMemoryNodeInner {
            blockchain,
            time,
            fee_input_provider,
            filters,
            fork_storage,
            config,
            console_log_handler: ConsoleLogHandler::default(),
            system_contracts,
            impersonation,
            rich_accounts: HashSet::new(),
            previous_states: Default::default(),
        }
    }

    pub fn create_system_env(
        &self,
        base_system_contracts: BaseSystemContracts,
        execution_mode: TxExecutionMode,
    ) -> SystemEnv {
        SystemEnv {
            zk_porter_available: false,
            // TODO: when forking, we could consider taking the protocol version id from the fork itself.
            version: zksync_types::ProtocolVersionId::latest(),
            base_system_smart_contracts: base_system_contracts,
            bootloader_gas_limit: BATCH_COMPUTATIONAL_GAS_LIMIT,
            execution_mode,
            default_validation_computational_gas_limit: BATCH_COMPUTATIONAL_GAS_LIMIT,
            chain_id: self.fork_storage.chain_id,
        }
    }

    /// Create [L1BatchEnv] to be used in the VM.
    ///
    /// We compute l1/l2 block details from storage to support fork testing, where the storage
    /// can be updated mid execution and no longer matches with the initial node's state.
    /// The L1 & L2 timestamps are also compared with node's timestamp to ensure it always increases monotonically.
    pub async fn create_l1_batch_env(&self) -> (L1BatchEnv, BlockContext) {
        tracing::debug!("creating L1 batch env");

        let (last_l1_batch_number, last_l2_block) = self.blockchain.read().await.last_env(
            &StorageView::new(&self.fork_storage).into_rc_ptr(),
            &self.time,
        );

        let block_ctx = BlockContext {
            hash: H256::zero(),
            batch: (last_l1_batch_number + 1).0,
            miniblock: last_l2_block.number as u64 + 1,
            timestamp: self.time.peek_next_timestamp(),
        };

        let fee_input = if let Some(fork) = &self
            .fork_storage
            .inner
            .read()
            .expect("fork_storage lock is already held by the current thread")
            .fork
        {
            BatchFeeInput::PubdataIndependent(PubdataIndependentBatchFeeModelInput {
                l1_gas_price: fork.l1_gas_price,
                fair_l2_gas_price: fork.l2_fair_gas_price,
                fair_pubdata_price: fork.fair_pubdata_price,
            })
        } else {
            self.fee_input_provider.get_batch_fee_input()
        };

        let batch_env = L1BatchEnv {
            // TODO: set the previous batch hash properly (take from fork, when forking, and from local storage, when this is not the first block).
            previous_batch_hash: None,
            number: L1BatchNumber::from(block_ctx.batch),
            timestamp: block_ctx.timestamp,
            fee_input,
            fee_account: H160::zero(),
            enforced_base_fee: None,
            first_l2_block: L2BlockEnv {
                // the 'current_miniblock' contains the block that was already produced.
                // So the next one should be one higher.
                number: block_ctx.miniblock as u32,
                timestamp: block_ctx.timestamp,
                prev_block_hash: last_l2_block.hash,
                // This is only used during zksyncEra block timestamp/number transition.
                // In case of starting a new network, it doesn't matter.
                // In theory , when forking mainnet, we should match this value
                // to the value that was set in the node at that time - but AFAIK
                // we don't have any API for this - so this might result in slightly
                // incorrect replays of transacions during the migration period, that
                // depend on block number or timestamp.
                max_virtual_blocks_to_create: 1,
            },
        };

        (batch_env, block_ctx)
    }

    async fn apply_batch(
        &mut self,
        blocks: impl IntoIterator<Item = api::Block<api::TransactionVariant>>,
        tx_results: impl IntoIterator<Item = TransactionResult>,
    ) {
        // TODO: Move this to a dedicated `PreviousStates` struct once we have one
        /// Archives the current state for later queries.
        fn archive_state(
            previous_states: &mut IndexMap<H256, HashMap<StorageKey, StorageValue>>,
            state: HashMap<StorageKey, StorageValue>,
            block_number: L2BlockNumber,
            block_hash: H256,
        ) {
            if previous_states.len() > MAX_PREVIOUS_STATES as usize {
                if let Some(entry) = previous_states.shift_remove_index(0) {
                    tracing::debug!("removing archived state for previous block {:#x}", entry.0);
                }
            }
            tracing::debug!("archiving state for {:#x} #{}", block_hash, block_number);
            previous_states.insert(block_hash, state);
        }

        let mut storage = self.blockchain.write().await;
        storage.current_batch += 1;
        storage.tx_results.extend(
            tx_results
                .into_iter()
                .map(|r| (r.receipt.transaction_hash, r)),
        );
        for (index, block) in blocks.into_iter().enumerate() {
            // archive current state before we produce new batch/blocks
            archive_state(
                &mut self.previous_states,
                self.fork_storage
                    .inner
                    .read()
                    .unwrap()
                    .raw_storage
                    .state
                    .clone(),
                storage.current_block,
                storage.current_block_hash,
            );
            storage.apply_block(block, index as u32);
        }
    }

    // Prints the gas details of the transaction for debugging purposes.
    fn display_detailed_gas_info(
        &self,
        bootloader_debug_result: Option<&eyre::Result<BootloaderDebug, String>>,
        spent_on_pubdata: u64,
    ) -> eyre::Result<(), String> {
        if let Some(bootloader_result) = bootloader_debug_result {
            let bootloader_debug = bootloader_result.clone()?;

            let gas_details = formatter::compute_gas_details(&bootloader_debug, spent_on_pubdata);
            let mut formatter = formatter::Formatter::new();

            let fee_model_config = self.fee_input_provider.get_fee_model_config();

            formatter.print_gas_details(&gas_details, &fee_model_config);

            Ok(())
        } else {
            Err("Bootloader tracer didn't finish.".to_owned())
        }
    }

    /// Validates L2 transaction
    fn validate_tx(&self, tx: &L2Tx) -> anyhow::Result<()> {
        let max_gas = U256::from(u64::MAX);
        if tx.common_data.fee.gas_limit > max_gas
            || tx.common_data.fee.gas_per_pubdata_limit > max_gas
        {
            anyhow::bail!("exceeds block gas limit");
        }

        let l2_gas_price = self.fee_input_provider.gas_price();
        if tx.common_data.fee.max_fee_per_gas < l2_gas_price.into() {
            tracing::info!(
                "Submitted Tx is Unexecutable {:?} because of MaxFeePerGasTooLow {}",
                tx.hash(),
                tx.common_data.fee.max_fee_per_gas
            );
            anyhow::bail!("block base fee higher than max fee per gas");
        }

        if tx.common_data.fee.max_fee_per_gas < tx.common_data.fee.max_priority_fee_per_gas {
            tracing::info!(
                "Submitted Tx is Unexecutable {:?} because of MaxPriorityFeeGreaterThanMaxFee {}",
                tx.hash(),
                tx.common_data.fee.max_fee_per_gas
            );
            anyhow::bail!("max priority fee per gas higher than max fee per gas");
        }
        Ok(())
    }

    /// Executes the given L2 transaction and returns all the VM logs.
    /// The bootloader can be omitted via specifying the `execute_bootloader` boolean.
    /// This causes the VM to produce 1 L2 block per L1 block, instead of the usual 2 blocks per L1 block.
    ///
    /// **NOTE**
    ///
    /// This function must only rely on data populated initially via [ForkDetails]:
    ///     * [InMemoryNodeInner::current_timestamp]
    ///     * [InMemoryNodeInner::current_batch]
    ///     * [InMemoryNodeInner::current_miniblock]
    ///     * [InMemoryNodeInner::current_miniblock_hash]
    ///     * [InMemoryNodeInner::fee_input_provider]
    ///
    /// And must _NEVER_ rely on data updated in [InMemoryNodeInner] during previous runs:
    /// (if used, they must never panic and/or have meaningful defaults)
    ///     * [InMemoryNodeInner::block_hashes]
    ///     * [InMemoryNodeInner::blocks]
    ///     * [InMemoryNodeInner::tx_results]
    ///
    /// This is because external users of the library may call this function to perform an isolated
    /// VM operation (optionally without bootloader execution) with an external storage and get the results back.
    /// So any data populated in [Self::run_l2_tx] will not be available for the next invocation.
    fn run_l2_tx_raw<VM: VmInterface, W: WriteStorage, H: HistoryMode>(
        &self,
        l2_tx: L2Tx,
        vm: &mut VM,
    ) -> anyhow::Result<TxExecutionOutput>
    where
        <VM as VmInterface>::TracerDispatcher: From<Vec<TracerPointer<W, H>>>,
    {
        let tx: Transaction = l2_tx.into();

        let call_tracer_result = Arc::new(OnceCell::default());
        let bootloader_debug_result = Arc::new(OnceCell::default());

        let tracers = vec![
            CallErrorTracer::new().into_tracer_pointer(),
            CallTracer::new(call_tracer_result.clone()).into_tracer_pointer(),
            BootloaderDebugTracer {
                result: bootloader_debug_result.clone(),
            }
            .into_tracer_pointer(),
        ];
        let compressed_bytecodes = vm
            .push_transaction(tx.clone())
            .compressed_bytecodes
            .into_owned();
        let tx_result = vm.inspect(&mut tracers.into(), InspectExecutionMode::OneTx);

        let call_traces = call_tracer_result.get();

        let spent_on_pubdata =
            tx_result.statistics.gas_used - tx_result.statistics.computational_gas_used as u64;

        let status = match &tx_result.result {
            ExecutionResult::Success { .. } => "SUCCESS",
            ExecutionResult::Revert { .. } => "FAILED",
            ExecutionResult::Halt { .. } => "HALTED",
        };

        // Print transaction summary
        if self.config.show_tx_summary {
            tracing::info!("");
            formatter::print_transaction_summary(
                self.config.get_l2_gas_price(),
                &tx,
                &tx_result,
                status,
            );
            tracing::info!("");
        }
        // Print gas details if enabled
        if self.config.show_gas_details != ShowGasDetails::None {
            self.display_detailed_gas_info(bootloader_debug_result.get(), spent_on_pubdata)
                .unwrap_or_else(|err| {
                    tracing::error!("{}", format!("Cannot display gas details: {err}").on_red());
                });
        }
        // Print storage logs if enabled
        if self.config.show_storage_logs != ShowStorageLogs::None {
            print_storage_logs_details(self.config.show_storage_logs, &tx_result);
        }
        // Print VM details if enabled
        if self.config.show_vm_details != ShowVMDetails::None {
            let mut formatter = formatter::Formatter::new();
            formatter.print_vm_details(&tx_result);
        }

        if let Some(call_traces) = call_traces {
            if !self.config.disable_console_log {
                self.console_log_handler.handle_calls_recursive(call_traces);
            }

            if self.config.show_calls != ShowCalls::None {
                tracing::info!("");
                tracing::info!(
                    "[Transaction Execution] ({} calls)",
                    call_traces[0].calls.len()
                );
                let num_calls = call_traces.len();
                for (i, call) in call_traces.iter().enumerate() {
                    let is_last_sibling = i == num_calls - 1;
                    let mut formatter = formatter::Formatter::new();
                    formatter.print_call(
                        tx.initiator_account(),
                        tx.execute.contract_address,
                        call,
                        is_last_sibling,
                        self.config.show_calls,
                        self.config.show_outputs,
                        self.config.resolve_hashes,
                    );
                }
            }
        }
        // Print event logs if enabled
        if self.config.show_event_logs {
            tracing::info!("");
            tracing::info!("[Events] ({} events)", tx_result.logs.events.len());
            for (i, event) in tx_result.logs.events.iter().enumerate() {
                let is_last = i == tx_result.logs.events.len() - 1;
                let mut formatter = formatter::Formatter::new();
                formatter.print_event(event, self.config.resolve_hashes, is_last);
            }
            tracing::info!("");
        }

        let mut bytecodes = HashMap::new();
        for b in &*compressed_bytecodes {
            zksync_types::bytecode::validate_bytecode(&b.original).context("Invalid bytecode")?;
            let hash = BytecodeHash::for_bytecode(&b.original).value();
            bytecodes.insert(hash, b.original.clone());
        }
        // Also add bytecodes that were created by EVM.
        for entry in &tx_result.dynamic_factory_deps {
            bytecodes.insert(*entry.0, entry.1.clone());
        }

        Ok(TxExecutionOutput {
            result: tx_result,
            call_traces: call_traces.cloned().unwrap_or_default(),
            bytecodes,
        })
    }

    /// Runs L2 transaction and commits it to a new block.
    fn run_l2_tx<VM: VmInterface, W: WriteStorage, H: HistoryMode>(
        &mut self,
        l2_tx: L2Tx,
        l2_tx_index: u64,
        block_ctx: &BlockContext,
        batch_env: &L1BatchEnv,
        vm: &mut VM,
    ) -> anyhow::Result<TransactionResult>
    where
        <VM as VmInterface>::TracerDispatcher: From<Vec<TracerPointer<W, H>>>,
    {
        let tx_hash = l2_tx.hash();
        let transaction_type = l2_tx.common_data.transaction_type;

        if self.config.show_tx_summary {
            tracing::info!("");
            tracing::info!("Validating {}", format!("{:?}", tx_hash).bold());
        }

        self.validate_tx(&l2_tx)?;

        if self.config.show_tx_summary {
            tracing::info!("Executing {}", format!("{:?}", tx_hash).bold());
        }

        let TxExecutionOutput {
            result,
            bytecodes,
            call_traces,
        } = self.run_l2_tx_raw(l2_tx.clone(), vm)?;

        if let ExecutionResult::Halt { reason } = result.result {
            // Halt means that something went really bad with the transaction execution (in most cases invalid signature,
            // but it could also be bootloader panic etc).
            // In such case, we should not persist the VM data, and we should pretend that transaction never existed.
            anyhow::bail!("Transaction HALT: {reason}");
        }

        // Write all the factory deps.
<<<<<<< HEAD
        for (hash, code) in bytecodes {
            self.fork_storage.store_factory_dep(hash, code)
=======
        for (hash, code) in bytecodes.iter() {
            self.fork_storage.store_factory_dep(*hash, code.clone())
>>>>>>> 35c30095
        }

        let logs = result
            .logs
            .events
            .iter()
            .enumerate()
            .map(|(log_idx, log)| api::Log {
                address: log.address,
                topics: log.indexed_topics.clone(),
                data: Bytes(log.value.clone()),
                block_hash: Some(block_ctx.hash),
                block_number: Some(block_ctx.miniblock.into()),
                l1_batch_number: Some(U64::from(batch_env.number.0)),
                transaction_hash: Some(tx_hash),
                transaction_index: Some(U64::from(l2_tx_index)),
                log_index: Some(U256::from(log_idx)),
                transaction_log_index: Some(U256::from(log_idx)),
                log_type: None,
                removed: Some(false),
                block_timestamp: Some(block_ctx.timestamp.into()),
            })
            .collect();
        let tx_receipt = api::TransactionReceipt {
            transaction_hash: tx_hash,
            transaction_index: U64::from(l2_tx_index),
            block_hash: block_ctx.hash,
            block_number: block_ctx.miniblock.into(),
            l1_batch_tx_index: None,
            l1_batch_number: Some(U64::from(batch_env.number.0)),
            from: l2_tx.initiator_account(),
            to: l2_tx.recipient_account(),
            cumulative_gas_used: Default::default(),
            gas_used: Some(l2_tx.common_data.fee.gas_limit - result.refunds.gas_refunded),
            contract_address: contract_address_from_tx_result(&result),
            logs,
            l2_to_l1_logs: vec![],
            status: if result.result.is_failed() {
                U64::from(0)
            } else {
                U64::from(1)
            },
            effective_gas_price: Some(self.fee_input_provider.gas_price().into()),
            transaction_type: Some((transaction_type as u32).into()),
            logs_bloom: Default::default(),
        };
        let debug = create_debug_output(&l2_tx, &result, call_traces).expect("create debug output"); // OK to unwrap here as Halt is handled above

        Ok(TransactionResult {
            info: TxExecutionInfo {
                tx: l2_tx,
                batch_number: batch_env.number.0,
                miniblock_number: block_ctx.miniblock,
            },
            receipt: tx_receipt,
            debug,
        })
    }

    fn run_l2_txs(
        &mut self,
        txs: Vec<L2Tx>,
        batch_env: L1BatchEnv,
        system_env: SystemEnv,
        block_ctx: &mut BlockContext,
    ) -> Vec<TransactionResult> {
        let storage = StorageView::new(self.fork_storage.clone()).into_rc_ptr();

        let mut vm = if self.system_contracts.use_zkos {
            AnvilVM::ZKOs(ZKOsVM::<_, HistoryEnabled>::new(
                batch_env.clone(),
                system_env,
                storage.clone(),
                // TODO: this might be causing a deadlock.. check..
                &self.fork_storage.inner.read().unwrap().raw_storage,
            ))
        } else {
            AnvilVM::ZKSync(Vm::new(batch_env.clone(), system_env, storage.clone()))
        };

        // Compute block hash. Note that the computed block hash here will be different than that in production.
        let tx_hashes = txs.iter().map(|t| t.hash()).collect::<Vec<_>>();
        let hash = compute_hash(block_ctx.miniblock, &tx_hashes);
        block_ctx.hash = hash;

        // Execute transactions and bootloader
        let mut tx_results = Vec::with_capacity(tx_hashes.len());
        let mut tx_index = 0;
        for tx in txs {
            // Executing a next transaction means that a previous transaction was either rolled back (in which case its snapshot
            // was already removed), or that we build on top of it (in which case, it can be removed now).
            delegate_vm!(vm, pop_snapshot_no_rollback());
            // Save pre-execution VM snapshot.
            delegate_vm!(vm, make_snapshot());
            let result = match vm {
                AnvilVM::ZKSync(ref mut vm) => {
                    self.run_l2_tx(tx, tx_index, block_ctx, &batch_env, vm)
                }
                AnvilVM::ZKOs(ref mut vm) => {
                    self.run_l2_tx(tx, tx_index, block_ctx, &batch_env, vm)
                }
            };

            match result {
                //self.run_l2_tx(tx, tx_index, block_ctx, &batch_env, &mut vm) {
                Ok(tx_result) => {
                    tx_results.push(tx_result);
                    tx_index += 1;
                }
                Err(e) => {
                    tracing::error!("Error while executing transaction: {e}");
                    delegate_vm!(vm, rollback_to_the_latest_snapshot());
                }
            }
        }
        delegate_vm!(vm, execute(InspectExecutionMode::Bootloader));

        // Write all the mutated keys (storage slots).
        for (key, value) in storage.borrow().modified_storage_keys() {
            self.fork_storage.set_value(*key, *value);
        }
        tx_results
    }

    pub(super) async fn seal_block(
        &mut self,
        txs: Vec<L2Tx>,
        system_contracts: BaseSystemContracts,
    ) -> anyhow::Result<L2BlockNumber> {
        // Prepare a new block context and a new batch env
        let system_env = self.create_system_env(system_contracts, TxExecutionMode::VerifyExecute);
        let (batch_env, mut block_ctx) = self.create_l1_batch_env().await;
        // Advance clock as we are consuming next timestamp for this block
        anyhow::ensure!(
            self.time.advance_timestamp() == block_ctx.timestamp,
            "advancing clock produced different timestamp than expected"
        );

        let tx_results = self.run_l2_txs(txs, batch_env.clone(), system_env, &mut block_ctx);

        let mut filters = self.filters.write().await;
        for tx_result in &tx_results {
            // TODO: Is this the right place to notify about new pending txs?
            filters.notify_new_pending_transaction(tx_result.receipt.transaction_hash);
            for log in &tx_result.receipt.logs {
                filters.notify_new_log(log, block_ctx.miniblock.into());
            }
        }
        drop(filters);

        let mut transactions = Vec::new();
        for (index, tx_result) in tx_results.iter().enumerate() {
            let mut transaction = zksync_types::api::Transaction::from(tx_result.info.tx.clone());
            transaction.block_hash = Some(block_ctx.hash);
            transaction.block_number = Some(U64::from(block_ctx.miniblock));
            transaction.transaction_index = Some(index.into());
            transaction.l1_batch_number = Some(U64::from(batch_env.number.0));
            transaction.l1_batch_tx_index = Some(Index::zero());
            if transaction.transaction_type == Some(U64::zero())
                || transaction.transaction_type.is_none()
            {
                transaction.v = transaction
                    .v
                    .map(|v| v + 35 + self.fork_storage.chain_id.as_u64() * 2);
            }
            transactions.push(TransactionVariant::Full(transaction));
        }

        // Build bloom hash
        let iter = tx_results
            .iter()
            .flat_map(|r| r.receipt.logs.iter())
            .flat_map(|event| {
                event
                    .topics
                    .iter()
                    .map(|topic| BloomInput::Raw(topic.as_bytes()))
                    .chain([BloomInput::Raw(event.address.as_bytes())])
            });
        let logs_bloom = build_bloom(iter);

        // Calculate how much gas was used across all txs
        let gas_used = tx_results
            .iter()
            .map(|r| r.debug.gas_used)
            .fold(U256::zero(), |acc, x| acc + x);

        // Construct the block
        let parent_block_hash = self
            .blockchain
            .get_block_hash_by_number(L2BlockNumber(block_ctx.miniblock as u32 - 1))
            .await
            .unwrap_or_default();
        let mut blocks = vec![create_block(
            &batch_env,
            block_ctx.hash,
            parent_block_hash,
            block_ctx.miniblock,
            block_ctx.timestamp,
            transactions,
            gas_used,
            logs_bloom,
        )];

        // Hack to ensure we don't mine two empty blocks in the same batch. Otherwise this creates
        // weird side effect on the VM side wrt virtual block logic.
        // TODO: Remove once we separate batch sealing from block sealing
        if !tx_results.is_empty() {
            // With the introduction of 'l2 blocks' (and virtual blocks),
            // we are adding one l2 block at the end of each batch (to handle things like remaining events etc).
            // You can look at insert_fictive_l2_block function in VM to see how this fake block is inserted.
            let parent_block_hash = block_ctx.hash;
            let block_ctx = block_ctx.new_block(&mut self.time);
            let hash = compute_hash(block_ctx.miniblock, []);

            let virtual_block = create_block(
                &batch_env,
                hash,
                parent_block_hash,
                block_ctx.miniblock,
                block_ctx.timestamp,
                vec![],
                U256::zero(),
                Bloom::zero(),
            );
            blocks.push(virtual_block);
        }
        let block_hashes = blocks.iter().map(|b| b.hash).collect::<Vec<_>>();
        self.apply_batch(blocks, tx_results).await;

        let mut filters = self.filters.write().await;
        for block_hash in block_hashes {
            filters.notify_new_block(block_hash);
        }
        drop(filters);

        Ok(L2BlockNumber(block_ctx.miniblock as u32))
    }

    /// Estimates the gas required for a given call request.
    ///
    /// # Arguments
    ///
    /// * `req` - A `CallRequest` struct representing the call request to estimate gas for.
    ///
    /// # Returns
    ///
    /// A `Result` with a `Fee` representing the estimated gas related data.
    pub async fn estimate_gas_impl(&self, req: CallRequest) -> Result<Fee, Web3Error> {
        let mut request_with_gas_per_pubdata_overridden = req;

        if let Some(ref mut eip712_meta) = request_with_gas_per_pubdata_overridden.eip712_meta {
            if eip712_meta.gas_per_pubdata == U256::zero() {
                eip712_meta.gas_per_pubdata =
                    get_max_gas_per_pubdata_byte(VmVersion::latest()).into();
            }
        }

        let is_eip712 = request_with_gas_per_pubdata_overridden
            .eip712_meta
            .is_some();
        let initiator_address = request_with_gas_per_pubdata_overridden
            .from
            .unwrap_or_default();
        let impersonating = self.impersonation.is_impersonating(&initiator_address);
        let system_contracts = self
            .system_contracts
            .contracts_for_fee_estimate(impersonating)
            .clone();

        let mut l2_tx = L2Tx::from_request(
            request_with_gas_per_pubdata_overridden.into(),
            MAX_TX_SIZE,
            self.system_contracts.allow_no_target(),
        )
        .map_err(Web3Error::SerializationError)?;

        let tx: Transaction = l2_tx.clone().into();

        let fee_input = {
            let fee_input = self.fee_input_provider.get_batch_fee_input_scaled();
            // In order for execution to pass smoothly, we need to ensure that block's required gasPerPubdata will be
            // <= to the one in the transaction itself.
            adjust_pubdata_price_for_tx(
                fee_input,
                tx.gas_per_pubdata_byte_limit(),
                None,
                VmVersion::latest(),
            )
        };

        let (base_fee, gas_per_pubdata_byte) =
            derive_base_fee_and_gas_per_pubdata(fee_input, VmVersion::latest());

        // Properly format signature
        if l2_tx.common_data.signature.is_empty() {
            l2_tx.common_data.signature = vec![0u8; 65];
            l2_tx.common_data.signature[64] = 27;
        }

        // The user may not include the proper transaction type during the estimation of
        // the gas fee. However, it is needed for the bootloader checks to pass properly.
        if is_eip712 {
            l2_tx.common_data.transaction_type = TransactionType::EIP712Transaction;
        }

        l2_tx.common_data.fee.gas_per_pubdata_limit =
            get_max_gas_per_pubdata_byte(VmVersion::latest()).into();
        l2_tx.common_data.fee.max_fee_per_gas = base_fee.into();
        l2_tx.common_data.fee.max_priority_fee_per_gas = base_fee.into();

        let execution_mode = TxExecutionMode::EstimateFee;
        let (mut batch_env, _) = self.create_l1_batch_env().await;
        batch_env.fee_input = fee_input;

        let system_env = self.create_system_env(system_contracts, execution_mode);

        // When the pubdata cost grows very high, the total gas limit required may become very high as well. If
        // we do binary search over any possible gas limit naively, we may end up with a very high number of iterations,
        // which affects performance.
        //
        // To optimize for this case, we first calculate the amount of gas needed to cover for the pubdata. After that, we
        // need to do a smaller binary search that is focused on computational gas limit only.
        let additional_gas_for_pubdata = if tx.is_l1() {
            // For L1 transactions the pubdata priced in such a way that the maximal computational
            // gas limit should be enough to cover for the pubdata as well, so no additional gas is provided there.
            0u64
        } else {
            // For L2 transactions, we estimate the amount of gas needed to cover for the pubdata by creating a transaction with infinite gas limit.
            // And getting how much pubdata it used.

            // In theory, if the transaction has failed with such large gas limit, we could have returned an API error here right away,
            // but doing it later on keeps the code more lean.
            let result = InMemoryNodeInner::estimate_gas_step(
                l2_tx.clone(),
                gas_per_pubdata_byte,
                BATCH_GAS_LIMIT,
                batch_env.clone(),
                system_env.clone(),
                &self.fork_storage,
                self.system_contracts.use_zkos,
            );

            if result.statistics.pubdata_published > MAX_VM_PUBDATA_PER_BATCH.try_into().unwrap() {
                return Err(Web3Error::SubmitTransactionError(
                    "exceeds limit for published pubdata".into(),
                    Default::default(),
                ));
            }

            // It is assumed that there is no overflow here
            (result.statistics.pubdata_published as u64) * gas_per_pubdata_byte
        };

        // We are using binary search to find the minimal values of gas_limit under which the transaction succeeds
        let mut lower_bound = 0u64;
        let mut upper_bound = MAX_L2_TX_GAS_LIMIT;
        let mut attempt_count = 1;

        tracing::trace!("Starting gas estimation loop");
        while lower_bound + ESTIMATE_GAS_ACCEPTABLE_OVERESTIMATION < upper_bound {
            let mid = (lower_bound + upper_bound) / 2;
            tracing::trace!(
                "Attempt {} (lower_bound: {}, upper_bound: {}, mid: {})",
                attempt_count,
                lower_bound,
                upper_bound,
                mid
            );
            let try_gas_limit = additional_gas_for_pubdata + mid;

            let estimate_gas_result = InMemoryNodeInner::estimate_gas_step(
                l2_tx.clone(),
                gas_per_pubdata_byte,
                try_gas_limit,
                batch_env.clone(),
                system_env.clone(),
                &self.fork_storage,
                self.system_contracts.use_zkos,
            );

            if estimate_gas_result.result.is_failed() {
                tracing::trace!("Attempt {} FAILED", attempt_count);
                lower_bound = mid + 1;
            } else {
                tracing::trace!("Attempt {} SUCCEEDED", attempt_count);
                upper_bound = mid;
            }
            attempt_count += 1;
        }

        tracing::trace!("Gas Estimation Values:");
        tracing::trace!("  Final upper_bound: {}", upper_bound);
        tracing::trace!(
            "  ESTIMATE_GAS_SCALE_FACTOR: {}",
            self.fee_input_provider.estimate_gas_scale_factor
        );
        tracing::trace!("  MAX_L2_TX_GAS_LIMIT: {}", MAX_L2_TX_GAS_LIMIT);
        let tx_body_gas_limit = upper_bound;
        let suggested_gas_limit = ((upper_bound + additional_gas_for_pubdata) as f32
            * self.fee_input_provider.estimate_gas_scale_factor)
            as u64;

        let estimate_gas_result = InMemoryNodeInner::estimate_gas_step(
            l2_tx.clone(),
            gas_per_pubdata_byte,
            suggested_gas_limit,
            batch_env,
            system_env,
            &self.fork_storage,
            self.system_contracts.use_zkos,
        );

        let overhead = derive_overhead(
            suggested_gas_limit,
            gas_per_pubdata_byte as u32,
            tx.encoding_len(),
            l2_tx.common_data.transaction_type as u8,
            VmVersion::latest(),
        ) as u64;

        match estimate_gas_result.result {
            ExecutionResult::Revert { output } => {
                tracing::info!("{}", format!("Unable to estimate gas for the request with our suggested gas limit of {}. The transaction is most likely unexecutable. Breakdown of estimation:", suggested_gas_limit + overhead).red());
                tracing::info!(
                    "{}",
                    format!(
                        "\tEstimated transaction body gas cost: {}",
                        tx_body_gas_limit
                    )
                    .red()
                );
                tracing::info!(
                    "{}",
                    format!("\tGas for pubdata: {}", additional_gas_for_pubdata).red()
                );
                tracing::info!("{}", format!("\tOverhead: {}", overhead).red());
                let message = output.to_string();
                let pretty_message = format!(
                    "execution reverted{}{}",
                    if message.is_empty() { "" } else { ": " },
                    message
                );
                let data = output.encoded_data();
                tracing::info!("{}", pretty_message.on_red());
                Err(Web3Error::SubmitTransactionError(pretty_message, data))
            }
            ExecutionResult::Halt { reason } => {
                tracing::info!("{}", format!("Unable to estimate gas for the request with our suggested gas limit of {}. The transaction is most likely unexecutable. Breakdown of estimation:", suggested_gas_limit + overhead).red());
                tracing::info!(
                    "{}",
                    format!(
                        "\tEstimated transaction body gas cost: {}",
                        tx_body_gas_limit
                    )
                    .red()
                );
                tracing::info!(
                    "{}",
                    format!("\tGas for pubdata: {}", additional_gas_for_pubdata).red()
                );
                tracing::info!("{}", format!("\tOverhead: {}", overhead).red());
                let message = reason.to_string();
                let pretty_message = format!(
                    "execution reverted{}{}",
                    if message.is_empty() { "" } else { ": " },
                    message
                );

                tracing::info!("{}", pretty_message.on_red());
                Err(Web3Error::SubmitTransactionError(pretty_message, vec![]))
            }
            ExecutionResult::Success { .. } => {
                let full_gas_limit = match suggested_gas_limit.overflowing_add(overhead) {
                    (value, false) => value,
                    (_, true) => {
                        tracing::info!("{}", "Overflow when calculating gas estimation. We've exceeded the block gas limit by summing the following values:".red());
                        tracing::info!(
                            "{}",
                            format!(
                                "\tEstimated transaction body gas cost: {}",
                                tx_body_gas_limit
                            )
                            .red()
                        );
                        tracing::info!(
                            "{}",
                            format!("\tGas for pubdata: {}", additional_gas_for_pubdata).red()
                        );
                        tracing::info!("{}", format!("\tOverhead: {}", overhead).red());
                        return Err(Web3Error::SubmitTransactionError(
                            "exceeds block gas limit".into(),
                            Default::default(),
                        ));
                    }
                };

                tracing::trace!("Gas Estimation Results");
                tracing::trace!("  tx_body_gas_limit: {}", tx_body_gas_limit);
                tracing::trace!(
                    "  additional_gas_for_pubdata: {}",
                    additional_gas_for_pubdata
                );
                tracing::trace!("  overhead: {}", overhead);
                tracing::trace!("  full_gas_limit: {}", full_gas_limit);
                let fee = Fee {
                    max_fee_per_gas: base_fee.into(),
                    max_priority_fee_per_gas: 0u32.into(),
                    gas_limit: full_gas_limit.into(),
                    gas_per_pubdata_limit: gas_per_pubdata_byte.into(),
                };
                Ok(fee)
            }
        }
    }

    /// Runs fee estimation against a sandbox vm with the given gas_limit.
    #[allow(clippy::too_many_arguments)]
    fn estimate_gas_step(
        mut l2_tx: L2Tx,
        gas_per_pubdata_byte: u64,
        tx_gas_limit: u64,
        batch_env: L1BatchEnv,
        system_env: SystemEnv,
        fork_storage: &ForkStorage,
        is_zkos: bool,
    ) -> VmExecutionResultAndLogs {
        let tx: Transaction = l2_tx.clone().into();

        // Set gas_limit for transaction
        let gas_limit_with_overhead = tx_gas_limit
            + derive_overhead(
                tx_gas_limit,
                gas_per_pubdata_byte as u32,
                tx.encoding_len(),
                l2_tx.common_data.transaction_type as u8,
                VmVersion::latest(),
            ) as u64;
        l2_tx.common_data.fee.gas_limit = gas_limit_with_overhead.into();

        let storage = StorageView::new(fork_storage).into_rc_ptr();

        // The nonce needs to be updated
        let nonce = l2_tx.nonce();
        let nonce_key = StorageKeyLayout::get_nonce_key(is_zkos, &l2_tx.initiator_account());
        let full_nonce = storage.borrow_mut().read_value(&nonce_key);
        let (_, deployment_nonce) = decompose_full_nonce(h256_to_u256(full_nonce));
        let enforced_full_nonce = nonces_to_full_nonce(U256::from(nonce.0), deployment_nonce);
        storage
            .borrow_mut()
            .set_value(nonce_key, u256_to_h256(enforced_full_nonce));

        // We need to explicitly put enough balance into the account of the users
        let payer = l2_tx.payer();
        let balance_key = StorageKeyLayout::get_storage_key_for_base_token(is_zkos, &payer);
        let mut current_balance = h256_to_u256(storage.borrow_mut().read_value(&balance_key));
        let added_balance = l2_tx.common_data.fee.gas_limit * l2_tx.common_data.fee.max_fee_per_gas;
        current_balance += added_balance;
        storage
            .borrow_mut()
            .set_value(balance_key, u256_to_h256(current_balance));

        let mut vm = if is_zkos {
            let mut vm = ZKOsVM::<_, HistoryDisabled>::new(
                batch_env,
                system_env,
                storage,
                // TODO: this might be causing a deadlock.. check..
                &fork_storage.inner.read().unwrap().raw_storage,
            );
            // Temporary hack - as we update the 'storage' just above, but zkos loads its full
            // state from fork_storage (that is not updated).
            vm.update_inconsistent_keys(&[&nonce_key, &balance_key]);
            AnvilVM::ZKOs(vm)
        } else {
            AnvilVM::ZKSync(Vm::new(batch_env, system_env, storage))
        };

        let tx: Transaction = l2_tx.into();
        delegate_vm!(vm, push_transaction(tx));

        delegate_vm!(vm, execute(InspectExecutionMode::OneTx))
    }

    /// Creates a [Snapshot] of the current state of the node.
    pub async fn snapshot(&self) -> Result<Snapshot, String> {
        let blockchain = self.blockchain.read().await;
        let filters = self.filters.read().await.clone();
        let storage = self
            .fork_storage
            .inner
            .read()
            .map_err(|err| format!("failed acquiring read lock on storage: {:?}", err))?;

        Ok(Snapshot {
            current_batch: blockchain.current_batch,
            current_block: blockchain.current_block,
            current_block_hash: blockchain.current_block_hash,
            fee_input_provider: self.fee_input_provider.clone(),
            tx_results: blockchain.tx_results.clone(),
            blocks: blockchain.blocks.clone(),
            hashes: blockchain.hashes.clone(),
            filters,
            impersonation_state: self.impersonation.state(),
            rich_accounts: self.rich_accounts.clone(),
            previous_states: self.previous_states.clone(),
            raw_storage: storage.raw_storage.clone(),
            value_read_cache: storage.value_read_cache.clone(),
            factory_dep_cache: storage.factory_dep_cache.clone(),
        })
    }

    /// Restores a previously created [Snapshot] of the node.
    pub async fn restore_snapshot(&mut self, snapshot: Snapshot) -> Result<(), String> {
        let mut blockchain = self.blockchain.write().await;
        let mut storage = self
            .fork_storage
            .inner
            .write()
            .map_err(|err| format!("failed acquiring write lock on storage: {:?}", err))?;

        blockchain.current_batch = snapshot.current_batch;
        blockchain.current_block = snapshot.current_block;
        blockchain.current_block_hash = snapshot.current_block_hash;
        self.fee_input_provider = snapshot.fee_input_provider;
        blockchain.tx_results = snapshot.tx_results;
        blockchain.blocks = snapshot.blocks;
        blockchain.hashes = snapshot.hashes;
        // FIXME: This logic is incorrect but it doesn't matter as filters should not be a part of
        //        snapshots anyway
        self.filters = Arc::new(RwLock::new(snapshot.filters));
        self.impersonation.set_state(snapshot.impersonation_state);
        self.rich_accounts = snapshot.rich_accounts;
        self.previous_states = snapshot.previous_states;
        storage.raw_storage = snapshot.raw_storage;
        storage.value_read_cache = snapshot.value_read_cache;
        storage.factory_dep_cache = snapshot.factory_dep_cache;

        Ok(())
    }

    pub async fn dump_state(
        &self,
        preserve_historical_states: bool,
    ) -> anyhow::Result<VersionedState> {
        let blockchain = self.blockchain.read().await;
        let blocks = blockchain.blocks.values().cloned().collect();
        let transactions = blockchain.tx_results.values().cloned().collect();
        drop(blockchain);
        let fork_storage = self.fork_storage.dump_state();
        let historical_states = if preserve_historical_states {
            self.previous_states
                .iter()
                .map(|(k, v)| (*k, SerializableStorage(v.clone().into_iter().collect())))
                .collect()
        } else {
            Vec::new()
        };

        Ok(VersionedState::v1(StateV1 {
            blocks,
            transactions,
            fork_storage,
            historical_states,
        }))
    }

    pub async fn load_state(&mut self, state: VersionedState) -> Result<bool, LoadStateError> {
        let mut storage = self.blockchain.write().await;
        if storage.blocks.len() > 1 {
            tracing::debug!(
                blocks = storage.blocks.len(),
                "node has existing state; refusing to load new state"
            );
            return Err(LoadStateError::HasExistingState);
        }
        let state = match state {
            VersionedState::V1 { state, .. } => state,
            VersionedState::Unknown { version } => {
                return Err(LoadStateError::UnknownStateVersion(version))
            }
        };
        if state.blocks.is_empty() {
            tracing::debug!("new state has no blocks; refusing to load");
            return Err(LoadStateError::EmptyState);
        }

        storage.load_blocks(&mut self.time, state.blocks);
        storage.load_transactions(state.transactions);
        self.fork_storage.load_state(state.fork_storage);

        tracing::trace!(
            states = state.historical_states.len(),
            "loading historical states from supplied state"
        );
        self.previous_states.extend(
            state
                .historical_states
                .into_iter()
                .map(|(k, v)| (k, v.0.into_iter().collect())),
        );

        Ok(true)
    }

    pub async fn get_storage_at_block(
        &self,
        address: Address,
        idx: U256,
        block: Option<api::BlockIdVariant>,
    ) -> Result<H256, Web3Error> {
        let storage_key = StorageKey::new(AccountTreeId::new(address), u256_to_h256(idx));
        let storage = self.blockchain.read().await;

        let block_number = block
            .map(|block| match block {
                BlockIdVariant::BlockNumber(block_number) => Ok(utils::to_real_block_number(
                    block_number,
                    U64::from(storage.current_block.0),
                )),
                BlockIdVariant::BlockNumberObject(o) => Ok(utils::to_real_block_number(
                    o.block_number,
                    U64::from(storage.current_block.0),
                )),
                BlockIdVariant::BlockHashObject(o) => storage
                    .blocks
                    .get(&o.block_hash)
                    .map(|block| block.number)
                    .ok_or_else(|| {
                        tracing::error!("unable to map block number to hash #{:#x}", o.block_hash);
                        Web3Error::InternalError(anyhow::Error::msg(
                            "Failed to map block number to hash.",
                        ))
                    }),
            })
            .unwrap_or_else(|| Ok(U64::from(storage.current_block.0)))?;
        // FIXME: Conversion mess above
        let block_number = L2BlockNumber(block_number.as_u32());

        if block_number == storage.current_block {
            match self.fork_storage.read_value_internal(&storage_key) {
                Ok(value) => Ok(H256(value.0)),
                Err(error) => Err(Web3Error::InternalError(anyhow::anyhow!(
                    "failed to read storage: {}",
                    error
                ))),
            }
        } else if storage.hashes.contains_key(&block_number) {
            let value = storage
                .hashes
                .get(&block_number)
                .and_then(|block_hash| self.previous_states.get(block_hash))
                .and_then(|state| state.get(&storage_key))
                .cloned()
                .unwrap_or_default();

            if value.is_zero() {
                match self.fork_storage.read_value_internal(&storage_key) {
                    Ok(value) => Ok(H256(value.0)),
                    Err(error) => Err(Web3Error::InternalError(anyhow::anyhow!(
                        "failed to read storage: {}",
                        error
                    ))),
                }
            } else {
                Ok(value)
            }
        } else {
            self.fork_storage
                .inner
                .read()
                .expect("failed reading fork storage")
                .fork
                .as_ref()
                .and_then(|fork| fork.fork_source.get_storage_at(address, idx, block).ok())
                .ok_or_else(|| {
                    tracing::error!(
                        "unable to get storage at address {:?}, index {:?} for block {:?}",
                        address,
                        idx,
                        block
                    );
                    Web3Error::InternalError(anyhow::Error::msg("Failed to get storage."))
                })
        }
    }

    pub async fn reset(&mut self, fork: Option<ForkDetails>) {
        let blockchain = Blockchain::new(
            fork.as_ref(),
            self.config.genesis.as_ref(),
            self.config.genesis_timestamp,
        );
        let blockchain_storage = blockchain.read().await.clone();
        drop(std::mem::replace(
            &mut *self.blockchain.write().await,
            blockchain_storage,
        ));

        self.time.set_current_timestamp_unchecked(
            fork.as_ref()
                .map(|f| f.block_timestamp)
                .unwrap_or(NON_FORK_FIRST_BLOCK_TIMESTAMP),
        );

        drop(std::mem::take(&mut *self.filters.write().await));

        let fork_storage = ForkStorage::new(
            fork,
            &self.config.system_contracts_options,
            self.config.use_evm_emulator,
            self.config.chain_id,
        );
        let mut old_storage = self.fork_storage.inner.write().unwrap();
        let mut new_storage = fork_storage.inner.write().unwrap();
        old_storage.raw_storage = std::mem::take(&mut new_storage.raw_storage);
        old_storage.value_read_cache = std::mem::take(&mut new_storage.value_read_cache);
        old_storage.factory_dep_cache = std::mem::take(&mut new_storage.factory_dep_cache);
        old_storage.fork = std::mem::take(&mut new_storage.fork);
        self.fork_storage.chain_id = fork_storage.chain_id;
        drop(old_storage);
        drop(new_storage);

        self.rich_accounts.clear();
        self.previous_states.clear();
    }

    /// Adds a lot of tokens to a given account with a specified balance.
    pub fn set_rich_account(&mut self, address: H160, balance: U256) {
        let key = StorageKeyLayout::get_storage_key_for_base_token(
            self.system_contracts.use_zkos,
            &address,
        );

        let keys = {
            let mut storage_view = StorageView::new(&self.fork_storage);
            // Set balance to the specified amount
            storage_view.set_value(key, u256_to_h256(balance));
            storage_view.modified_storage_keys().clone()
        };

        for (key, value) in keys.iter() {
            self.fork_storage.set_value(*key, *value);
        }
        self.rich_accounts.insert(address);
    }

    pub fn read_storage(&self) -> Box<dyn ReadStorage + '_> {
        Box::new(&self.fork_storage)
    }

    // TODO: Remove, this should also be made available from somewhere else
    pub fn chain_id(&self) -> L2ChainId {
        self.fork_storage.chain_id
    }
}

#[derive(Debug)]
pub struct TxExecutionOutput {
    result: VmExecutionResultAndLogs,
    call_traces: Vec<Call>,
    bytecodes: HashMap<H256, Vec<u8>>,
}

/// Keeps track of a block's batch number, miniblock number and timestamp.
/// Useful for keeping track of the current context when creating multiple blocks.
#[derive(Debug, Clone, Default)]
pub struct BlockContext {
    pub hash: H256,
    pub batch: u32,
    pub miniblock: u64,
    pub timestamp: u64,
}

impl BlockContext {
    /// Create the next batch instance that uses the same batch number, and has all other parameters incremented by `1`.
    fn new_block(&self, time: &mut Time) -> BlockContext {
        Self {
            hash: H256::zero(),
            batch: self.batch,
            miniblock: self.miniblock.saturating_add(1),
            timestamp: time.advance_timestamp(),
        }
    }
}

fn contract_address_from_tx_result(execution_result: &VmExecutionResultAndLogs) -> Option<H160> {
    for query in execution_result.logs.storage_logs.iter().rev() {
        if query.log.is_write() && query.log.key.address() == &ACCOUNT_CODE_STORAGE_ADDRESS {
            return Some(h256_to_address(query.log.key.key()));
        }
    }
    None
}

// Test utils
#[cfg(test)]
impl InMemoryNodeInner {
    pub fn test_config(config: TestNodeConfig) -> Arc<RwLock<Self>> {
        let fee_provider = TestNodeFeeInputProvider::default();
        let impersonation = ImpersonationManager::default();
        let system_contracts = SystemContracts::from_options(
            &config.system_contracts_options,
            config.use_evm_emulator,
            config.use_zkos,
        );
        let (inner, _, _, _) = InMemoryNodeInner::init(
            None,
            fee_provider,
            Arc::new(RwLock::new(Default::default())),
            config,
            impersonation.clone(),
            system_contracts.clone(),
        );
        inner
    }

    pub fn test() -> Arc<RwLock<Self>> {
        Self::test_config(TestNodeConfig::default())
    }

    /// Deploys a contract with the given bytecode.
    pub async fn deploy_contract(
        &mut self,
        tx_hash: H256,
        private_key: &zksync_types::K256PrivateKey,
        bytecode: Vec<u8>,
        calldata: Option<Vec<u8>>,
        nonce: zksync_types::Nonce,
    ) -> H256 {
        use ethers::abi::Function;
        use ethers::types::Bytes;
        use zksync_web3_rs::eip712;

        let salt = [0u8; 32];
        let bytecode_hash = eip712::hash_bytecode(&bytecode).expect("invalid bytecode");
        let call_data: Bytes = calldata.unwrap_or_default().into();
        let create: Function = serde_json::from_str(
            r#"{
            "inputs": [
              {
                "internalType": "bytes32",
                "name": "_salt",
                "type": "bytes32"
              },
              {
                "internalType": "bytes32",
                "name": "_bytecodeHash",
                "type": "bytes32"
              },
              {
                "internalType": "bytes",
                "name": "_input",
                "type": "bytes"
              }
            ],
            "name": "create",
            "outputs": [
              {
                "internalType": "address",
                "name": "",
                "type": "address"
              }
            ],
            "stateMutability": "payable",
            "type": "function"
          }"#,
        )
        .unwrap();

        let data =
            ethers::contract::encode_function_data(&create, (salt, bytecode_hash, call_data))
                .expect("failed encoding function data");

        let mut tx = L2Tx::new_signed(
            Some(zksync_types::CONTRACT_DEPLOYER_ADDRESS),
            data.to_vec(),
            nonce,
            Fee {
                gas_limit: U256::from(400_000_000),
                max_fee_per_gas: U256::from(50_000_000),
                max_priority_fee_per_gas: U256::from(50_000_000),
                gas_per_pubdata_limit: U256::from(50000),
            },
            U256::from(0),
            zksync_types::L2ChainId::from(260),
            private_key,
            vec![bytecode],
            Default::default(),
        )
        .expect("failed signing tx");
        tx.set_input(vec![], tx_hash);

        let system_contracts = self
            .system_contracts
            .system_contracts_for_initiator(&self.impersonation, &tx.initiator_account());
        let block_number = self
            .seal_block(vec![tx], system_contracts)
            .await
            .expect("failed deploying contract");

        self.blockchain
            .read()
            .await
            .get_block_hash_by_number(block_number)
            .unwrap()
    }

    // TODO: Return L2BlockNumber
    /// Applies a transaction with a given hash to the node and returns the block hash.
    pub async fn apply_tx(&mut self, tx_hash: H256) -> (H256, U64, L2Tx) {
        let tx = crate::testing::TransactionBuilder::new()
            .set_hash(tx_hash)
            .build();

        self.set_rich_account(
            tx.common_data.initiator_address,
            U256::from(100u128 * 10u128.pow(18)),
        );
        let system_contracts = self
            .system_contracts
            .system_contracts_for_initiator(&self.impersonation, &tx.initiator_account());
        let block_number = self
            .seal_block(vec![tx.clone()], system_contracts)
            .await
            .expect("failed applying tx");

        let block_hash = self
            .blockchain
            .read()
            .await
            .get_block_hash_by_number(block_number)
            .unwrap();

        (block_hash, U64::from(block_number.0), tx)
    }

    pub async fn insert_block(&mut self, hash: H256, block: api::Block<TransactionVariant>) {
        self.blockchain.write().await.blocks.insert(hash, block);
    }

    pub async fn insert_block_hash(&mut self, number: L2BlockNumber, hash: H256) {
        self.blockchain.write().await.hashes.insert(number, hash);
    }

    pub async fn insert_tx_result(&mut self, hash: H256, tx_result: TransactionResult) {
        self.blockchain
            .write()
            .await
            .tx_results
            .insert(hash, tx_result);
    }

    pub fn insert_previous_state(&mut self, hash: H256, state: HashMap<StorageKey, StorageValue>) {
        self.previous_states.insert(hash, state);
    }

    pub fn get_previous_state(&self, hash: H256) -> Option<HashMap<StorageKey, StorageValue>> {
        self.previous_states.get(&hash).cloned()
    }
}

#[cfg(test)]
mod tests {
    use super::*;
    use crate::node::create_genesis;
    use crate::node::fork::ForkStorage;
    use crate::testing;
    use crate::testing::{ExternalStorage, TransactionBuilder, STORAGE_CONTRACT_BYTECODE};
    use anvil_zksync_config::constants::{
        DEFAULT_ACCOUNT_BALANCE, DEFAULT_ESTIMATE_GAS_PRICE_SCALE_FACTOR,
        DEFAULT_ESTIMATE_GAS_SCALE_FACTOR, DEFAULT_FAIR_PUBDATA_PRICE, DEFAULT_L2_GAS_PRICE,
        TEST_NODE_NETWORK_ID,
    };
    use anvil_zksync_config::types::{CacheConfig, SystemContractsOptions};
    use anvil_zksync_config::TestNodeConfig;
    use ethabi::{ParamType, Token, Uint};
    use itertools::Itertools;
    use zksync_types::{utils::deployed_address_create, K256PrivateKey, Nonce};

    async fn test_vm(
        node: &mut InMemoryNodeInner,
        system_contracts: BaseSystemContracts,
    ) -> (
        BlockContext,
        L1BatchEnv,
        Vm<StorageView<ForkStorage>, HistoryDisabled>,
    ) {
        let storage = StorageView::new(node.fork_storage.clone()).into_rc_ptr();
        let system_env = node.create_system_env(system_contracts, TxExecutionMode::VerifyExecute);
        let (batch_env, block_ctx) = node.create_l1_batch_env().await;
        let vm: Vm<_, HistoryDisabled> = Vm::new(batch_env.clone(), system_env, storage);

        (block_ctx, batch_env, vm)
    }

    /// Decodes a `bytes` tx result to its concrete parameter type.
    fn decode_tx_result(output: &[u8], param_type: ParamType) -> Token {
        let result = ethabi::decode(&[ParamType::Bytes], output).expect("failed decoding output");
        if result.is_empty() {
            panic!("result was empty");
        }

        let result_bytes = result[0]
            .clone()
            .into_bytes()
            .expect("failed converting result to bytes");
        let result =
            ethabi::decode(&[param_type], &result_bytes).expect("failed converting output");
        if result.is_empty() {
            panic!("decoded result was empty");
        }

        result[0].clone()
    }

    #[tokio::test]
    async fn test_run_l2_tx_validates_tx_gas_limit_too_high() {
        let inner = InMemoryNodeInner::test();
        let mut node = inner.write().await;
        let tx = TransactionBuilder::new()
            .set_gas_limit(U256::from(u64::MAX) + 1)
            .build();
        node.set_rich_account(tx.initiator_account(), U256::from(100u128 * 10u128.pow(18)));

        let system_contracts = node
            .system_contracts
            .system_contracts_for_initiator(&node.impersonation, &tx.initiator_account());
        let (block_ctx, batch_env, mut vm) = test_vm(&mut *node, system_contracts).await;
        let err = node
            .run_l2_tx(tx, 0, &block_ctx, &batch_env, &mut vm)
            .unwrap_err();
        assert_eq!(err.to_string(), "exceeds block gas limit");
    }

    #[tokio::test]
    async fn test_run_l2_tx_validates_tx_max_fee_per_gas_too_low() {
        let inner = InMemoryNodeInner::test();
        let mut node = inner.write().await;
        let tx = TransactionBuilder::new()
            .set_max_fee_per_gas(U256::from(DEFAULT_L2_GAS_PRICE - 1))
            .build();
        node.set_rich_account(tx.initiator_account(), U256::from(100u128 * 10u128.pow(18)));

        let system_contracts = node
            .system_contracts
            .system_contracts_for_initiator(&node.impersonation, &tx.initiator_account());
        let (block_ctx, batch_env, mut vm) = test_vm(&mut *node, system_contracts).await;
        let err = node
            .run_l2_tx(tx, 0, &block_ctx, &batch_env, &mut vm)
            .unwrap_err();

        assert_eq!(
            err.to_string(),
            "block base fee higher than max fee per gas"
        );
    }

    #[tokio::test]
    async fn test_run_l2_tx_validates_tx_max_priority_fee_per_gas_higher_than_max_fee_per_gas() {
        let inner = InMemoryNodeInner::test();
        let mut node = inner.write().await;
        let tx = TransactionBuilder::new()
            .set_max_priority_fee_per_gas(U256::from(250_000_000 + 1))
            .build();
        node.set_rich_account(tx.initiator_account(), U256::from(100u128 * 10u128.pow(18)));

        let system_contracts = node
            .system_contracts
            .system_contracts_for_initiator(&node.impersonation, &tx.initiator_account());
        let (block_ctx, batch_env, mut vm) = test_vm(&mut *node, system_contracts).await;
        let err = node
            .run_l2_tx(tx, 0, &block_ctx, &batch_env, &mut vm)
            .unwrap_err();

        assert_eq!(
            err.to_string(),
            "max priority fee per gas higher than max fee per gas"
        );
    }

    #[tokio::test]
    async fn test_create_genesis_creates_block_with_hash_and_zero_parent_hash() {
        let first_block = create_genesis::<TransactionVariant>(Some(1000));

        assert_eq!(first_block.hash, compute_hash(0, []));
        assert_eq!(first_block.parent_hash, H256::zero());
    }

    #[tokio::test]
    async fn test_run_l2_tx_raw_does_not_panic_on_external_storage_call() {
        // Perform a transaction to get storage to an intermediate state
        let inner = InMemoryNodeInner::test();
        let mut node = inner.write().await;
        let tx = TransactionBuilder::new().build();
        node.set_rich_account(tx.initiator_account(), U256::from(100u128 * 10u128.pow(18)));

        let system_contracts = node
            .system_contracts
            .system_contracts_for_initiator(&node.impersonation, &tx.initiator_account());
        node.seal_block(vec![tx], system_contracts).await.unwrap();
        let external_storage = node.fork_storage.clone();

        // Execute next transaction using a fresh in-memory node and the external fork storage
        let mock_db = ExternalStorage {
            raw_storage: external_storage.inner.read().unwrap().raw_storage.clone(),
        };
        let impersonation = ImpersonationManager::default();
        let (node, _, _, _) = InMemoryNodeInner::init(
            Some(ForkDetails {
                fork_source: Box::new(mock_db),
                chain_id: TEST_NODE_NETWORK_ID.into(),
                l1_block: L1BatchNumber(1),
                l2_block: api::Block::default(),
                l2_miniblock: 2,
                l2_miniblock_hash: Default::default(),
                block_timestamp: 1002,
                overwrite_chain_id: None,
                l1_gas_price: 1000,
                l2_fair_gas_price: DEFAULT_L2_GAS_PRICE,
                fair_pubdata_price: DEFAULT_FAIR_PUBDATA_PRICE,
                fee_params: None,
                estimate_gas_price_scale_factor: DEFAULT_ESTIMATE_GAS_PRICE_SCALE_FACTOR,
                estimate_gas_scale_factor: DEFAULT_ESTIMATE_GAS_SCALE_FACTOR,
                cache_config: CacheConfig::default(),
            }),
            TestNodeFeeInputProvider::default(),
            Arc::new(RwLock::new(Default::default())),
            TestNodeConfig::default(),
            impersonation,
            node.system_contracts.clone(),
        );
        let mut node = node.write().await;

        let tx = TransactionBuilder::new().build();

        let system_contracts = node
            .system_contracts
            .system_contracts_for_initiator(&node.impersonation, &tx.initiator_account());
        let (_, _, mut vm) = test_vm(&mut *node, system_contracts).await;
        node.run_l2_tx_raw(tx, &mut vm)
            .expect("transaction must pass with external storage");
    }

    #[tokio::test]
    async fn test_transact_returns_data_in_built_in_without_security_mode() {
        let inner = InMemoryNodeInner::test_config(TestNodeConfig {
            system_contracts_options: SystemContractsOptions::BuiltInWithoutSecurity,
            ..Default::default()
        });
        let mut node = inner.write().await;

        let private_key = K256PrivateKey::from_bytes(H256::repeat_byte(0xef)).unwrap();
        let from_account = private_key.address();
        node.set_rich_account(from_account, U256::from(DEFAULT_ACCOUNT_BALANCE));

        let deployed_address = deployed_address_create(from_account, U256::zero());
        node.deploy_contract(
            H256::repeat_byte(0x1),
            &private_key,
            hex::decode(STORAGE_CONTRACT_BYTECODE).unwrap(),
            None,
            Nonce(0),
        )
        .await;

        let mut tx = L2Tx::new_signed(
            Some(deployed_address),
            hex::decode("bbf55335").unwrap(), // keccak selector for "transact_retrieve1()"
            Nonce(1),
            Fee {
                gas_limit: U256::from(4_000_000),
                max_fee_per_gas: U256::from(250_000_000),
                max_priority_fee_per_gas: U256::from(250_000_000),
                gas_per_pubdata_limit: U256::from(50000),
            },
            U256::from(0),
            zksync_types::L2ChainId::from(260),
            &private_key,
            vec![],
            Default::default(),
        )
        .expect("failed signing tx");
        tx.common_data.transaction_type = TransactionType::LegacyTransaction;
        tx.set_input(vec![], H256::repeat_byte(0x2));

        let system_contracts = node
            .system_contracts
            .system_contracts_for_initiator(&node.impersonation, &tx.initiator_account());
        let (_, _, mut vm) = test_vm(&mut *node, system_contracts).await;
        let TxExecutionOutput { result, .. } = node.run_l2_tx_raw(tx, &mut vm).expect("failed tx");

        match result.result {
            ExecutionResult::Success { output } => {
                let actual = decode_tx_result(&output, ethabi::ParamType::Uint(256));
                let expected = Token::Uint(Uint::from(1024u64));
                assert_eq!(expected, actual, "invalid result");
            }
            _ => panic!("invalid result {:?}", result.result),
        }
    }

    #[tokio::test]
    async fn test_snapshot() {
        let node = InMemoryNodeInner::test();
        let mut writer = node.write().await;

        {
            let mut blockchain = writer.blockchain.write().await;
            blockchain
                .blocks
                .insert(H256::repeat_byte(0x1), Default::default());
            blockchain
                .hashes
                .insert(L2BlockNumber(1), H256::repeat_byte(0x1));
            blockchain.tx_results.insert(
                H256::repeat_byte(0x1),
                TransactionResult {
                    info: testing::default_tx_execution_info(),
                    receipt: Default::default(),
                    debug: testing::default_tx_debug_info(),
                },
            );
            blockchain.current_batch = L1BatchNumber(1);
            blockchain.current_block = L2BlockNumber(1);
            blockchain.current_block_hash = H256::repeat_byte(0x1);
        }
        writer.time.set_current_timestamp_unchecked(1);
        writer
            .filters
            .write()
            .await
            .add_block_filter()
            .expect("failed adding block filter");
        writer.impersonation.impersonate(H160::repeat_byte(0x1));
        writer.rich_accounts.insert(H160::repeat_byte(0x1));
        writer
            .previous_states
            .insert(H256::repeat_byte(0x1), Default::default());
        writer.fork_storage.set_value(
            StorageKey::new(AccountTreeId::new(H160::repeat_byte(0x1)), H256::zero()),
            H256::repeat_byte(0x1),
        );

        let storage = writer.fork_storage.inner.read().unwrap();
        let blockchain = writer.blockchain.read().await;
        let expected_snapshot = Snapshot {
            current_batch: blockchain.current_batch,
            current_block: blockchain.current_block,
            current_block_hash: blockchain.current_block_hash,
            fee_input_provider: writer.fee_input_provider.clone(),
            tx_results: blockchain.tx_results.clone(),
            blocks: blockchain.blocks.clone(),
            hashes: blockchain.hashes.clone(),
            filters: writer.filters.read().await.clone(),
            impersonation_state: writer.impersonation.state(),
            rich_accounts: writer.rich_accounts.clone(),
            previous_states: writer.previous_states.clone(),
            raw_storage: storage.raw_storage.clone(),
            value_read_cache: storage.value_read_cache.clone(),
            factory_dep_cache: storage.factory_dep_cache.clone(),
        };
        drop(blockchain);
        let actual_snapshot = writer.snapshot().await.expect("failed taking snapshot");

        assert_eq!(
            expected_snapshot.current_batch,
            actual_snapshot.current_batch
        );
        assert_eq!(
            expected_snapshot.current_block,
            actual_snapshot.current_block
        );
        assert_eq!(
            expected_snapshot.current_block_hash,
            actual_snapshot.current_block_hash
        );
        assert_eq!(
            expected_snapshot.fee_input_provider,
            actual_snapshot.fee_input_provider
        );
        assert_eq!(
            expected_snapshot.tx_results.keys().collect_vec(),
            actual_snapshot.tx_results.keys().collect_vec()
        );
        assert_eq!(expected_snapshot.blocks, actual_snapshot.blocks);
        assert_eq!(expected_snapshot.hashes, actual_snapshot.hashes);
        assert_eq!(expected_snapshot.filters, actual_snapshot.filters);
        assert_eq!(
            expected_snapshot.impersonation_state,
            actual_snapshot.impersonation_state
        );
        assert_eq!(
            expected_snapshot.rich_accounts,
            actual_snapshot.rich_accounts
        );
        assert_eq!(
            expected_snapshot.previous_states,
            actual_snapshot.previous_states
        );
        assert_eq!(expected_snapshot.raw_storage, actual_snapshot.raw_storage);
        assert_eq!(
            expected_snapshot.value_read_cache,
            actual_snapshot.value_read_cache
        );
        assert_eq!(
            expected_snapshot.factory_dep_cache,
            actual_snapshot.factory_dep_cache
        );
    }

    #[tokio::test]
    async fn test_snapshot_restore() {
        let node = InMemoryNodeInner::test();
        let mut writer = node.write().await;

        {
            let mut blockchain = writer.blockchain.write().await;
            blockchain
                .blocks
                .insert(H256::repeat_byte(0x1), Default::default());
            blockchain
                .hashes
                .insert(L2BlockNumber(1), H256::repeat_byte(0x1));
            blockchain.tx_results.insert(
                H256::repeat_byte(0x1),
                TransactionResult {
                    info: testing::default_tx_execution_info(),
                    receipt: Default::default(),
                    debug: testing::default_tx_debug_info(),
                },
            );
            blockchain.current_batch = L1BatchNumber(1);
            blockchain.current_block = L2BlockNumber(1);
            blockchain.current_block_hash = H256::repeat_byte(0x1);
        }
        writer.time.set_current_timestamp_unchecked(1);
        writer
            .filters
            .write()
            .await
            .add_block_filter()
            .expect("failed adding block filter");
        writer.impersonation.impersonate(H160::repeat_byte(0x1));
        writer.rich_accounts.insert(H160::repeat_byte(0x1));
        writer
            .previous_states
            .insert(H256::repeat_byte(0x1), Default::default());
        writer.fork_storage.set_value(
            StorageKey::new(AccountTreeId::new(H160::repeat_byte(0x1)), H256::zero()),
            H256::repeat_byte(0x1),
        );

        let blockchain = writer.blockchain.read().await;
        let expected_snapshot = {
            let storage = writer.fork_storage.inner.read().unwrap();
            Snapshot {
                current_batch: blockchain.current_batch,
                current_block: blockchain.current_block,
                current_block_hash: blockchain.current_block_hash,
                fee_input_provider: writer.fee_input_provider.clone(),
                tx_results: blockchain.tx_results.clone(),
                blocks: blockchain.blocks.clone(),
                hashes: blockchain.hashes.clone(),
                filters: writer.filters.read().await.clone(),
                impersonation_state: writer.impersonation.state(),
                rich_accounts: writer.rich_accounts.clone(),
                previous_states: writer.previous_states.clone(),
                raw_storage: storage.raw_storage.clone(),
                value_read_cache: storage.value_read_cache.clone(),
                factory_dep_cache: storage.factory_dep_cache.clone(),
            }
        };
        drop(blockchain);

        // snapshot and modify node state
        let snapshot = writer.snapshot().await.expect("failed taking snapshot");

        {
            let mut blockchain = writer.blockchain.write().await;
            blockchain
                .blocks
                .insert(H256::repeat_byte(0x2), Default::default());
            blockchain
                .hashes
                .insert(L2BlockNumber(2), H256::repeat_byte(0x2));
            blockchain.tx_results.insert(
                H256::repeat_byte(0x2),
                TransactionResult {
                    info: testing::default_tx_execution_info(),
                    receipt: Default::default(),
                    debug: testing::default_tx_debug_info(),
                },
            );
            blockchain.current_batch = L1BatchNumber(2);
            blockchain.current_block = L2BlockNumber(2);
            blockchain.current_block_hash = H256::repeat_byte(0x2);
        }
        writer.time.set_current_timestamp_unchecked(2);
        writer
            .filters
            .write()
            .await
            .add_pending_transaction_filter()
            .expect("failed adding pending transaction filter");
        writer.impersonation.impersonate(H160::repeat_byte(0x2));
        writer.rich_accounts.insert(H160::repeat_byte(0x2));
        writer
            .previous_states
            .insert(H256::repeat_byte(0x2), Default::default());
        writer.fork_storage.set_value(
            StorageKey::new(AccountTreeId::new(H160::repeat_byte(0x2)), H256::zero()),
            H256::repeat_byte(0x2),
        );

        // restore
        writer
            .restore_snapshot(snapshot)
            .await
            .expect("failed restoring snapshot");

        let storage = writer.fork_storage.inner.read().unwrap();
        let blockchain = writer.blockchain.read().await;
        assert_eq!(expected_snapshot.current_batch, blockchain.current_batch);
        assert_eq!(expected_snapshot.current_block, blockchain.current_block);
        assert_eq!(
            expected_snapshot.current_block_hash,
            blockchain.current_block_hash
        );

        assert_eq!(
            expected_snapshot.fee_input_provider,
            writer.fee_input_provider
        );
        assert_eq!(
            expected_snapshot.tx_results.keys().collect_vec(),
            blockchain.tx_results.keys().collect_vec()
        );
        assert_eq!(expected_snapshot.blocks, blockchain.blocks);
        assert_eq!(expected_snapshot.hashes, blockchain.hashes);
        assert_eq!(expected_snapshot.filters, *writer.filters.read().await);
        assert_eq!(
            expected_snapshot.impersonation_state,
            writer.impersonation.state()
        );
        assert_eq!(expected_snapshot.rich_accounts, writer.rich_accounts);
        assert_eq!(expected_snapshot.previous_states, writer.previous_states);
        assert_eq!(expected_snapshot.raw_storage, storage.raw_storage);
        assert_eq!(expected_snapshot.value_read_cache, storage.value_read_cache);
        assert_eq!(
            expected_snapshot.factory_dep_cache,
            storage.factory_dep_cache
        );
    }
}<|MERGE_RESOLUTION|>--- conflicted
+++ resolved
@@ -19,13 +19,8 @@
 };
 
 use crate::system_contracts::SystemContracts;
-<<<<<<< HEAD
 use crate::utils::create_debug_output;
-use crate::{formatter, utils};
-=======
-use crate::utils::{bytecode_to_factory_dep, create_debug_output};
 use crate::{delegate_vm, formatter, utils};
->>>>>>> 35c30095
 use anvil_zksync_config::constants::NON_FORK_FIRST_BLOCK_TIMESTAMP;
 use anvil_zksync_config::TestNodeConfig;
 use anvil_zksync_types::{ShowCalls, ShowGasDetails, ShowStorageLogs, ShowVMDetails};
@@ -68,13 +63,8 @@
 use zksync_types::utils::{decompose_full_nonce, nonces_to_full_nonce};
 use zksync_types::web3::{Bytes, Index};
 use zksync_types::{
-<<<<<<< HEAD
-    api, get_nonce_key, h256_to_address, h256_to_u256, u256_to_h256, AccountTreeId, Address, Bloom,
-    BloomInput, L1BatchNumber, L2BlockNumber, L2ChainId, StorageKey, StorageValue, Transaction,
-=======
     api, h256_to_address, h256_to_u256, u256_to_h256, AccountTreeId, Address, Bloom, BloomInput,
-    L1BatchNumber, L2BlockNumber, StorageKey, StorageValue, Transaction,
->>>>>>> 35c30095
+    L1BatchNumber, L2BlockNumber, L2ChainId, StorageKey, StorageValue, Transaction,
     ACCOUNT_CODE_STORAGE_ADDRESS, H160, H256, MAX_L2_TX_GAS_LIMIT, U256, U64,
 };
 use zksync_web3_decl::error::Web3Error;
@@ -495,13 +485,8 @@
         }
 
         // Write all the factory deps.
-<<<<<<< HEAD
         for (hash, code) in bytecodes {
             self.fork_storage.store_factory_dep(hash, code)
-=======
-        for (hash, code) in bytecodes.iter() {
-            self.fork_storage.store_factory_dep(*hash, code.clone())
->>>>>>> 35c30095
         }
 
         let logs = result
