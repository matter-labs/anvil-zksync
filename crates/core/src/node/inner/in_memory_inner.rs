use crate::filters::EthFilters;
use crate::formatter::ExecutionErrorReport;
use crate::node::error::{LoadStateError, ToHaltError, ToRevertReason};
use crate::node::inner::blockchain::Blockchain;
use crate::node::inner::fork::{Fork, ForkClient, ForkSource};
use crate::node::inner::fork_storage::{ForkStorage, SerializableStorage};
use crate::node::inner::time::Time;
use crate::node::inner::vm_runner::TxBatchExecutionResult;
use crate::node::keys::StorageKeyLayout;
use crate::node::state::StateV1;
use crate::node::vm::AnvilVM;
use crate::node::zkos::ZKOsVM;
use crate::node::{
    create_block, ImpersonationManager, Snapshot, TestNodeFeeInputProvider, TransactionResult,
    VersionedState, ESTIMATE_GAS_ACCEPTABLE_OVERESTIMATION, MAX_PREVIOUS_STATES, MAX_TX_SIZE,
};
use crate::system_contracts::SystemContracts;
use crate::{delegate_vm, utils};
use anvil_zksync_common::sh_println;
use anvil_zksync_config::constants::{
    LEGACY_RICH_WALLETS, NON_FORK_FIRST_BLOCK_TIMESTAMP, RICH_WALLETS,
};
use anvil_zksync_config::TestNodeConfig;
use indexmap::IndexMap;
use std::collections::{HashMap, HashSet};
use std::str::FromStr;
use std::sync::Arc;
use tokio::sync::RwLock;
use zksync_contracts::{BaseSystemContracts, BaseSystemContractsHashes};
use zksync_error::anvil_zksync::node::AnvilNodeResult;
use zksync_error::anvil_zksync::{halt::HaltError, revert::RevertError};
use zksync_multivm::interface::storage::{ReadStorage, StorageView, WriteStorage};
use zksync_multivm::interface::{
    ExecutionResult, FinishedL1Batch, InspectExecutionMode, L1BatchEnv, L2BlockEnv, SystemEnv,
    TxExecutionMode, VmExecutionResultAndLogs, VmFactory, VmInterface, VmInterfaceExt,
};
use zksync_multivm::utils::{
    adjust_pubdata_price_for_tx, derive_base_fee_and_gas_per_pubdata, derive_overhead,
    get_max_gas_per_pubdata_byte,
};
use zksync_multivm::vm_latest::constants::{
    BATCH_COMPUTATIONAL_GAS_LIMIT, BATCH_GAS_LIMIT, MAX_VM_PUBDATA_PER_BATCH,
};
use zksync_multivm::vm_latest::{HistoryDisabled, Vm};
use zksync_multivm::VmVersion;
use zksync_system_constants::message_root::{AGG_TREE_HEIGHT_KEY, AGG_TREE_NODES_KEY};
use zksync_types::api::{BlockIdVariant, TransactionVariant};
use zksync_types::block::build_bloom;
use zksync_types::fee::Fee;
use zksync_types::fee_model::{BatchFeeInput, PubdataIndependentBatchFeeModelInput};
use zksync_types::l1::L1Tx;
use zksync_types::l2::{L2Tx, TransactionType};
use zksync_types::transaction_request::CallRequest;
use zksync_types::utils::{decompose_full_nonce, nonces_to_full_nonce};
use zksync_types::web3::{keccak256, Index};
use zksync_types::{
    api, h256_to_u256, u256_to_h256, AccountTreeId, Address, Bloom, BloomInput,
    ExecuteTransactionCommon, L1BatchNumber, L2BlockNumber, L2ChainId, StorageKey, StorageValue,
    Transaction, H160, H256, L2_MESSAGE_ROOT_ADDRESS, MAX_L2_TX_GAS_LIMIT, U256, U64,
};
use zksync_web3_decl::error::Web3Error;

// TODO: Rename `InMemoryNodeInner` to something more sensible
/// Helper struct for InMemoryNode.
pub struct InMemoryNodeInner {
    /// Writeable blockchain state.
    blockchain: Blockchain,
    pub(super) time: Time,
    /// The fee input provider.
    pub fee_input_provider: TestNodeFeeInputProvider,
    // Map from filter_id to the eth filter
    pub filters: Arc<tokio::sync::RwLock<EthFilters>>,
    // TODO: Make private
    // Underlying storage
    pub fork_storage: ForkStorage,
    pub(super) fork: Fork,
    // Configuration.
    pub config: TestNodeConfig,
    system_contracts: SystemContracts,
    impersonation: ImpersonationManager,
    pub rich_accounts: HashSet<H160>,
    /// Keeps track of historical states indexed via block hash. Limited to [MAX_PREVIOUS_STATES].
    previous_states: IndexMap<H256, HashMap<StorageKey, StorageValue>>,
    storage_key_layout: StorageKeyLayout,
}

impl InMemoryNodeInner {
    /// Create the state to be used implementing [InMemoryNode].
    #[allow(clippy::too_many_arguments)]
    pub(super) fn new(
        blockchain: Blockchain,
        time: Time,
        fork_storage: ForkStorage,
        fork: Fork,
        fee_input_provider: TestNodeFeeInputProvider,
        filters: Arc<RwLock<EthFilters>>,
        config: TestNodeConfig,
        impersonation: ImpersonationManager,
        system_contracts: SystemContracts,
        storage_key_layout: StorageKeyLayout,
    ) -> Self {
        InMemoryNodeInner {
            blockchain,
            time,
            fee_input_provider,
            filters,
            fork_storage,
            fork,
            config,
            system_contracts,
            impersonation,
            rich_accounts: HashSet::new(),
            previous_states: Default::default(),
            storage_key_layout,
        }
    }

    pub fn create_system_env(
        &self,
        base_system_contracts: BaseSystemContracts,
        execution_mode: TxExecutionMode,
    ) -> SystemEnv {
        SystemEnv {
            zk_porter_available: false,
            version: self.blockchain.protocol_version,
            base_system_smart_contracts: base_system_contracts,
            bootloader_gas_limit: BATCH_COMPUTATIONAL_GAS_LIMIT,
            execution_mode,
            default_validation_computational_gas_limit: BATCH_COMPUTATIONAL_GAS_LIMIT,
            chain_id: self.fork_storage.chain_id,
        }
    }

    /// Create [L1BatchEnv] to be used in the VM.
    ///
    /// We compute l1/l2 block details from storage to support fork testing, where the storage
    /// can be updated mid execution and no longer matches with the initial node's state.
    /// The L1 & L2 timestamps are also compared with node's timestamp to ensure it always increases monotonically.
    pub async fn create_l1_batch_env(&self) -> (L1BatchEnv, BlockContext) {
        tracing::debug!("creating L1 batch env");

        let (last_l1_batch_number, last_l2_block) = self.blockchain.read().await.last_env(
            &StorageView::new(&self.fork_storage).to_rc_ptr(),
            &self.time,
        );

        let block_ctx = BlockContext {
            hash: H256::zero(),
            batch: (last_l1_batch_number + 1).0,
            miniblock: last_l2_block.number as u64 + 1,
            timestamp: self.time.peek_next_timestamp(),
            prev_block_hash: last_l2_block.hash,
        };

        let fee_input = if let Some(fork_details) = self.fork.details() {
            // TODO: This is a weird pattern. `TestNodeFeeInputProvider` should encapsulate fork's
            //       behavior by taking fork's fee input into account during initialization.
            BatchFeeInput::PubdataIndependent(PubdataIndependentBatchFeeModelInput {
                l1_gas_price: fork_details.l1_gas_price,
                fair_l2_gas_price: fork_details.l2_fair_gas_price,
                fair_pubdata_price: fork_details.fair_pubdata_price,
            })
        } else {
            self.fee_input_provider.get_batch_fee_input()
        };

        let batch_env = L1BatchEnv {
            // TODO: set the previous batch hash properly (take from fork, when forking, and from local storage, when this is not the first block).
            previous_batch_hash: None,
            number: L1BatchNumber::from(block_ctx.batch),
            timestamp: block_ctx.timestamp,
            fee_input,
            fee_account: H160::zero(),
            enforced_base_fee: None,
            first_l2_block: L2BlockEnv {
                // the 'current_miniblock' contains the block that was already produced.
                // So the next one should be one higher.
                number: block_ctx.miniblock as u32,
                timestamp: block_ctx.timestamp,
                prev_block_hash: last_l2_block.hash,
                // This is only used during zksyncEra block timestamp/number transition.
                // In case of starting a new network, it doesn't matter.
                // In theory , when forking mainnet, we should match this value
                // to the value that was set in the node at that time - but AFAIK
                // we don't have any API for this - so this might result in slightly
                // incorrect replays of transacions during the migration period, that
                // depend on block number or timestamp.
                max_virtual_blocks_to_create: 1,
            },
        };

        (batch_env, block_ctx)
    }

    #[allow(clippy::too_many_arguments)]
    async fn apply_batch(
        &mut self,
        batch_timestamp: u64,
        base_system_contracts_hashes: BaseSystemContractsHashes,
        block: api::Block<api::TransactionVariant>,
        virtual_block: Option<api::Block<api::TransactionVariant>>,
        tx_results: Vec<TransactionResult>,
        finished_l1_batch: FinishedL1Batch,
        modified_storage_keys: HashMap<StorageKey, StorageValue>,
    ) {
        // TODO: `apply_batch` is leaking a lot of abstractions and should be wholly contained inside `Blockchain`.
        //       Additionally, a dedicated `PreviousStates` struct would help with separation of concern.
        /// Archives the current state for later queries.
        fn archive_state(
            previous_states: &mut IndexMap<H256, HashMap<StorageKey, StorageValue>>,
            state: HashMap<StorageKey, StorageValue>,
            block_number: L2BlockNumber,
            block_hash: H256,
        ) {
            if previous_states.len() > MAX_PREVIOUS_STATES as usize {
                if let Some(entry) = previous_states.shift_remove_index(0) {
                    tracing::debug!("removing archived state for previous block {:#x}", entry.0);
                }
            }
            tracing::debug!("archiving state for {:#x} #{}", block_hash, block_number);
            previous_states.insert(block_hash, state);
        }

        let mut storage = self.blockchain.write().await;
        let new_bytecodes = tx_results
            .iter()
            .flat_map(|tr| tr.new_bytecodes.clone())
            .collect::<Vec<_>>();
        let aggregation_root = self.read_aggregation_root(&modified_storage_keys);
        storage.apply_batch(
            batch_timestamp,
            base_system_contracts_hashes,
            tx_results,
            finished_l1_batch,
            aggregation_root,
        );

        // archive current state before we produce new batch/blocks
        archive_state(
            &mut self.previous_states,
            self.fork_storage
                .inner
                .read()
                .unwrap()
                .raw_storage
                .state
                .clone(),
            storage.current_block,
            storage.current_block_hash,
        );
        storage.apply_block(block, 0);

        // Apply new factory deps
        for (hash, code) in new_bytecodes {
            self.fork_storage.store_factory_dep(hash, code)
        }

        // Apply storage writes
        for (key, value) in modified_storage_keys {
            self.fork_storage.set_value(key, value);
        }

        if let Some(virtual_block) = virtual_block {
            // archive current state before we produce new batch/blocks
            archive_state(
                &mut self.previous_states,
                self.fork_storage
                    .inner
                    .read()
                    .unwrap()
                    .raw_storage
                    .state
                    .clone(),
                storage.current_block,
                storage.current_block_hash,
            );
            storage.apply_block(virtual_block, 1);
        }
    }

    fn n_dim_array_key_in_layout(array_key: usize, indices: &[U256]) -> H256 {
        let mut key: H256 = u256_to_h256(array_key.into());

        for index in indices {
            key = H256(keccak256(key.as_bytes()));
            key = u256_to_h256(h256_to_u256(key).overflowing_add(*index).0);
        }

        key
    }

    fn read_aggregation_root(
        &self,
        modified_storage_keys: &HashMap<StorageKey, StorageValue>,
    ) -> H256 {
        let agg_tree_height_slot = StorageKey::new(
            AccountTreeId::new(L2_MESSAGE_ROOT_ADDRESS),
            H256::from_low_u64_be(AGG_TREE_HEIGHT_KEY as u64),
        );

        let agg_tree_height = modified_storage_keys
            .get(&agg_tree_height_slot)
            .copied()
            .unwrap_or_else(|| {
                self.fork_storage
                    .read_value_internal(&agg_tree_height_slot)
                    .unwrap()
            });
        let agg_tree_height = h256_to_u256(agg_tree_height);

        // `nodes[height][0]`
        let agg_tree_root_hash_key =
            Self::n_dim_array_key_in_layout(AGG_TREE_NODES_KEY, &[agg_tree_height, U256::zero()]);
        let agg_tree_root_hash_slot = StorageKey::new(
            AccountTreeId::new(L2_MESSAGE_ROOT_ADDRESS),
            agg_tree_root_hash_key,
        );

        modified_storage_keys
            .get(&agg_tree_root_hash_slot)
            .copied()
            .unwrap_or_else(|| {
                self.fork_storage
                    .read_value_internal(&agg_tree_root_hash_slot)
                    .unwrap()
            })
    }

    pub(super) async fn seal_block(
        &mut self,
        tx_batch_execution_result: TxBatchExecutionResult,
    ) -> AnvilNodeResult<L2BlockNumber> {
        let TxBatchExecutionResult {
            tx_results,
            base_system_contracts_hashes,
            batch_env,
            block_ctxs,
            finished_l1_batch,
            modified_storage_keys,
        } = tx_batch_execution_result;

        let mut filters = self.filters.write().await;
        for tx_result in &tx_results {
            // TODO: Is this the right place to notify about new pending txs?
            filters.notify_new_pending_transaction(tx_result.receipt.transaction_hash);
            for log in &tx_result.receipt.logs {
                filters.notify_new_log(log, block_ctxs[0].miniblock.into());
            }
        }
        drop(filters);

        let mut transactions = Vec::new();
        for (index, tx_result) in tx_results.iter().enumerate() {
            let mut transaction = if let Ok(l2_tx) =
                <Transaction as TryInto<L2Tx>>::try_into(tx_result.info.tx.clone())
            {
                api::Transaction::from(l2_tx)
            } else {
                // TODO: Build proper API transaction for upgrade transactions
                api::Transaction {
                    hash: tx_result.info.tx.hash(),
                    ..Default::default()
                }
            };
            transaction.block_hash = Some(block_ctxs[0].hash);
            transaction.block_number = Some(U64::from(block_ctxs[0].miniblock));
            transaction.transaction_index = Some(index.into());
            transaction.l1_batch_number = Some(U64::from(batch_env.number.0));
            transaction.l1_batch_tx_index = Some(Index::zero());
            if transaction.transaction_type == Some(U64::zero())
                || transaction.transaction_type.is_none()
            {
                transaction.v = transaction
                    .v
                    .map(|v| v + 35 + self.fork_storage.chain_id.as_u64() * 2);
            }
            transactions.push(TransactionVariant::Full(transaction));
        }

        // Build bloom hash
        let iter = tx_results
            .iter()
            .flat_map(|r| r.receipt.logs.iter())
            .flat_map(|event| {
                event
                    .topics
                    .iter()
                    .map(|topic| BloomInput::Raw(topic.as_bytes()))
                    .chain([BloomInput::Raw(event.address.as_bytes())])
            });
        let logs_bloom = build_bloom(iter);

        // Calculate how much gas was used across all txs
        let gas_used = tx_results
            .iter()
            .map(|r| r.debug.gas_used)
            .fold(U256::zero(), |acc, x| acc + x);

        // Construct the block
        let block = create_block(
            &batch_env,
            block_ctxs[0].hash,
            block_ctxs[0].prev_block_hash,
            block_ctxs[0].miniblock,
            block_ctxs[0].timestamp,
            transactions,
            gas_used,
            logs_bloom,
        );

        // Make sure optional virtual block gets saved too
        let virtual_block = if block_ctxs.len() == 2 {
            Some(create_block(
                &batch_env,
                block_ctxs[1].hash,
                block_ctxs[1].prev_block_hash,
                block_ctxs[1].miniblock,
                block_ctxs[1].timestamp,
                vec![],
                U256::zero(),
                Bloom::zero(),
            ))
        } else {
            None
        };

        // Use first block's timestamp as batch timestamp
        self.apply_batch(
            batch_env.timestamp,
            base_system_contracts_hashes,
            block,
            virtual_block,
            tx_results,
            finished_l1_batch,
            modified_storage_keys,
        )
        .await;

        let mut filters = self.filters.write().await;
        for block_ctx in &block_ctxs {
            filters.notify_new_block(block_ctx.hash);
        }
        drop(filters);

        Ok(L2BlockNumber(block_ctxs[0].miniblock as u32))
    }

    /// Estimates the gas required for a given call request.
    ///
    /// # Arguments
    ///
    /// * `req` - A `CallRequest` struct representing the call request to estimate gas for.
    ///
    /// # Returns
    ///
    /// A `Result` with a `Fee` representing the estimated gas related data.
    pub async fn estimate_gas_impl(&self, req: CallRequest) -> Result<Fee, Web3Error> {
        let mut request_with_gas_per_pubdata_overridden = req;

        if let Some(ref mut eip712_meta) = request_with_gas_per_pubdata_overridden.eip712_meta {
            if eip712_meta.gas_per_pubdata == U256::zero() {
                eip712_meta.gas_per_pubdata =
                    get_max_gas_per_pubdata_byte(VmVersion::latest()).into();
            }
        }

        let is_eip712 = request_with_gas_per_pubdata_overridden
            .eip712_meta
            .is_some();

        let mut l2_tx = L2Tx::from_request(
            request_with_gas_per_pubdata_overridden.into(),
            MAX_TX_SIZE,
            self.system_contracts.allow_no_target(),
        )
        .map_err(Web3Error::SerializationError)?;

        // Properly format signature
        if l2_tx.common_data.signature.is_empty() {
            l2_tx.common_data.signature = vec![0u8; 65];
            l2_tx.common_data.signature[64] = 27;
        }

        // The user may not include the proper transaction type during the estimation of
        // the gas fee. However, it is needed for the bootloader checks to pass properly.
        if is_eip712 {
            l2_tx.common_data.transaction_type = TransactionType::EIP712Transaction;
        }

        l2_tx.common_data.fee.gas_per_pubdata_limit =
            get_max_gas_per_pubdata_byte(VmVersion::latest()).into();

        self.estimate_gas_inner(l2_tx.into()).await
    }

    pub async fn estimate_l1_to_l2_gas_impl(&self, req: CallRequest) -> Result<U256, Web3Error> {
        let mut request_with_gas_per_pubdata_overridden = req;

        if let Some(ref mut eip712_meta) = request_with_gas_per_pubdata_overridden.eip712_meta {
            if eip712_meta.gas_per_pubdata == U256::zero() {
                eip712_meta.gas_per_pubdata =
                    get_max_gas_per_pubdata_byte(VmVersion::latest()).into();
            }
        }

        let l1_tx = L1Tx::from_request(
            request_with_gas_per_pubdata_overridden,
            self.system_contracts.allow_no_target(),
        )
        .map_err(Web3Error::SerializationError)?;

        Ok(self.estimate_gas_inner(l1_tx.into()).await?.gas_limit)
    }

    async fn estimate_gas_inner(&self, mut tx: Transaction) -> Result<Fee, Web3Error> {
        let fee_input = {
            let fee_input = self.fee_input_provider.get_batch_fee_input_scaled();
            // In order for execution to pass smoothly, we need to ensure that block's required gasPerPubdata will be
            // <= to the one in the transaction itself.
            adjust_pubdata_price_for_tx(
                fee_input,
                tx.gas_per_pubdata_byte_limit(),
                None,
                VmVersion::latest(),
            )
        };

        let (base_fee, gas_per_pubdata_byte) =
            derive_base_fee_and_gas_per_pubdata(fee_input, VmVersion::latest());
        match &mut tx.common_data {
            ExecuteTransactionCommon::L1(l1_common_data) => {
                l1_common_data.max_fee_per_gas = base_fee.into();
            }
            ExecuteTransactionCommon::L2(l2_common_data) => {
                l2_common_data.fee.max_fee_per_gas = base_fee.into();
                l2_common_data.fee.max_priority_fee_per_gas = base_fee.into();
            }
            ExecuteTransactionCommon::ProtocolUpgrade(_) => unimplemented!(),
        }

        let execution_mode = TxExecutionMode::EstimateFee;
        let (mut batch_env, _) = self.create_l1_batch_env().await;
        batch_env.fee_input = fee_input;

        let initiator_address = tx.initiator_account();
        let impersonating = self.impersonation.is_impersonating(&initiator_address);
        let system_contracts = self
            .system_contracts
            .contracts_for_fee_estimate(impersonating)
            .clone();
        let system_env = self.create_system_env(system_contracts, execution_mode);

        // When the pubdata cost grows very high, the total gas limit required may become very high as well. If
        // we do binary search over any possible gas limit naively, we may end up with a very high number of iterations,
        // which affects performance.
        //
        // To optimize for this case, we first calculate the amount of gas needed to cover for the pubdata. After that, we
        // need to do a smaller binary search that is focused on computational gas limit only.
        let additional_gas_for_pubdata = if tx.is_l1() {
            // For L1 transactions the pubdata priced in such a way that the maximal computational
            // gas limit should be enough to cover for the pubdata as well, so no additional gas is provided there.
            0u64
        } else {
            // For L2 transactions, we estimate the amount of gas needed to cover for the pubdata by creating a transaction with infinite gas limit.
            // And getting how much pubdata it used.

            // In theory, if the transaction has failed with such large gas limit, we could have returned an API error here right away,
            // but doing it later on keeps the code more lean.
            let result = self.estimate_gas_step(
                tx.clone(),
                gas_per_pubdata_byte,
                BATCH_GAS_LIMIT,
                batch_env.clone(),
                system_env.clone(),
                &self.fork_storage,
                self.system_contracts.use_zkos,
            );

<<<<<<< HEAD
            if result.statistics.pubdata_published
                > <usize as TryInto<u32>>::try_into(MAX_VM_PUBDATA_PER_BATCH).unwrap()
            {
=======
            if result.statistics.pubdata_published > (MAX_VM_PUBDATA_PER_BATCH as u32) {
>>>>>>> 8bfe7312
                return Err(Web3Error::SubmitTransactionError(
                    "exceeds limit for published pubdata".into(),
                    Default::default(),
                ));
            }

            // It is assumed that there is no overflow here
            (result.statistics.pubdata_published as u64) * gas_per_pubdata_byte
        };

        // We are using binary search to find the minimal values of gas_limit under which the transaction succeeds
        let mut lower_bound = 0u64;
        let mut upper_bound = MAX_L2_TX_GAS_LIMIT;
        let mut attempt_count = 1;

        tracing::trace!("Starting gas estimation loop");
        while lower_bound + ESTIMATE_GAS_ACCEPTABLE_OVERESTIMATION < upper_bound {
            let mid = (lower_bound + upper_bound) / 2;
            tracing::trace!(
                "Attempt {} (lower_bound: {}, upper_bound: {}, mid: {})",
                attempt_count,
                lower_bound,
                upper_bound,
                mid
            );
            let try_gas_limit = additional_gas_for_pubdata + mid;

            let estimate_gas_result = self.estimate_gas_step(
                tx.clone(),
                gas_per_pubdata_byte,
                try_gas_limit,
                batch_env.clone(),
                system_env.clone(),
                &self.fork_storage,
                self.system_contracts.use_zkos,
            );

            if estimate_gas_result.result.is_failed() {
                tracing::trace!("Attempt {} FAILED", attempt_count);
                lower_bound = mid + 1;
            } else {
                tracing::trace!("Attempt {} SUCCEEDED", attempt_count);
                upper_bound = mid;
            }
            attempt_count += 1;
        }

        tracing::trace!("Gas Estimation Values:");
        tracing::trace!("  Final upper_bound: {}", upper_bound);
        tracing::trace!(
            "  ESTIMATE_GAS_SCALE_FACTOR: {}",
            self.fee_input_provider.estimate_gas_scale_factor
        );
        tracing::trace!("  MAX_L2_TX_GAS_LIMIT: {}", MAX_L2_TX_GAS_LIMIT);
        let tx_body_gas_limit = upper_bound;
        let suggested_gas_limit = ((upper_bound + additional_gas_for_pubdata) as f32
            * self.fee_input_provider.estimate_gas_scale_factor)
            as u64;

        let estimate_gas_result = self.estimate_gas_step(
            tx.clone(),
            gas_per_pubdata_byte,
            suggested_gas_limit,
            batch_env,
            system_env,
            &self.fork_storage,
            self.system_contracts.use_zkos,
        );

        let overhead = derive_overhead(
            suggested_gas_limit,
            gas_per_pubdata_byte as u32,
            tx.encoding_len(),
            tx.tx_format() as u8,
            VmVersion::latest(),
        ) as u64;

        match &estimate_gas_result.result {
            ExecutionResult::Revert { output } => {
                let message = output.to_string();
                let pretty_message = format!(
                    "execution reverted{}{}",
                    if message.is_empty() { "" } else { ": " },
                    message
                );
                let data = output.encoded_data();

                let revert_reason: RevertError = output.clone().to_revert_reason().await;
                let error_report = ExecutionErrorReport::new(&revert_reason, Some(&tx));
                sh_println!("{}", error_report);

                Err(Web3Error::SubmitTransactionError(pretty_message, data))
            }
            ExecutionResult::Halt { reason } => {
                let message = reason.to_string();
                let pretty_message = format!(
                    "execution reverted{}{}",
                    if message.is_empty() { "" } else { ": " },
                    message
                );

                let halt_error: HaltError = reason.clone().to_halt_error().await;
                let error_report = ExecutionErrorReport::new(&halt_error, Some(&tx));
                sh_println!("{}", error_report);

                Err(Web3Error::SubmitTransactionError(pretty_message, vec![]))
            }
            ExecutionResult::Success { .. } => {
                let full_gas_limit = match suggested_gas_limit.overflowing_add(overhead) {
                    (value, false) => value,
                    (_, true) => {
                        tracing::info!("Overflow when calculating gas estimation. We've exceeded the block gas limit by summing the following values:");
                        tracing::info!(
                            "\tEstimated transaction body gas cost: {}",
                            tx_body_gas_limit
                        );
                        tracing::info!("\tGas for pubdata: {}", additional_gas_for_pubdata);
                        tracing::info!("\tOverhead: {}", overhead);

                        return Err(Web3Error::SubmitTransactionError(
                            "exceeds block gas limit".into(),
                            Default::default(),
                        ));
                    }
                };

                tracing::trace!("Gas Estimation Results");
                tracing::trace!("  tx_body_gas_limit: {}", tx_body_gas_limit);
                tracing::trace!(
                    "  additional_gas_for_pubdata: {}",
                    additional_gas_for_pubdata
                );
                tracing::trace!("  overhead: {}", overhead);
                tracing::trace!("  full_gas_limit: {}", full_gas_limit);
                let fee = Fee {
                    max_fee_per_gas: base_fee.into(),
                    max_priority_fee_per_gas: 0u32.into(),
                    gas_limit: full_gas_limit.into(),
                    gas_per_pubdata_limit: gas_per_pubdata_byte.into(),
                };
                Ok(fee)
            }
        }
    }

    /// Runs fee estimation against a sandbox vm with the given gas_limit.
    #[allow(clippy::too_many_arguments)]
    fn estimate_gas_step(
        &self,
        mut tx: Transaction,
        gas_per_pubdata_byte: u64,
        tx_gas_limit: u64,
        batch_env: L1BatchEnv,
        system_env: SystemEnv,
        fork_storage: &ForkStorage,
        is_zkos: bool,
    ) -> VmExecutionResultAndLogs {
        // Set gas_limit for transaction
        let gas_limit_with_overhead = tx_gas_limit
            + derive_overhead(
                tx_gas_limit,
                gas_per_pubdata_byte as u32,
                tx.encoding_len(),
                tx.tx_format() as u8,
                VmVersion::latest(),
            ) as u64;
        match &mut tx.common_data {
            ExecuteTransactionCommon::L1(l1_common_data) => {
                l1_common_data.gas_limit = gas_limit_with_overhead.into();
                // Since `tx.execute.value` is supplied by the client and is not checked against the current balance (unlike for L2 transactions),
                // we may hit an integer overflow. Ditto for protocol upgrade transactions below.
                let required_funds = (l1_common_data.gas_limit * l1_common_data.max_fee_per_gas)
                    .checked_add(tx.execute.value)
                    .unwrap();
                l1_common_data.to_mint = required_funds;
            }
            ExecuteTransactionCommon::L2(l2_common_data) => {
                l2_common_data.fee.gas_limit = gas_limit_with_overhead.into();
            }
            ExecuteTransactionCommon::ProtocolUpgrade(_) => unimplemented!(),
        }

        let storage = StorageView::new(fork_storage).to_rc_ptr();

        // The nonce needs to be updated
        let nonce_key = self
            .storage_key_layout
            .get_nonce_key(&tx.initiator_account());
        if let Some(nonce) = tx.nonce() {
            let full_nonce = storage.borrow_mut().read_value(&nonce_key);
            let (_, deployment_nonce) = decompose_full_nonce(h256_to_u256(full_nonce));
            let enforced_full_nonce = nonces_to_full_nonce(U256::from(nonce.0), deployment_nonce);
            storage
                .borrow_mut()
                .set_value(nonce_key, u256_to_h256(enforced_full_nonce));
        }

        // We need to explicitly put enough balance into the account of the users
        let payer = tx.payer();
        let balance_key = self
            .storage_key_layout
            .get_storage_key_for_base_token(&payer);
        let mut current_balance = h256_to_u256(storage.borrow_mut().read_value(&balance_key));
        match &mut tx.common_data {
            ExecuteTransactionCommon::L1(l1_common_data) => {
                let added_balance = l1_common_data.gas_limit * l1_common_data.max_fee_per_gas;
                current_balance += added_balance;
                storage
                    .borrow_mut()
                    .set_value(balance_key, u256_to_h256(current_balance));
            }
            ExecuteTransactionCommon::L2(l2_common_data) => {
                let added_balance =
                    l2_common_data.fee.gas_limit * l2_common_data.fee.max_fee_per_gas;
                current_balance += added_balance;
                storage
                    .borrow_mut()
                    .set_value(balance_key, u256_to_h256(current_balance));
            }
            ExecuteTransactionCommon::ProtocolUpgrade(_) => unimplemented!(),
        }

        let mut vm = if is_zkos {
            let mut vm = ZKOsVM::<_, HistoryDisabled>::new(
                batch_env,
                system_env,
                storage,
                // TODO: this might be causing a deadlock.. check..
                &fork_storage.inner.read().unwrap().raw_storage,
            );
            // Temporary hack - as we update the 'storage' just above, but zkos loads its full
            // state from fork_storage (that is not updated).
            vm.update_inconsistent_keys(&[&nonce_key, &balance_key]);
            AnvilVM::ZKOs(vm)
        } else {
            AnvilVM::ZKSync(Vm::new(batch_env, system_env, storage))
        };

        delegate_vm!(vm, push_transaction(tx));
        delegate_vm!(vm, execute(InspectExecutionMode::OneTx))
    }

    /// Creates a [Snapshot] of the current state of the node.
    pub async fn snapshot(&self) -> AnvilNodeResult<Snapshot> {
        let blockchain = self.blockchain.read().await;
        let filters = self.filters.read().await.clone();
        let storage = self
            .fork_storage
            .inner
            .read()
            .expect("failed acquiring read lock on storage");

        Ok(Snapshot {
            current_batch: blockchain.current_batch,
            current_block: blockchain.current_block,
            current_block_hash: blockchain.current_block_hash,
            fee_input_provider: self.fee_input_provider.clone(),
            tx_results: blockchain.tx_results.clone(),
            blocks: blockchain.blocks.clone(),
            hashes: blockchain.hashes.clone(),
            filters,
            impersonation_state: self.impersonation.state(),
            rich_accounts: self.rich_accounts.clone(),
            previous_states: self.previous_states.clone(),
            raw_storage: storage.raw_storage.clone(),
            value_read_cache: storage.value_read_cache.clone(),
            factory_dep_cache: storage.factory_dep_cache.clone(),
        })
    }

    /// Restores a previously created [Snapshot] of the node.
    pub async fn restore_snapshot(&mut self, snapshot: Snapshot) -> AnvilNodeResult<()> {
        let mut blockchain = self.blockchain.write().await;
        let mut storage = self
            .fork_storage
            .inner
            .write()
            .expect("failed acquiring write lock on storage");

        blockchain.current_batch = snapshot.current_batch;
        blockchain.current_block = snapshot.current_block;
        blockchain.current_block_hash = snapshot.current_block_hash;
        self.fee_input_provider = snapshot.fee_input_provider;
        blockchain.tx_results = snapshot.tx_results;
        blockchain.blocks = snapshot.blocks;
        blockchain.hashes = snapshot.hashes;
        // FIXME: This logic is incorrect but it doesn't matter as filters should not be a part of
        //        snapshots anyway
        self.filters = Arc::new(RwLock::new(snapshot.filters));
        self.impersonation.set_state(snapshot.impersonation_state);
        self.rich_accounts = snapshot.rich_accounts;
        self.previous_states = snapshot.previous_states;
        storage.raw_storage = snapshot.raw_storage;
        storage.value_read_cache = snapshot.value_read_cache;
        storage.factory_dep_cache = snapshot.factory_dep_cache;

        Ok(())
    }

    pub async fn dump_state(
        &self,
        preserve_historical_states: bool,
    ) -> anyhow::Result<VersionedState> {
        let blockchain = self.blockchain.read().await;
        let blocks = blockchain.blocks.values().cloned().collect();
        let transactions = blockchain.tx_results.values().cloned().collect();
        drop(blockchain);
        let fork_storage = self.fork_storage.dump_state();
        let historical_states = if preserve_historical_states {
            self.previous_states
                .iter()
                .map(|(k, v)| (*k, SerializableStorage(v.clone().into_iter().collect())))
                .collect()
        } else {
            Vec::new()
        };

        Ok(VersionedState::v1(StateV1 {
            blocks,
            transactions,
            fork_storage,
            historical_states,
        }))
    }

    pub async fn load_state(&mut self, state: VersionedState) -> Result<bool, LoadStateError> {
        let mut storage = self.blockchain.write().await;
        if storage.blocks.len() > 1 {
            tracing::debug!(
                blocks = storage.blocks.len(),
                "node has existing state; refusing to load new state"
            );
            return Err(LoadStateError::HasExistingState);
        }
        let state = match state {
            VersionedState::V1 { state, .. } => state,
            VersionedState::Unknown { version } => {
                return Err(LoadStateError::UnknownStateVersion(version))
            }
        };
        if state.blocks.is_empty() {
            tracing::debug!("new state has no blocks; refusing to load");
            return Err(LoadStateError::EmptyState);
        }

        storage.load_blocks(&mut self.time, state.blocks);
        storage.load_transactions(state.transactions);
        self.fork_storage.load_state(state.fork_storage);

        tracing::trace!(
            states = state.historical_states.len(),
            "loading historical states from supplied state"
        );
        self.previous_states.extend(
            state
                .historical_states
                .into_iter()
                .map(|(k, v)| (k, v.0.into_iter().collect())),
        );

        Ok(true)
    }

    pub async fn get_storage_at_block(
        &self,
        address: Address,
        idx: U256,
        block: Option<api::BlockIdVariant>,
    ) -> Result<H256, Web3Error> {
        let storage_key = StorageKey::new(AccountTreeId::new(address), u256_to_h256(idx));
        let storage = self.blockchain.read().await;

        let block_number = block
            .map(|block| match block {
                BlockIdVariant::BlockNumber(block_number) => Ok(utils::to_real_block_number(
                    block_number,
                    U64::from(storage.current_block.0),
                )),
                BlockIdVariant::BlockNumberObject(o) => Ok(utils::to_real_block_number(
                    o.block_number,
                    U64::from(storage.current_block.0),
                )),
                BlockIdVariant::BlockHashObject(o) => storage
                    .blocks
                    .get(&o.block_hash)
                    .map(|block| block.number)
                    .ok_or_else(|| {
                        tracing::error!("unable to map block number to hash #{:#x}", o.block_hash);
                        Web3Error::InternalError(anyhow::Error::msg(
                            "Failed to map block number to hash.",
                        ))
                    }),
            })
            .unwrap_or_else(|| Ok(U64::from(storage.current_block.0)))?;
        // FIXME: Conversion mess above
        let block_number = L2BlockNumber(block_number.as_u32());

        if block_number == storage.current_block {
            match self.fork_storage.read_value_internal(&storage_key) {
                Ok(value) => Ok(H256(value.0)),
                Err(error) => Err(Web3Error::InternalError(anyhow::anyhow!(
                    "failed to read storage: {}",
                    error
                ))),
            }
        } else if let Some(block_hash) = storage.hashes.get(&block_number) {
            let state = self
                .previous_states
                .get(block_hash)
                .ok_or_else(|| Web3Error::PrunedBlock(block_number))?;
            if let Some(value) = state.get(&storage_key) {
                return Ok(*value);
            }
            // Block was produced locally but slot hasn't been touched since we forked
            Ok(self.fork.get_storage_at_forked(address, idx).await?)
        } else {
            // Block was not produced locally so we assume it comes from fork
            Ok(self.fork.get_storage_at(address, idx, block).await?)
        }
    }

    pub async fn reset(&mut self, fork_client_opt: Option<ForkClient>) {
        let fork_details = fork_client_opt.as_ref().map(|client| &client.details);
        let blockchain = Blockchain::new(
            self.blockchain.protocol_version,
            fork_details,
            self.config.genesis.as_ref(),
            self.config.genesis_timestamp,
        );
        let blockchain_storage = blockchain.read().await.clone();
        drop(std::mem::replace(
            &mut *self.blockchain.write().await,
            blockchain_storage,
        ));

        self.time.set_current_timestamp_unchecked(
            fork_details
                .map(|fd| fd.block_timestamp)
                .unwrap_or(NON_FORK_FIRST_BLOCK_TIMESTAMP),
        );

        drop(std::mem::take(&mut *self.filters.write().await));

        self.fork.reset_fork_client(fork_client_opt);
        let fork_storage = ForkStorage::new(
            self.fork.clone(),
            self.config.system_contracts_options,
            self.blockchain.protocol_version,
            self.config.chain_id,
            self.config.system_contracts_path.as_deref(),
        );
        let mut old_storage = self.fork_storage.inner.write().unwrap();
        let mut new_storage = fork_storage.inner.write().unwrap();
        old_storage.raw_storage = std::mem::take(&mut new_storage.raw_storage);
        old_storage.value_read_cache = std::mem::take(&mut new_storage.value_read_cache);
        old_storage.factory_dep_cache = std::mem::take(&mut new_storage.factory_dep_cache);
        self.fork_storage.chain_id = fork_storage.chain_id;
        drop(old_storage);
        drop(new_storage);

        self.rich_accounts.clear();
        self.previous_states.clear();

        let rich_addresses = itertools::chain!(
            self.config
                .genesis_accounts
                .iter()
                .map(|acc| H160::from_slice(acc.address().as_ref())),
            self.config
                .signer_accounts
                .iter()
                .map(|acc| H160::from_slice(acc.address().as_ref())),
            LEGACY_RICH_WALLETS
                .iter()
                .map(|(address, _)| H160::from_str(address).unwrap()),
            RICH_WALLETS
                .iter()
                .map(|(address, _, _)| H160::from_str(address).unwrap()),
        )
        .collect::<Vec<_>>();
        for address in rich_addresses {
            self.set_rich_account(address, self.config.genesis_balance);
        }
    }

    /// Adds a lot of tokens to a given account with a specified balance.
    pub fn set_rich_account(&mut self, address: H160, balance: U256) {
        let key = self
            .storage_key_layout
            .get_storage_key_for_base_token(&address);

        let keys = {
            let mut storage_view = StorageView::new(&self.fork_storage);
            // Set balance to the specified amount
            storage_view.set_value(key, u256_to_h256(balance));
            storage_view.modified_storage_keys().clone()
        };

        for (key, value) in keys.iter() {
            self.fork_storage.set_value(*key, *value);
        }
        self.rich_accounts.insert(address);
    }

    pub fn read_storage(&self) -> Box<dyn ReadStorage + '_> {
        Box::new(&self.fork_storage)
    }

    // TODO: Remove, this should also be made available from somewhere else
    pub fn chain_id(&self) -> L2ChainId {
        self.fork_storage.chain_id
    }
}

/// Keeps track of a block's batch number, miniblock number and timestamp.
/// Useful for keeping track of the current context when creating multiple blocks.
#[derive(Debug, Clone, Default)]
pub struct BlockContext {
    pub hash: H256,
    pub batch: u32,
    pub miniblock: u64,
    pub timestamp: u64,
    pub prev_block_hash: H256,
}

impl BlockContext {
    /// Create the next batch instance that uses the same batch number, and has all other parameters incremented by `1`.
    pub(super) fn new_block(&self, time: &mut Time) -> BlockContext {
        Self {
            hash: H256::zero(),
            batch: self.batch,
            miniblock: self.miniblock.saturating_add(1),
            timestamp: time.advance_timestamp(),
            prev_block_hash: self.hash,
        }
    }
}

// Test utils
#[cfg(test)]
pub mod testing {
    use super::*;
    use zksync_types::ProtocolVersionId;

    pub struct InnerNodeTester {
        pub node: Arc<RwLock<InMemoryNodeInner>>,
    }

    impl InnerNodeTester {
        pub fn test() -> Self {
            let config = TestNodeConfig::default();
            let fee_provider = TestNodeFeeInputProvider::default();
            let impersonation = ImpersonationManager::default();
            let system_contracts = SystemContracts::from_options(
                config.system_contracts_options,
                config.system_contracts_path.clone(),
                ProtocolVersionId::latest(),
                config.use_evm_emulator,
                config.use_zkos,
            );
            let storage_key_layout = if config.use_zkos {
                StorageKeyLayout::ZkOs
            } else {
                StorageKeyLayout::ZkEra
            };
            let (node, _, _, _, _, _) = InMemoryNodeInner::init(
                None,
                fee_provider,
                Arc::new(RwLock::new(Default::default())),
                config,
                impersonation.clone(),
                system_contracts.clone(),
                storage_key_layout,
                false,
            );
            InnerNodeTester { node }
        }
    }

    impl InMemoryNodeInner {
        pub async fn insert_block(&mut self, hash: H256, block: api::Block<TransactionVariant>) {
            self.blockchain.write().await.blocks.insert(hash, block);
        }

        pub async fn insert_block_hash(&mut self, number: L2BlockNumber, hash: H256) {
            self.blockchain.write().await.hashes.insert(number, hash);
        }

        pub async fn insert_tx_result(&mut self, hash: H256, tx_result: TransactionResult) {
            self.blockchain
                .write()
                .await
                .tx_results
                .insert(hash, tx_result);
        }

        pub fn insert_previous_state(
            &mut self,
            hash: H256,
            state: HashMap<StorageKey, StorageValue>,
        ) {
            self.previous_states.insert(hash, state);
        }

        pub fn get_previous_state(&self, hash: H256) -> Option<HashMap<StorageKey, StorageValue>> {
            self.previous_states.get(&hash).cloned()
        }
    }
}

#[cfg(test)]
mod tests {
    use super::testing::*;
    use super::*;
    use crate::node::create_genesis;
    use crate::testing;
    use itertools::Itertools;
    use zksync_types::block::L2BlockHasher;
    use zksync_types::ProtocolVersionId;

    #[tokio::test]
    async fn test_create_genesis_creates_block_with_hash_and_zero_parent_hash() {
        let (first_block, first_batch) =
            create_genesis::<TransactionVariant>(ProtocolVersionId::latest(), Some(1000));

        assert_eq!(
            first_block.hash,
            L2BlockHasher::legacy_hash(L2BlockNumber(0))
        );
        assert_eq!(first_block.parent_hash, H256::zero());

        assert_eq!(first_batch.number, L1BatchNumber(0));
    }

    #[tokio::test]
    async fn test_snapshot() {
        let tester = InnerNodeTester::test();
        let mut writer = tester.node.write().await;

        {
            let mut blockchain = writer.blockchain.write().await;
            blockchain
                .blocks
                .insert(H256::repeat_byte(0x1), Default::default());
            blockchain
                .hashes
                .insert(L2BlockNumber(1), H256::repeat_byte(0x1));
            blockchain.tx_results.insert(
                H256::repeat_byte(0x1),
                TransactionResult {
                    info: testing::default_tx_execution_info(),
                    new_bytecodes: vec![],
                    receipt: Default::default(),
                    debug: testing::default_tx_debug_info(),
                },
            );
            blockchain.current_batch = L1BatchNumber(1);
            blockchain.current_block = L2BlockNumber(1);
            blockchain.current_block_hash = H256::repeat_byte(0x1);
        }
        writer.time.set_current_timestamp_unchecked(1);
        writer
            .filters
            .write()
            .await
            .add_block_filter()
            .expect("failed adding block filter");
        writer.impersonation.impersonate(H160::repeat_byte(0x1));
        writer.rich_accounts.insert(H160::repeat_byte(0x1));
        writer
            .previous_states
            .insert(H256::repeat_byte(0x1), Default::default());
        writer.fork_storage.set_value(
            StorageKey::new(AccountTreeId::new(H160::repeat_byte(0x1)), H256::zero()),
            H256::repeat_byte(0x1),
        );

        let storage = writer.fork_storage.inner.read().unwrap();
        let blockchain = writer.blockchain.read().await;
        let expected_snapshot = Snapshot {
            current_batch: blockchain.current_batch,
            current_block: blockchain.current_block,
            current_block_hash: blockchain.current_block_hash,
            fee_input_provider: writer.fee_input_provider.clone(),
            tx_results: blockchain.tx_results.clone(),
            blocks: blockchain.blocks.clone(),
            hashes: blockchain.hashes.clone(),
            filters: writer.filters.read().await.clone(),
            impersonation_state: writer.impersonation.state(),
            rich_accounts: writer.rich_accounts.clone(),
            previous_states: writer.previous_states.clone(),
            raw_storage: storage.raw_storage.clone(),
            value_read_cache: storage.value_read_cache.clone(),
            factory_dep_cache: storage.factory_dep_cache.clone(),
        };
        drop(blockchain);
        let actual_snapshot = writer.snapshot().await.expect("failed taking snapshot");

        assert_eq!(
            expected_snapshot.current_batch,
            actual_snapshot.current_batch
        );
        assert_eq!(
            expected_snapshot.current_block,
            actual_snapshot.current_block
        );
        assert_eq!(
            expected_snapshot.current_block_hash,
            actual_snapshot.current_block_hash
        );
        assert_eq!(
            expected_snapshot.fee_input_provider,
            actual_snapshot.fee_input_provider
        );
        assert_eq!(
            expected_snapshot.tx_results.keys().collect_vec(),
            actual_snapshot.tx_results.keys().collect_vec()
        );
        assert_eq!(expected_snapshot.blocks, actual_snapshot.blocks);
        assert_eq!(expected_snapshot.hashes, actual_snapshot.hashes);
        assert_eq!(expected_snapshot.filters, actual_snapshot.filters);
        assert_eq!(
            expected_snapshot.impersonation_state,
            actual_snapshot.impersonation_state
        );
        assert_eq!(
            expected_snapshot.rich_accounts,
            actual_snapshot.rich_accounts
        );
        assert_eq!(
            expected_snapshot.previous_states,
            actual_snapshot.previous_states
        );
        assert_eq!(expected_snapshot.raw_storage, actual_snapshot.raw_storage);
        assert_eq!(
            expected_snapshot.value_read_cache,
            actual_snapshot.value_read_cache
        );
        assert_eq!(
            expected_snapshot.factory_dep_cache,
            actual_snapshot.factory_dep_cache
        );
    }

    #[tokio::test]
    async fn test_snapshot_restore() {
        let tester = InnerNodeTester::test();
        let mut writer = tester.node.write().await;

        {
            let mut blockchain = writer.blockchain.write().await;
            blockchain
                .blocks
                .insert(H256::repeat_byte(0x1), Default::default());
            blockchain
                .hashes
                .insert(L2BlockNumber(1), H256::repeat_byte(0x1));
            blockchain.tx_results.insert(
                H256::repeat_byte(0x1),
                TransactionResult {
                    info: testing::default_tx_execution_info(),
                    new_bytecodes: vec![],
                    receipt: Default::default(),
                    debug: testing::default_tx_debug_info(),
                },
            );
            blockchain.current_batch = L1BatchNumber(1);
            blockchain.current_block = L2BlockNumber(1);
            blockchain.current_block_hash = H256::repeat_byte(0x1);
        }
        writer.time.set_current_timestamp_unchecked(1);
        writer
            .filters
            .write()
            .await
            .add_block_filter()
            .expect("failed adding block filter");
        writer.impersonation.impersonate(H160::repeat_byte(0x1));
        writer.rich_accounts.insert(H160::repeat_byte(0x1));
        writer
            .previous_states
            .insert(H256::repeat_byte(0x1), Default::default());
        writer.fork_storage.set_value(
            StorageKey::new(AccountTreeId::new(H160::repeat_byte(0x1)), H256::zero()),
            H256::repeat_byte(0x1),
        );

        let blockchain = writer.blockchain.read().await;
        let expected_snapshot = {
            let storage = writer.fork_storage.inner.read().unwrap();
            Snapshot {
                current_batch: blockchain.current_batch,
                current_block: blockchain.current_block,
                current_block_hash: blockchain.current_block_hash,
                fee_input_provider: writer.fee_input_provider.clone(),
                tx_results: blockchain.tx_results.clone(),
                blocks: blockchain.blocks.clone(),
                hashes: blockchain.hashes.clone(),
                filters: writer.filters.read().await.clone(),
                impersonation_state: writer.impersonation.state(),
                rich_accounts: writer.rich_accounts.clone(),
                previous_states: writer.previous_states.clone(),
                raw_storage: storage.raw_storage.clone(),
                value_read_cache: storage.value_read_cache.clone(),
                factory_dep_cache: storage.factory_dep_cache.clone(),
            }
        };
        drop(blockchain);

        // snapshot and modify node state
        let snapshot = writer.snapshot().await.expect("failed taking snapshot");

        {
            let mut blockchain = writer.blockchain.write().await;
            blockchain
                .blocks
                .insert(H256::repeat_byte(0x2), Default::default());
            blockchain
                .hashes
                .insert(L2BlockNumber(2), H256::repeat_byte(0x2));
            blockchain.tx_results.insert(
                H256::repeat_byte(0x2),
                TransactionResult {
                    info: testing::default_tx_execution_info(),
                    new_bytecodes: vec![],
                    receipt: Default::default(),
                    debug: testing::default_tx_debug_info(),
                },
            );
            blockchain.current_batch = L1BatchNumber(2);
            blockchain.current_block = L2BlockNumber(2);
            blockchain.current_block_hash = H256::repeat_byte(0x2);
        }
        writer.time.set_current_timestamp_unchecked(2);
        writer
            .filters
            .write()
            .await
            .add_pending_transaction_filter()
            .expect("failed adding pending transaction filter");
        writer.impersonation.impersonate(H160::repeat_byte(0x2));
        writer.rich_accounts.insert(H160::repeat_byte(0x2));
        writer
            .previous_states
            .insert(H256::repeat_byte(0x2), Default::default());
        writer.fork_storage.set_value(
            StorageKey::new(AccountTreeId::new(H160::repeat_byte(0x2)), H256::zero()),
            H256::repeat_byte(0x2),
        );

        // restore
        writer
            .restore_snapshot(snapshot)
            .await
            .expect("failed restoring snapshot");

        let storage = writer.fork_storage.inner.read().unwrap();
        let blockchain = writer.blockchain.read().await;
        assert_eq!(expected_snapshot.current_batch, blockchain.current_batch);
        assert_eq!(expected_snapshot.current_block, blockchain.current_block);
        assert_eq!(
            expected_snapshot.current_block_hash,
            blockchain.current_block_hash
        );

        assert_eq!(
            expected_snapshot.fee_input_provider,
            writer.fee_input_provider
        );
        assert_eq!(
            expected_snapshot.tx_results.keys().collect_vec(),
            blockchain.tx_results.keys().collect_vec()
        );
        assert_eq!(expected_snapshot.blocks, blockchain.blocks);
        assert_eq!(expected_snapshot.hashes, blockchain.hashes);
        assert_eq!(expected_snapshot.filters, *writer.filters.read().await);
        assert_eq!(
            expected_snapshot.impersonation_state,
            writer.impersonation.state()
        );
        assert_eq!(expected_snapshot.rich_accounts, writer.rich_accounts);
        assert_eq!(expected_snapshot.previous_states, writer.previous_states);
        assert_eq!(expected_snapshot.raw_storage, storage.raw_storage);
        assert_eq!(expected_snapshot.value_read_cache, storage.value_read_cache);
        assert_eq!(
            expected_snapshot.factory_dep_cache,
            storage.factory_dep_cache
        );
    }
}<|MERGE_RESOLUTION|>--- conflicted
+++ resolved
@@ -576,13 +576,7 @@
                 self.system_contracts.use_zkos,
             );
 
-<<<<<<< HEAD
-            if result.statistics.pubdata_published
-                > <usize as TryInto<u32>>::try_into(MAX_VM_PUBDATA_PER_BATCH).unwrap()
-            {
-=======
             if result.statistics.pubdata_published > (MAX_VM_PUBDATA_PER_BATCH as u32) {
->>>>>>> 8bfe7312
                 return Err(Web3Error::SubmitTransactionError(
                     "exceeds limit for published pubdata".into(),
                     Default::default(),
