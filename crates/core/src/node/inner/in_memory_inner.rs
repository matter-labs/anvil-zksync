--- conflicted
+++ resolved
@@ -18,19 +18,13 @@
     VersionedState, ESTIMATE_GAS_ACCEPTABLE_OVERESTIMATION, MAX_PREVIOUS_STATES, MAX_TX_SIZE,
 };
 use crate::system_contracts::SystemContracts;
-<<<<<<< HEAD
-use crate::utils::create_debug_output;
-use crate::{delegate_vm, formatter, utils};
-use anvil_zksync_config::constants::NON_FORK_FIRST_BLOCK_TIMESTAMP;
-use anvil_zksync_config::types::ZKOSConfig;
-=======
 use crate::{delegate_vm, utils};
 use anvil_zksync_common::sh_println;
 use anvil_zksync_common::shell::get_shell;
 use anvil_zksync_config::constants::{
     LEGACY_RICH_WALLETS, NON_FORK_FIRST_BLOCK_TIMESTAMP, RICH_WALLETS,
 };
->>>>>>> d3cfb664
+use anvil_zksync_config::types::ZKOSConfig;
 use anvil_zksync_config::TestNodeConfig;
 use anvil_zksync_traces::identifier::SignaturesIdentifier;
 use anvil_zksync_traces::{
@@ -343,110 +337,6 @@
                     .read_value_internal(&agg_tree_root_hash_slot)
                     .unwrap()
             })
-<<<<<<< HEAD
-            .collect();
-        let tx_receipt = api::TransactionReceipt {
-            transaction_hash: tx_hash,
-            transaction_index: U64::from(l2_tx_index),
-            block_hash: block_ctx.hash,
-            block_number: block_ctx.miniblock.into(),
-            l1_batch_tx_index: None,
-            l1_batch_number: Some(U64::from(batch_env.number.0)),
-            from: l2_tx.initiator_account(),
-            to: l2_tx.recipient_account(),
-            cumulative_gas_used: Default::default(),
-            gas_used: Some(l2_tx.common_data.fee.gas_limit - result.refunds.gas_refunded),
-            contract_address: contract_address_from_tx_result(&result),
-            logs,
-            l2_to_l1_logs: vec![],
-            status: if result.result.is_failed() {
-                U64::from(0)
-            } else {
-                U64::from(1)
-            },
-            effective_gas_price: Some(self.fee_input_provider.gas_price().into()),
-            transaction_type: Some((transaction_type as u32).into()),
-            logs_bloom: Default::default(),
-        };
-        let debug = create_debug_output(&l2_tx, &result, call_traces).expect("create debug output"); // OK to unwrap here as Halt is handled above
-
-        Ok(TransactionResult {
-            info: TxExecutionInfo {
-                tx: l2_tx,
-                batch_number: batch_env.number.0,
-                miniblock_number: block_ctx.miniblock,
-            },
-            receipt: tx_receipt,
-            debug,
-        })
-    }
-
-    fn run_l2_txs(
-        &mut self,
-        txs: Vec<L2Tx>,
-        batch_env: L1BatchEnv,
-        system_env: SystemEnv,
-        block_ctx: &mut BlockContext,
-    ) -> Vec<TransactionResult> {
-        let storage = StorageView::new(self.fork_storage.clone()).into_rc_ptr();
-
-        let mut vm = if self.system_contracts.use_zkos() {
-            AnvilVM::ZKOs(ZKOsVM::<_, HistoryEnabled>::new(
-                batch_env.clone(),
-                system_env,
-                storage.clone(),
-                // TODO: this might be causing a deadlock.. check..
-                &self.fork_storage.inner.read().unwrap().raw_storage,
-                &self.system_contracts.zkos_config,
-            ))
-        } else {
-            AnvilVM::ZKSync(Vm::new(batch_env.clone(), system_env, storage.clone()))
-        };
-
-        // Compute block hash. Note that the computed block hash here will be different than that in production.
-        let tx_hashes = txs.iter().map(|t| t.hash()).collect::<Vec<_>>();
-        let hash = compute_hash(block_ctx.miniblock, &tx_hashes);
-        block_ctx.hash = hash;
-
-        // Execute transactions and bootloader
-        let mut tx_results = Vec::with_capacity(tx_hashes.len());
-        let mut tx_index = 0;
-        for tx in txs {
-            // Executing a next transaction means that a previous transaction was either rolled back (in which case its snapshot
-            // was already removed), or that we build on top of it (in which case, it can be removed now).
-            delegate_vm!(vm, pop_snapshot_no_rollback());
-            // Save pre-execution VM snapshot.
-            delegate_vm!(vm, make_snapshot());
-            let result = match vm {
-                AnvilVM::ZKSync(ref mut vm) => {
-                    self.run_l2_tx(tx, tx_index, block_ctx, &batch_env, vm)
-                }
-                AnvilVM::ZKOs(ref mut vm) => {
-                    self.run_l2_tx(tx, tx_index, block_ctx, &batch_env, vm)
-                }
-            };
-
-            match result {
-                //self.run_l2_tx(tx, tx_index, block_ctx, &batch_env, &mut vm) {
-                Ok(tx_result) => {
-                    tx_results.push(tx_result);
-                    tx_index += 1;
-                }
-                Err(e) => {
-                    tracing::error!("Error while executing transaction: {e}");
-                    delegate_vm!(vm, rollback_to_the_latest_snapshot());
-                }
-            }
-        }
-        delegate_vm!(vm, execute(InspectExecutionMode::Bootloader));
-
-        // Write all the mutated keys (storage slots).
-        for (key, value) in storage.borrow().modified_storage_keys() {
-            self.fork_storage.set_value(*key, *value);
-        }
-        tx_results
-=======
->>>>>>> d3cfb664
     }
 
     pub(super) async fn seal_block(
@@ -687,21 +577,6 @@
             // For L2 transactions, we estimate the amount of gas needed to cover for the pubdata by creating a transaction with infinite gas limit.
             // And getting how much pubdata it used.
 
-<<<<<<< HEAD
-            // In theory, if the transaction has failed with such large gas limit, we could have returned an API error here right away,
-            // but doing it later on keeps the code more lean.
-            let result = self.estimate_gas_step(
-                l2_tx.clone(),
-                gas_per_pubdata_byte,
-                BATCH_GAS_LIMIT,
-                batch_env.clone(),
-                system_env.clone(),
-                &self.fork_storage,
-                &self.system_contracts.zkos_config,
-            );
-
-            if result.statistics.pubdata_published > MAX_VM_PUBDATA_PER_BATCH.try_into().unwrap() {
-=======
             // If the transaction has failed with such a large gas limit, we return an API error here right away,
             // since the inferred gas bounds would be unreliable in this case.
             let result = self
@@ -714,7 +589,6 @@
                 .await?;
 
             if result.statistics.pubdata_published > (MAX_VM_PUBDATA_PER_BATCH as u32) {
->>>>>>> d3cfb664
                 return Err(Web3Error::SubmitTransactionError(
                     "exceeds limit for published pubdata".into(),
                     Default::default(),
@@ -742,17 +616,6 @@
             );
             let try_gas_limit = additional_gas_for_pubdata + mid;
 
-<<<<<<< HEAD
-            let estimate_gas_result = self.estimate_gas_step(
-                l2_tx.clone(),
-                gas_per_pubdata_byte,
-                try_gas_limit,
-                batch_env.clone(),
-                system_env.clone(),
-                &self.fork_storage,
-                &self.system_contracts.zkos_config,
-            );
-=======
             let estimate_gas_result = self
                 .estimate_gas_step(
                     tx.clone(),
@@ -761,11 +624,10 @@
                     batch_env.clone(),
                     system_env.clone(),
                     &self.fork_storage,
-                    self.system_contracts.use_zkos,
+                    &self.system_contracts.zkos_config,
                     false,
                 )
                 .tx_result;
->>>>>>> d3cfb664
 
             if estimate_gas_result.result.is_failed() {
                 tracing::trace!("Attempt {} FAILED", attempt_count);
@@ -789,17 +651,6 @@
             * self.fee_input_provider.estimate_gas_scale_factor)
             as u64;
 
-<<<<<<< HEAD
-        let estimate_gas_result = self.estimate_gas_step(
-            l2_tx.clone(),
-            gas_per_pubdata_byte,
-            suggested_gas_limit,
-            batch_env,
-            system_env,
-            &self.fork_storage,
-            &self.system_contracts.zkos_config,
-        );
-=======
         let estimate_gas_result = self
             .estimate_gas_step(
                 tx.clone(),
@@ -808,11 +659,10 @@
                 batch_env,
                 system_env,
                 &self.fork_storage,
-                self.system_contracts.use_zkos,
+                &self.system_contracts.zkos_config,
                 false,
             )
             .tx_result;
->>>>>>> d3cfb664
 
         let overhead = derive_overhead(
             suggested_gas_limit,
@@ -900,16 +750,9 @@
         batch_env: L1BatchEnv,
         system_env: SystemEnv,
         fork_storage: &ForkStorage,
-<<<<<<< HEAD
         zkos_config: &ZKOSConfig,
-    ) -> VmExecutionResultAndLogs {
-        let tx: Transaction = l2_tx.clone().into();
-
-=======
-        is_zkos: bool,
         trace_calls: bool,
     ) -> BatchTransactionExecutionResult {
->>>>>>> d3cfb664
         // Set gas_limit for transaction
         let gas_limit_with_overhead = tx_gas_limit
             + derive_overhead(
@@ -1040,7 +883,7 @@
             batch_env,
             system_env,
             &self.fork_storage,
-            self.system_contracts.use_zkos,
+            &self.system_contracts.zkos_config,
             true,
         );
 
@@ -1416,121 +1259,9 @@
 
 // Test utils
 #[cfg(test)]
-<<<<<<< HEAD
-impl InMemoryNodeInner {
-    pub fn test_config(config: TestNodeConfig) -> Arc<RwLock<Self>> {
-        let fee_provider = TestNodeFeeInputProvider::default();
-        let impersonation = ImpersonationManager::default();
-        let system_contracts = SystemContracts::from_options(
-            &config.system_contracts_options,
-            config.use_evm_emulator,
-            config.zkos_config.clone(),
-        );
-        let storage_key_layout = if config.zkos_config.use_zkos {
-            StorageKeyLayout::ZkOs
-        } else {
-            StorageKeyLayout::ZkEra
-        };
-        let (inner, _, _, _, _) = InMemoryNodeInner::init(
-            None,
-            fee_provider,
-            Arc::new(RwLock::new(Default::default())),
-            config,
-            impersonation.clone(),
-            system_contracts.clone(),
-            storage_key_layout,
-        );
-        inner
-    }
-
-    pub fn test() -> Arc<RwLock<Self>> {
-        Self::test_config(TestNodeConfig::default())
-    }
-
-    /// Deploys a contract with the given bytecode.
-    pub async fn deploy_contract(
-        &mut self,
-        tx_hash: H256,
-        private_key: &zksync_types::K256PrivateKey,
-        bytecode: Vec<u8>,
-        calldata: Option<Vec<u8>>,
-        nonce: zksync_types::Nonce,
-    ) -> H256 {
-        use ethers::abi::Function;
-        use ethers::types::Bytes;
-        use zksync_web3_rs::eip712;
-
-        let salt = [0u8; 32];
-        let bytecode_hash = eip712::hash_bytecode(&bytecode).expect("invalid bytecode");
-        let call_data: Bytes = calldata.unwrap_or_default().into();
-        let create: Function = serde_json::from_str(
-            r#"{
-            "inputs": [
-              {
-                "internalType": "bytes32",
-                "name": "_salt",
-                "type": "bytes32"
-              },
-              {
-                "internalType": "bytes32",
-                "name": "_bytecodeHash",
-                "type": "bytes32"
-              },
-              {
-                "internalType": "bytes",
-                "name": "_input",
-                "type": "bytes"
-              }
-            ],
-            "name": "create",
-            "outputs": [
-              {
-                "internalType": "address",
-                "name": "",
-                "type": "address"
-              }
-            ],
-            "stateMutability": "payable",
-            "type": "function"
-          }"#,
-        )
-        .unwrap();
-
-        let data =
-            ethers::contract::encode_function_data(&create, (salt, bytecode_hash, call_data))
-                .expect("failed encoding function data");
-
-        let mut tx = L2Tx::new_signed(
-            Some(zksync_types::CONTRACT_DEPLOYER_ADDRESS),
-            data.to_vec(),
-            nonce,
-            Fee {
-                gas_limit: U256::from(400_000_000),
-                max_fee_per_gas: U256::from(50_000_000),
-                max_priority_fee_per_gas: U256::from(50_000_000),
-                gas_per_pubdata_limit: U256::from(50000),
-            },
-            U256::from(0),
-            zksync_types::L2ChainId::from(260),
-            private_key,
-            vec![bytecode],
-            Default::default(),
-        )
-        .expect("failed signing tx");
-        tx.set_input(vec![], tx_hash);
-
-        let system_contracts = self
-            .system_contracts
-            .system_contracts_for_initiator(&self.impersonation, &tx.initiator_account());
-        let block_number = self
-            .seal_block(vec![tx], system_contracts)
-            .await
-            .expect("failed deploying contract");
-=======
 pub mod testing {
     use super::*;
     use zksync_types::ProtocolVersionId;
->>>>>>> d3cfb664
 
     pub struct InnerNodeTester {
         pub node: Arc<RwLock<InMemoryNodeInner>>,
@@ -1546,9 +1277,9 @@
                 config.system_contracts_path.clone(),
                 ProtocolVersionId::latest(),
                 config.use_evm_emulator,
-                config.use_zkos,
+                &config.zkos_config,
             );
-            let storage_key_layout = if config.use_zkos {
+            let storage_key_layout = if config.is_zkos_enabled() {
                 StorageKeyLayout::ZkOs
             } else {
                 StorageKeyLayout::ZkEra
