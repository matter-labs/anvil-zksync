use crate::filters::EthFilters;
use crate::formatter::errors::view::EstimationErrorReport;
use crate::node::diagnostics::transaction::known_addresses_after_transaction;
use crate::node::diagnostics::vm::traces::extract_addresses;
use crate::node::error::{ToHaltError, ToRevertReason};
use crate::node::inner::blockchain::Blockchain;
use crate::node::inner::fork::{Fork, ForkClient, ForkSource};
use crate::node::inner::fork_storage::{ForkStorage, SerializableStorage};
use crate::node::inner::storage::ReadStorageDyn;
use crate::node::inner::time::Time;
use crate::node::inner::vm_runner::TxBatchExecutionResult;
use crate::node::keys::StorageKeyLayout;
use crate::node::state::StateV1;
use crate::node::traces::decoder::CallTraceDecoderBuilder;
use crate::node::vm::AnvilVM;
use crate::node::zksync_os::ZKsyncOsVM;
use crate::node::{
    ESTIMATE_GAS_ACCEPTABLE_OVERESTIMATION, ImpersonationManager, MAX_PREVIOUS_STATES, MAX_TX_SIZE,
    Snapshot, TestNodeFeeInputProvider, TransactionResult, VersionedState, create_block,
};
use crate::system_contracts::SystemContracts;
use crate::{delegate_vm, utils};
use anvil_zksync_common::sh_println;
use anvil_zksync_common::shell::get_shell;
use anvil_zksync_config::TestNodeConfig;
use anvil_zksync_config::constants::{
    LEGACY_RICH_WALLETS, NON_FORK_FIRST_BLOCK_TIMESTAMP, RICH_WALLETS,
};
use anvil_zksync_config::types::ZKsyncOsConfig;
use anvil_zksync_traces::identifier::SignaturesIdentifier;
use anvil_zksync_traces::{
    build_call_trace_arena, decode_trace_arena, filter_call_trace_arena, render_trace_arena_inner,
};
use indexmap::IndexMap;
use once_cell::sync::OnceCell;
use std::collections::{HashMap, HashSet};
use std::str::FromStr;
use std::sync::Arc;
use tokio::sync::RwLock;
use zksync_contracts::{BaseSystemContracts, BaseSystemContractsHashes};
use zksync_error::anvil_zksync::gas_estim;
use zksync_error::anvil_zksync::node::{
    AnvilNodeError, AnvilNodeResult, TransactionGasEstimationFailed,
};
use zksync_error::anvil_zksync::state::{StateLoaderError, StateLoaderResult};
use zksync_error::anvil_zksync::{halt::HaltError, revert::RevertError};
use zksync_multivm::interface::storage::{ReadStorage, StorageView, WriteStorage};
use zksync_multivm::interface::{
    BatchTransactionExecutionResult, ExecutionResult, FinishedL1Batch, InspectExecutionMode,
    L1BatchEnv, L2BlockEnv, SystemEnv, TxExecutionMode, VmExecutionResultAndLogs, VmFactory,
    VmInterface,
};
use zksync_multivm::tracers::{CallTracer, TracerDispatcher};
use zksync_multivm::utils::{
    adjust_pubdata_price_for_tx, derive_base_fee_and_gas_per_pubdata, derive_overhead,
    get_max_gas_per_pubdata_byte,
};
use zksync_multivm::vm_latest::constants::{
    BATCH_COMPUTATIONAL_GAS_LIMIT, MAX_VM_PUBDATA_PER_BATCH,
};
use zksync_multivm::vm_latest::{HistoryDisabled, Vm};
use zksync_multivm::{MultiVmTracer, VmVersion};
use zksync_system_constants::message_root::{AGG_TREE_HEIGHT_KEY, AGG_TREE_NODES_KEY};
use zksync_types::api::{BlockIdVariant, TransactionVariant};
use zksync_types::block::build_bloom;
use zksync_types::fee::Fee;
use zksync_types::fee_model::{BatchFeeInput, PubdataIndependentBatchFeeModelInput};
use zksync_types::l1::L1Tx;
use zksync_types::l2::{L2Tx, TransactionType};
use zksync_types::settlement::SettlementLayer;
use zksync_types::transaction_request::CallRequest;
use zksync_types::utils::decompose_full_nonce;
use zksync_types::web3::{Index, keccak256};
use zksync_types::{
<<<<<<< HEAD
    api, h256_to_u256, u256_to_h256, AccountTreeId, Address, Bloom, BloomInput,
    ExecuteTransactionCommon, L1BatchNumber, L2BlockNumber, L2ChainId, StorageKey, StorageValue,
    Transaction, H160, H256, L2_MESSAGE_ROOT_ADDRESS, MAX_L2_TX_GAS_LIMIT, U256, U64, settlement::SettlementLayer, SLChainId
=======
    AccountTreeId, Address, Bloom, BloomInput, ExecuteTransactionCommon, H160, H256, L1BatchNumber,
    L2_MESSAGE_ROOT_ADDRESS, L2BlockNumber, L2ChainId, MAX_L2_TX_GAS_LIMIT, SLChainId, StorageKey,
    StorageValue, Transaction, U64, U256, api, h256_to_u256, u256_to_h256,
>>>>>>> 8e07b2aa
};
use zksync_web3_decl::error::Web3Error;

// TODO: Rename `InMemoryNodeInner` to something more sensible
/// Helper struct for InMemoryNode.
pub struct InMemoryNodeInner {
    /// Writeable blockchain state.
    blockchain: Blockchain,
    pub(super) time: Time,
    /// The fee input provider.
    pub fee_input_provider: TestNodeFeeInputProvider,
    // Map from filter_id to the eth filter
    pub filters: Arc<tokio::sync::RwLock<EthFilters>>,
    // TODO: Make private
    // Underlying storage
    pub fork_storage: ForkStorage,
    pub(super) fork: Fork,
    // Configuration.
    pub config: TestNodeConfig,
    system_contracts: SystemContracts,
    impersonation: ImpersonationManager,
    pub rich_accounts: HashSet<H160>,
    /// Keeps track of historical states indexed via block hash. Limited to [MAX_PREVIOUS_STATES].
    previous_states: IndexMap<H256, HashMap<StorageKey, StorageValue>>,
    storage_key_layout: StorageKeyLayout,
}

impl InMemoryNodeInner {
    /// Create the state to be used implementing [InMemoryNode].
    #[allow(clippy::too_many_arguments)]
    pub(super) fn new(
        blockchain: Blockchain,
        time: Time,
        fork_storage: ForkStorage,
        fork: Fork,
        fee_input_provider: TestNodeFeeInputProvider,
        filters: Arc<RwLock<EthFilters>>,
        config: TestNodeConfig,
        impersonation: ImpersonationManager,
        system_contracts: SystemContracts,
        storage_key_layout: StorageKeyLayout,
    ) -> Self {
        InMemoryNodeInner {
            blockchain,
            time,
            fee_input_provider,
            filters,
            fork_storage,
            fork,
            config,
            system_contracts,
            impersonation,
            rich_accounts: HashSet::new(),
            previous_states: Default::default(),
            storage_key_layout,
        }
    }

    pub fn create_system_env(
        &self,
        base_system_contracts: BaseSystemContracts,
        execution_mode: TxExecutionMode,
    ) -> SystemEnv {
        SystemEnv {
            zk_porter_available: false,
            version: self.blockchain.protocol_version,
            base_system_smart_contracts: base_system_contracts,
            bootloader_gas_limit: BATCH_COMPUTATIONAL_GAS_LIMIT,
            execution_mode,
            default_validation_computational_gas_limit: BATCH_COMPUTATIONAL_GAS_LIMIT,
            chain_id: self.fork_storage.chain_id,
        }
    }

    /// Create [L1BatchEnv] to be used in the VM.
    ///
    /// We compute l1/l2 block details from storage to support fork testing, where the storage
    /// can be updated mid execution and no longer matches with the initial node's state.
    /// The L1 & L2 timestamps are also compared with node's timestamp to ensure it always increases monotonically.
    pub async fn create_l1_batch_env(&self) -> (L1BatchEnv, BlockContext) {
        tracing::debug!("creating L1 batch env");

        let (last_l1_batch_number, last_l2_block) = self.blockchain.read().await.last_env(
            &StorageView::new(&self.fork_storage).to_rc_ptr(),
            &self.time,
        );

        let block_ctx = BlockContext {
            hash: H256::zero(),
            batch: (last_l1_batch_number + 1).0,
            miniblock: last_l2_block.number as u64 + 1,
            timestamp: self.time.peek_next_timestamp(),
            prev_block_hash: last_l2_block.hash,
        };

        let fee_input = if let Some(fork_details) = self.fork.details() {
            // TODO: This is a weird pattern. `TestNodeFeeInputProvider` should encapsulate fork's
            //       behavior by taking fork's fee input into account during initialization.
            BatchFeeInput::PubdataIndependent(PubdataIndependentBatchFeeModelInput {
                l1_gas_price: fork_details.l1_gas_price,
                fair_l2_gas_price: fork_details.l2_fair_gas_price,
                fair_pubdata_price: fork_details.fair_pubdata_price,
            })
        } else {
            self.fee_input_provider.get_batch_fee_input()
        };

        let batch_env = L1BatchEnv {
            // TODO: set the previous batch hash properly (take from fork, when forking, and from local storage, when this is not the first block).
            previous_batch_hash: None,
            number: L1BatchNumber::from(block_ctx.batch),
            timestamp: block_ctx.timestamp,
            fee_input,
            fee_account: H160::zero(),
            enforced_base_fee: None,
            first_l2_block: L2BlockEnv {
                // the 'current_miniblock' contains the block that was already produced.
                // So the next one should be one higher.
                number: block_ctx.miniblock as u32,
                timestamp: block_ctx.timestamp,
                prev_block_hash: last_l2_block.hash,
                // This is only used during zksyncEra block timestamp/number transition.
                // In case of starting a new network, it doesn't matter.
                // In theory , when forking mainnet, we should match this value
                // to the value that was set in the node at that time - but AFAIK
                // we don't have any API for this - so this might result in slightly
                // incorrect replays of transacions during the migration period, that
                // depend on block number or timestamp.
                max_virtual_blocks_to_create: 1,
                interop_roots: vec![],
            },
<<<<<<< HEAD
            settlement_layer: SettlementLayer::L1(SLChainId(9)),
=======
            settlement_layer: SettlementLayer::L1(SLChainId(31337)), // TODO: this is anvil default chainID?
>>>>>>> 8e07b2aa
        };

        (batch_env, block_ctx)
    }

    #[allow(clippy::too_many_arguments)]
    async fn apply_batch(
        &mut self,
        batch_timestamp: u64,
        base_system_contracts_hashes: BaseSystemContractsHashes,
        block: api::Block<api::TransactionVariant>,
        virtual_block: Option<api::Block<api::TransactionVariant>>,
        tx_results: Vec<TransactionResult>,
        finished_l1_batch: FinishedL1Batch,
        modified_storage_keys: HashMap<StorageKey, StorageValue>,
    ) {
        // TODO: `apply_batch` is leaking a lot of abstractions and should be wholly contained inside `Blockchain`.
        //       Additionally, a dedicated `PreviousStates` struct would help with separation of concern.
        /// Archives the current state for later queries.
        fn archive_state(
            previous_states: &mut IndexMap<H256, HashMap<StorageKey, StorageValue>>,
            state: HashMap<StorageKey, StorageValue>,
            block_number: L2BlockNumber,
            block_hash: H256,
        ) {
            if previous_states.len() > MAX_PREVIOUS_STATES as usize {
                if let Some(entry) = previous_states.shift_remove_index(0) {
                    tracing::debug!("removing archived state for previous block {:#x}", entry.0);
                }
            }
            tracing::debug!("archiving state for {:#x} #{}", block_hash, block_number);
            previous_states.insert(block_hash, state);
        }

        let mut storage = self.blockchain.write().await;
        let new_bytecodes = tx_results
            .iter()
            .flat_map(|tr| tr.new_bytecodes.clone())
            .collect::<Vec<_>>();
        let aggregation_root = self.read_aggregation_root(&modified_storage_keys);
        storage.apply_batch(
            batch_timestamp,
            base_system_contracts_hashes,
            tx_results,
            finished_l1_batch,
            aggregation_root,
        );

        // archive current state before we produce new batch/blocks
        archive_state(
            &mut self.previous_states,
            self.fork_storage
                .inner
                .read()
                .unwrap()
                .raw_storage
                .state
                .clone(),
            storage.current_block,
            storage.current_block_hash,
        );
        storage.apply_block(block, 0);

        // Apply new factory deps
        for (hash, code) in new_bytecodes {
            self.fork_storage.store_factory_dep(hash, code)
        }

        // Apply storage writes
        for (key, value) in modified_storage_keys {
            self.fork_storage.set_value(key, value);
        }

        if let Some(virtual_block) = virtual_block {
            // archive current state before we produce new batch/blocks
            archive_state(
                &mut self.previous_states,
                self.fork_storage
                    .inner
                    .read()
                    .unwrap()
                    .raw_storage
                    .state
                    .clone(),
                storage.current_block,
                storage.current_block_hash,
            );
            storage.apply_block(virtual_block, 1);
        }
    }

    fn n_dim_array_key_in_layout(array_key: usize, indices: &[U256]) -> H256 {
        let mut key: H256 = u256_to_h256(array_key.into());

        for index in indices {
            key = H256(keccak256(key.as_bytes()));
            key = u256_to_h256(h256_to_u256(key).overflowing_add(*index).0);
        }

        key
    }

    fn read_aggregation_root(
        &self,
        modified_storage_keys: &HashMap<StorageKey, StorageValue>,
    ) -> H256 {
        let agg_tree_height_slot = StorageKey::new(
            AccountTreeId::new(L2_MESSAGE_ROOT_ADDRESS),
            H256::from_low_u64_be(AGG_TREE_HEIGHT_KEY as u64),
        );

        let agg_tree_height = modified_storage_keys
            .get(&agg_tree_height_slot)
            .copied()
            .unwrap_or_else(|| {
                self.fork_storage
                    .read_value_internal(&agg_tree_height_slot)
                    .unwrap()
            });
        let agg_tree_height = h256_to_u256(agg_tree_height);

        // `nodes[height][0]`
        let agg_tree_root_hash_key =
            Self::n_dim_array_key_in_layout(AGG_TREE_NODES_KEY, &[agg_tree_height, U256::zero()]);
        let agg_tree_root_hash_slot = StorageKey::new(
            AccountTreeId::new(L2_MESSAGE_ROOT_ADDRESS),
            agg_tree_root_hash_key,
        );

        modified_storage_keys
            .get(&agg_tree_root_hash_slot)
            .copied()
            .unwrap_or_else(|| {
                self.fork_storage
                    .read_value_internal(&agg_tree_root_hash_slot)
                    .unwrap()
            })
    }

    pub(super) async fn seal_block(
        &mut self,
        tx_batch_execution_result: TxBatchExecutionResult,
    ) -> AnvilNodeResult<L2BlockNumber> {
        let TxBatchExecutionResult {
            tx_results,
            base_system_contracts_hashes,
            batch_env,
            block_ctxs,
            finished_l1_batch,
            modified_storage_keys,
        } = tx_batch_execution_result;

        let mut filters = self.filters.write().await;
        for tx_result in &tx_results {
            // TODO: Is this the right place to notify about new pending txs?
            filters.notify_new_pending_transaction(tx_result.receipt.transaction_hash);
            for log in &tx_result.receipt.logs {
                filters.notify_new_log(log, block_ctxs[0].miniblock.into());
            }
        }
        drop(filters);

        let mut transactions = Vec::new();
        for (index, tx_result) in tx_results.iter().enumerate() {
            let mut transaction = if let Ok(l2_tx) =
                <Transaction as TryInto<L2Tx>>::try_into(tx_result.info.tx.clone())
            {
                api::Transaction::from(l2_tx)
            } else {
                // TODO: Build proper API transaction for upgrade transactions
                api::Transaction {
                    hash: tx_result.info.tx.hash(),
                    ..Default::default()
                }
            };
            transaction.block_hash = Some(block_ctxs[0].hash);
            transaction.block_number = Some(U64::from(block_ctxs[0].miniblock));
            transaction.transaction_index = Some(index.into());
            transaction.l1_batch_number = Some(U64::from(batch_env.number.0));
            transaction.l1_batch_tx_index = Some(Index::zero());
            if transaction.transaction_type == Some(U64::zero())
                || transaction.transaction_type.is_none()
            {
                transaction.v = transaction
                    .v
                    .map(|v| v + 35 + self.fork_storage.chain_id.as_u64() * 2);
            }
            transactions.push(TransactionVariant::Full(transaction));
        }

        // Build bloom hash
        let iter = tx_results
            .iter()
            .flat_map(|r| r.receipt.logs.iter())
            .flat_map(|event| {
                event
                    .topics
                    .iter()
                    .map(|topic| BloomInput::Raw(topic.as_bytes()))
                    .chain([BloomInput::Raw(event.address.as_bytes())])
            });
        let logs_bloom = build_bloom(iter);

        // Calculate how much gas was used across all txs
        let gas_used = tx_results
            .iter()
            .map(|r| r.debug.gas_used)
            .fold(U256::zero(), |acc, x| acc + x);

        // Construct the block
        let block = create_block(
            &batch_env,
            block_ctxs[0].hash,
            block_ctxs[0].prev_block_hash,
            block_ctxs[0].miniblock,
            block_ctxs[0].timestamp,
            transactions,
            gas_used,
            logs_bloom,
        );

        // Make sure optional virtual block gets saved too
        let virtual_block = if block_ctxs.len() == 2 {
            Some(create_block(
                &batch_env,
                block_ctxs[1].hash,
                block_ctxs[1].prev_block_hash,
                block_ctxs[1].miniblock,
                block_ctxs[1].timestamp,
                vec![],
                U256::zero(),
                Bloom::zero(),
            ))
        } else {
            None
        };

        // Use first block's timestamp as batch timestamp
        self.apply_batch(
            batch_env.timestamp,
            base_system_contracts_hashes,
            block,
            virtual_block,
            tx_results,
            finished_l1_batch,
            modified_storage_keys,
        )
        .await;

        let mut filters = self.filters.write().await;
        for block_ctx in &block_ctxs {
            filters.notify_new_block(block_ctx.hash);
        }
        drop(filters);

        Ok(L2BlockNumber(block_ctxs[0].miniblock as u32))
    }

    /// Estimates the gas required for a given call request.
    ///
    /// # Arguments
    ///
    /// * `req` - A `CallRequest` struct representing the call request to estimate gas for.
    ///
    /// # Returns
    ///
    /// A `Result` with a `Fee` representing the estimated gas related data.
    pub async fn estimate_gas_impl(&self, req: CallRequest) -> AnvilNodeResult<Fee> {
        let from = req.from;
        let to = req.to;
        let mut request_with_gas_per_pubdata_overridden = req;

        // If not passed, set request nonce to the expected value
        if request_with_gas_per_pubdata_overridden.nonce.is_none() {
            let nonce_key = self.storage_key_layout.get_nonce_key(
                &request_with_gas_per_pubdata_overridden
                    .from
                    .unwrap_or_default(),
            );
            let full_nonce = self.fork_storage.read_value_alt(&nonce_key).await?;
            let (account_nonce, _) = decompose_full_nonce(h256_to_u256(full_nonce));
            request_with_gas_per_pubdata_overridden.nonce = Some(account_nonce);
        }

        if let Some(ref mut eip712_meta) = request_with_gas_per_pubdata_overridden.eip712_meta {
            if eip712_meta.gas_per_pubdata == U256::zero() {
                eip712_meta.gas_per_pubdata =
                    get_max_gas_per_pubdata_byte(VmVersion::latest()).into();
            }
        }

        let is_eip712 = request_with_gas_per_pubdata_overridden
            .eip712_meta
            .is_some();

        let mut l2_tx = L2Tx::from_request(
            request_with_gas_per_pubdata_overridden.into(),
            MAX_TX_SIZE,
            self.system_contracts.allow_no_target(),
        )
        .map_err(
            |inner| zksync_error::anvil_zksync::node::SerializationError {
                transaction_type: "L2".to_owned(),
                from: Box::new(from.unwrap_or_default().into()),
                to: Box::new(to.unwrap_or_default().into()),
                reason: inner.to_string(),
            },
        )?;
        // Properly format signature
        if l2_tx.common_data.signature.is_empty() {
            l2_tx.common_data.signature = vec![0u8; 65];
            l2_tx.common_data.signature[64] = 27;
        }

        // The user may not include the proper transaction type during the estimation of
        // the gas fee. However, it is needed for the bootloader checks to pass properly.
        if is_eip712 {
            l2_tx.common_data.transaction_type = TransactionType::EIP712Transaction;
        }

        l2_tx.common_data.fee.gas_per_pubdata_limit =
            get_max_gas_per_pubdata_byte(VmVersion::latest()).into();

        self.estimate_gas_inner(l2_tx.into()).await
    }

    pub async fn estimate_l1_to_l2_gas_impl(&self, req: CallRequest) -> AnvilNodeResult<U256> {
        let from = req.from;
        let to = req.to;

        let mut request_with_gas_per_pubdata_overridden = req;

        if let Some(ref mut eip712_meta) = request_with_gas_per_pubdata_overridden.eip712_meta {
            if eip712_meta.gas_per_pubdata == U256::zero() {
                eip712_meta.gas_per_pubdata =
                    get_max_gas_per_pubdata_byte(VmVersion::latest()).into();
            }
        }

        let l1_tx = L1Tx::from_request(
            request_with_gas_per_pubdata_overridden,
            self.system_contracts.allow_no_target(),
        )
        .map_err(
            |inner| zksync_error::anvil_zksync::node::SerializationError {
                transaction_type: "L1".to_owned(),
                from: Box::new(from.unwrap_or_default().into()),
                to: Box::new(to.unwrap_or_default().into()),
                reason: inner.to_string(),
            },
        )?;

        Ok(self.estimate_gas_inner(l1_tx.into()).await?.gas_limit)
    }

    async fn estimate_gas_inner(&self, mut tx: Transaction) -> AnvilNodeResult<Fee> {
        let fee_input = {
            let fee_input = self.fee_input_provider.get_batch_fee_input_scaled();
            // In order for execution to pass smoothly, we need to ensure that block's required gasPerPubdata will be
            // <= to the one in the transaction itself.
            adjust_pubdata_price_for_tx(
                fee_input,
                tx.gas_per_pubdata_byte_limit(),
                None,
                VmVersion::latest(),
            )
        };

        let (base_fee, gas_per_pubdata_byte) =
            derive_base_fee_and_gas_per_pubdata(fee_input, VmVersion::latest());
        match &mut tx.common_data {
            ExecuteTransactionCommon::L1(l1_common_data) => {
                l1_common_data.max_fee_per_gas = base_fee.into();
            }
            ExecuteTransactionCommon::L2(l2_common_data) => {
                l2_common_data.fee.max_fee_per_gas = base_fee.into();
                l2_common_data.fee.max_priority_fee_per_gas = base_fee.into();
            }
            ExecuteTransactionCommon::ProtocolUpgrade(_) => unimplemented!(),
        }

        let execution_mode = TxExecutionMode::EstimateFee;
        let (mut batch_env, _) = self.create_l1_batch_env().await;
        batch_env.fee_input = fee_input;

        let initiator_address = tx.initiator_account();
        let impersonating = self.impersonation.is_impersonating(&initiator_address);
        let system_contracts = self
            .system_contracts
            .contracts_for_fee_estimate(impersonating)
            .clone();
        let system_env = self.create_system_env(system_contracts, execution_mode);

        // When the pubdata cost grows very high, the total gas limit required may become very high as well. If
        // we do binary search over any possible gas limit naively, we may end up with a very high number of iterations,
        // which affects performance.
        //
        // To optimize for this case, we first calculate the amount of gas needed to cover for the pubdata. After that, we
        // need to do a smaller binary search that is focused on computational gas limit only.
        let additional_gas_for_pubdata = if tx.is_l1() {
            // For L1 transactions the pubdata priced in such a way that the maximal computational
            // gas limit should be enough to cover for the pubdata as well, so no additional gas is provided there.
            0u64
        } else {
            // For L2 transactions, we estimate the amount of gas needed to cover for the pubdata by creating a transaction with infinite gas limit.
            // And getting how much pubdata it used.

            // If the transaction has failed with such a large gas limit, we return an API error here right away,
            // since the inferred gas bounds would be unreliable in this case.
            let result = self
                .check_if_executable(
                    tx.clone(),
                    gas_per_pubdata_byte,
                    batch_env.clone(),
                    system_env.clone(),
                )
                .await?;

            if result.statistics.pubdata_published > (MAX_VM_PUBDATA_PER_BATCH as u32) {
                return Err(TransactionGasEstimationFailed {
                    inner: Box::new(gas_estim::ExceedsLimitForPublishedPubdata {
                        pubdata_published: result.statistics.pubdata_published,
                        pubdata_limit: (MAX_VM_PUBDATA_PER_BATCH as u32),
                    }),
                    transaction_data: tx.raw_bytes.unwrap_or_default().0,
                });
            }

            // It is assumed that there is no overflow here
            (result.statistics.pubdata_published as u64) * gas_per_pubdata_byte
        };

        // We are using binary search to find the minimal values of gas_limit under which the transaction succeeds
        let mut lower_bound = 0u64;
        let mut upper_bound = MAX_L2_TX_GAS_LIMIT;
        let mut attempt_count = 1;

        tracing::trace!("Starting gas estimation loop");
        while lower_bound + ESTIMATE_GAS_ACCEPTABLE_OVERESTIMATION < upper_bound {
            let mid = (lower_bound + upper_bound) / 2;
            tracing::trace!(
                "Attempt {} (lower_bound: {}, upper_bound: {}, mid: {})",
                attempt_count,
                lower_bound,
                upper_bound,
                mid
            );
            let try_gas_limit = additional_gas_for_pubdata + mid;

            let estimate_gas_result = self
                .estimate_gas_step(
                    tx.clone(),
                    gas_per_pubdata_byte,
                    try_gas_limit,
                    batch_env.clone(),
                    system_env.clone(),
                    &self.fork_storage,
                    &self.system_contracts.zksync_os,
                    false,
                )
                .tx_result;

            if estimate_gas_result.result.is_failed() {
                tracing::trace!("Attempt {} FAILED", attempt_count);
                lower_bound = mid + 1;
            } else {
                tracing::trace!("Attempt {} SUCCEEDED", attempt_count);
                upper_bound = mid;
            }
            attempt_count += 1;
        }

        tracing::trace!("Gas Estimation Values:");
        tracing::trace!("  Final upper_bound: {}", upper_bound);
        tracing::trace!(
            "  ESTIMATE_GAS_SCALE_FACTOR: {}",
            self.fee_input_provider.estimate_gas_scale_factor
        );
        tracing::trace!("  MAX_L2_TX_GAS_LIMIT: {}", MAX_L2_TX_GAS_LIMIT);
        let tx_body_gas_limit = upper_bound;
        let suggested_gas_limit = ((upper_bound + additional_gas_for_pubdata) as f32
            * self.fee_input_provider.estimate_gas_scale_factor)
            as u64;

        let estimate_gas_result = self
            .estimate_gas_step(
                tx.clone(),
                gas_per_pubdata_byte,
                suggested_gas_limit,
                batch_env,
                system_env,
                &self.fork_storage,
                &self.system_contracts.zksync_os,
                false,
            )
            .tx_result;

        let overhead = derive_overhead(
            suggested_gas_limit,
            gas_per_pubdata_byte as u32,
            tx.encoding_len(),
            tx.tx_format() as u8,
            VmVersion::latest(),
        ) as u64;

        let result: Result<Fee, gas_estim::GasEstimationError> = match &estimate_gas_result.result {
            ExecutionResult::Revert { output } => {
                let revert_reason: RevertError = output.clone().to_revert_reason().await;
                Err(gas_estim::TransactionRevert {
                    inner: Box::new(revert_reason),
                    data: output.encoded_data(),
                })
            }
            ExecutionResult::Halt { reason } => {
                let halt_error: HaltError = reason.clone().to_halt_error().await;

                Err(gas_estim::TransactionHalt {
                    inner: Box::new(halt_error),
                })
            }
            ExecutionResult::Success { .. } => {
                let full_gas_limit = match suggested_gas_limit.overflowing_add(overhead) {
                    (value, false) => Ok(value),
                    (_, true) => Err(
                        zksync_error::anvil_zksync::gas_estim::ExceedsBlockGasLimit {
                            overhead,
                            gas_for_pubdata: additional_gas_for_pubdata,
                            estimated_body_cost: tx_body_gas_limit,
                        },
                    ),
                };

                match full_gas_limit {
                    Ok(full_gas_limit) => {
                        tracing::trace!("Gas Estimation Results");
                        tracing::trace!("  tx_body_gas_limit: {}", tx_body_gas_limit);
                        tracing::trace!(
                            "  additional_gas_for_pubdata: {}",
                            additional_gas_for_pubdata
                        );
                        tracing::trace!("  overhead: {}", overhead);
                        tracing::trace!("  full_gas_limit: {}", full_gas_limit);
                        let fee = Fee {
                            max_fee_per_gas: base_fee.into(),
                            max_priority_fee_per_gas: 0u32.into(),
                            gas_limit: full_gas_limit.into(),
                            gas_per_pubdata_limit: gas_per_pubdata_byte.into(),
                        };
                        Ok(fee)
                    }
                    Err(e) => Err(e),
                }
            }
        };

        match result {
            Ok(fee) => Ok(fee),
            Err(e) => {
                sh_println!("{}", EstimationErrorReport::new(&e, &tx),);
                let error = TransactionGasEstimationFailed {
                    inner: Box::new(e),
                    transaction_data: tx.raw_bytes.clone().unwrap_or_default().0,
                };
                Err(error)
            }
        }
    }

    /// Runs fee estimation against a sandbox vm with the given gas_limit.
    #[allow(clippy::too_many_arguments)]
    fn estimate_gas_step(
        &self,
        mut tx: Transaction,
        gas_per_pubdata_byte: u64,
        tx_gas_limit: u64,
        batch_env: L1BatchEnv,
        system_env: SystemEnv,
        fork_storage: &ForkStorage,
        zksync_os: &ZKsyncOsConfig,
        trace_calls: bool,
    ) -> BatchTransactionExecutionResult {
        // Set gas_limit for transaction
        let gas_limit_with_overhead = tx_gas_limit
            + derive_overhead(
                tx_gas_limit,
                gas_per_pubdata_byte as u32,
                tx.encoding_len(),
                tx.tx_format() as u8,
                VmVersion::latest(),
            ) as u64;
        match &mut tx.common_data {
            ExecuteTransactionCommon::L1(l1_common_data) => {
                l1_common_data.gas_limit = gas_limit_with_overhead.into();
                // Since `tx.execute.value` is supplied by the client and is not checked against the current balance (unlike for L2 transactions),
                // we may hit an integer overflow. Ditto for protocol upgrade transactions below.
                let required_funds = (l1_common_data.gas_limit * l1_common_data.max_fee_per_gas)
                    .checked_add(tx.execute.value)
                    .unwrap();
                l1_common_data.to_mint = required_funds;
            }
            ExecuteTransactionCommon::L2(l2_common_data) => {
                l2_common_data.fee.gas_limit = gas_limit_with_overhead.into();
            }
            ExecuteTransactionCommon::ProtocolUpgrade(_) => unimplemented!(),
        }

        let storage = StorageView::new(fork_storage).to_rc_ptr();

        // TODO: core doesn't do this during estimation and fast-fails with validation error instead
        // We need to explicitly put enough balance into the account of the users
        let payer = tx.payer();
        let balance_key = self
            .storage_key_layout
            .get_storage_key_for_base_token(&payer);
        let mut current_balance = h256_to_u256(storage.borrow_mut().read_value(&balance_key));
        match &mut tx.common_data {
            ExecuteTransactionCommon::L1(l1_common_data) => {
                let added_balance = l1_common_data.gas_limit * l1_common_data.max_fee_per_gas;
                current_balance += added_balance;
                storage
                    .borrow_mut()
                    .set_value(balance_key, u256_to_h256(current_balance));
            }
            ExecuteTransactionCommon::L2(l2_common_data) => {
                let added_balance =
                    l2_common_data.fee.gas_limit * l2_common_data.fee.max_fee_per_gas;
                current_balance += added_balance;
                storage
                    .borrow_mut()
                    .set_value(balance_key, u256_to_h256(current_balance));
            }
            ExecuteTransactionCommon::ProtocolUpgrade(_) => unimplemented!(),
        }

        let mut vm = if zksync_os.zksync_os {
            let mut vm = ZKsyncOsVM::<_, HistoryDisabled>::new(
                batch_env,
                system_env,
                storage,
                // TODO: this might be causing a deadlock.. check..
                &fork_storage.inner.read().unwrap().raw_storage,
                zksync_os,
            );
            // Temporary hack - as we update the 'storage' just above, but zksync_os loads its full
            // state from fork_storage (that is not updated).
            vm.update_inconsistent_keys(&[&balance_key]);
            AnvilVM::ZKsyncOs(vm)
        } else {
            AnvilVM::Era(Vm::new(batch_env, system_env, storage))
        };

        delegate_vm!(vm, push_transaction(tx));

        let call_tracer_result = Arc::new(OnceCell::default());
        let tracer_dispatcher = if trace_calls {
            let tracers: Vec<Box<dyn MultiVmTracer<StorageView<&ForkStorage>, HistoryDisabled>>> =
                vec![CallTracer::new(call_tracer_result.clone()).into_tracer_pointer()];
            TracerDispatcher::from(tracers)
        } else {
            Default::default()
        };

        let tx_result = match &mut vm {
            AnvilVM::ZKsyncOs(vm) => {
                vm.inspect(&mut tracer_dispatcher.into(), InspectExecutionMode::OneTx)
            }
            AnvilVM::Era(vm) => {
                vm.inspect(&mut tracer_dispatcher.into(), InspectExecutionMode::OneTx)
            }
        };
        let call_traces = Arc::try_unwrap(call_tracer_result)
            .expect("failed extracting call traces")
            .take()
            .unwrap_or_default();
        BatchTransactionExecutionResult {
            tx_result: Box::new(tx_result),
            compression_result: Ok(()),
            call_traces,
        }
    }

    async fn check_if_executable(
        &self,
        tx: Transaction,
        gas_per_pubdata_byte: u64,
        batch_env: L1BatchEnv,
        system_env: SystemEnv,
    ) -> AnvilNodeResult<VmExecutionResultAndLogs> {
        let verbosity = get_shell().verbosity;
        let mut known_addresses = known_addresses_after_transaction(&tx);
        let BatchTransactionExecutionResult {
            tx_result,
            call_traces,
            ..
        } = self.estimate_gas_step(
            tx.clone(),
            gas_per_pubdata_byte,
            // `MAX_L2_TX_GAS_LIMIT` is what can be used by the transaction logic, but we give
            // extra to account for potential pubdata cost
            MAX_L2_TX_GAS_LIMIT + MAX_VM_PUBDATA_PER_BATCH as u64 * gas_per_pubdata_byte,
            batch_env,
            system_env,
            &self.fork_storage,
            &self.system_contracts.zksync_os,
            true,
        );

        let result: zksync_error::anvil_zksync::gas_estim::GasEstimationResult<()> =
            match tx_result.result {
                ExecutionResult::Success { .. } => {
                    // Transaction is executable with max gas, proceed with gas estimation
                    Ok(())
                }
                ExecutionResult::Revert { ref output } => {
                    let revert_reason: RevertError = output.clone().to_revert_reason().await;

                    Err(gas_estim::TransactionAlwaysReverts {
                        inner: Box::new(revert_reason),
                        data: output.encoded_data(),
                    })
                }
                ExecutionResult::Halt { ref reason } => {
                    let halt_error: HaltError = reason.clone().to_halt_error().await;

                    Err(gas_estim::TransactionAlwaysHalts {
                        inner: Box::new(halt_error),
                    })
                }
            };

        if let Err(error) = result {
            if verbosity >= 1 {
                sh_println!("{}", EstimationErrorReport::new(&error, &tx),);
            }

            if !call_traces.is_empty() && verbosity >= 2 {
                let mut builder = CallTraceDecoderBuilder::default();

                builder = builder.with_signature_identifier(SignaturesIdentifier::global());

                let decoder = builder.build();
                let mut arena = build_call_trace_arena(&call_traces, &tx_result);
                decode_trace_arena(&mut arena, &decoder).await;

                extract_addresses(&arena, &mut known_addresses);

                let filtered_arena = filter_call_trace_arena(&arena, verbosity);
                let trace_output = render_trace_arena_inner(&filtered_arena, false);
                if !trace_output.is_empty() {
                    sh_println!("\nTraces:\n{}", trace_output);
                }
            };
            Err(AnvilNodeError::TransactionGasEstimationFailed {
                inner: Box::new(error),
                transaction_data: tx.raw_bytes.clone().unwrap_or_default().0,
            })
        } else {
            Ok(*tx_result)
        }
    }

    /// Creates a [Snapshot] of the current state of the node.
    pub async fn snapshot(&self) -> AnvilNodeResult<Snapshot> {
        let blockchain = self.blockchain.read().await;
        let filters = self.filters.read().await.clone();
        let storage = self
            .fork_storage
            .inner
            .read()
            .expect("failed acquiring read lock on storage");

        Ok(Snapshot {
            current_batch: blockchain.current_batch,
            current_block: blockchain.current_block,
            current_block_hash: blockchain.current_block_hash,
            fee_input_provider: self.fee_input_provider.clone(),
            tx_results: blockchain.tx_results.clone(),
            blocks: blockchain.blocks.clone(),
            hashes: blockchain.hashes.clone(),
            filters,
            impersonation_state: self.impersonation.state(),
            rich_accounts: self.rich_accounts.clone(),
            previous_states: self.previous_states.clone(),
            raw_storage: storage.raw_storage.clone(),
            value_read_cache: storage.value_read_cache.clone(),
            factory_dep_cache: storage.factory_dep_cache.clone(),
        })
    }

    /// Restores a previously created [Snapshot] of the node.
    pub async fn restore_snapshot(&mut self, snapshot: Snapshot) -> AnvilNodeResult<()> {
        let mut blockchain = self.blockchain.write().await;
        let mut storage = self
            .fork_storage
            .inner
            .write()
            .expect("failed acquiring write lock on storage");

        blockchain.current_batch = snapshot.current_batch;
        blockchain.current_block = snapshot.current_block;
        blockchain.current_block_hash = snapshot.current_block_hash;
        self.fee_input_provider = snapshot.fee_input_provider;
        blockchain.tx_results = snapshot.tx_results;
        blockchain.blocks = snapshot.blocks;
        blockchain.hashes = snapshot.hashes;
        // FIXME: This logic is incorrect but it doesn't matter as filters should not be a part of
        //        snapshots anyway
        self.filters = Arc::new(RwLock::new(snapshot.filters));
        self.impersonation.set_state(snapshot.impersonation_state);
        self.rich_accounts = snapshot.rich_accounts;
        self.previous_states = snapshot.previous_states;
        storage.raw_storage = snapshot.raw_storage;
        storage.value_read_cache = snapshot.value_read_cache;
        storage.factory_dep_cache = snapshot.factory_dep_cache;

        Ok(())
    }

    pub async fn dump_state(
        &self,
        preserve_historical_states: bool,
    ) -> AnvilNodeResult<VersionedState> {
        let blockchain = self.blockchain.read().await;
        let blocks = blockchain.blocks.values().cloned().collect();
        let transactions = blockchain.tx_results.values().cloned().collect();
        drop(blockchain);
        let fork_storage = self.fork_storage.dump_state();
        let historical_states = if preserve_historical_states {
            self.previous_states
                .iter()
                .map(|(k, v)| (*k, SerializableStorage(v.clone().into_iter().collect())))
                .collect()
        } else {
            Vec::new()
        };

        Ok(VersionedState::v1(StateV1 {
            blocks,
            transactions,
            fork_storage,
            historical_states,
        }))
    }

    pub async fn load_state(&mut self, state: VersionedState) -> StateLoaderResult<bool> {
        let mut storage = self.blockchain.write().await;
        if storage.blocks.len() > 1 {
            tracing::debug!(
                blocks = storage.blocks.len(),
                "node has existing state; refusing to load new state"
            );
            return Err(StateLoaderError::LoadingStateOverExistingState);
        }
        let state = match state {
            VersionedState::V1 { state, .. } => state,
            VersionedState::Unknown { version } => {
                return Err(StateLoaderError::UnknownStateVersion {
                    version: version.into(),
                });
            }
        };
        if state.blocks.is_empty() {
            tracing::debug!("new state has no blocks; refusing to load");
            return Err(StateLoaderError::LoadEmptyState);
        }

        storage.load_blocks(&mut self.time, state.blocks);
        storage.load_transactions(state.transactions);
        self.fork_storage.load_state(state.fork_storage);

        tracing::trace!(
            states = state.historical_states.len(),
            "loading historical states from supplied state"
        );
        self.previous_states.extend(
            state
                .historical_states
                .into_iter()
                .map(|(k, v)| (k, v.0.into_iter().collect())),
        );

        Ok(true)
    }

    pub async fn get_storage_at_block(
        &self,
        address: Address,
        idx: U256,
        block: Option<api::BlockIdVariant>,
    ) -> Result<H256, Web3Error> {
        let storage_key = StorageKey::new(AccountTreeId::new(address), u256_to_h256(idx));
        let storage = self.blockchain.read().await;

        let block_number = block
            .map(|block| match block {
                BlockIdVariant::BlockNumber(block_number) => Ok(utils::to_real_block_number(
                    block_number,
                    U64::from(storage.current_block.0),
                )),
                BlockIdVariant::BlockNumberObject(o) => Ok(utils::to_real_block_number(
                    o.block_number,
                    U64::from(storage.current_block.0),
                )),
                BlockIdVariant::BlockHashObject(o) => storage
                    .blocks
                    .get(&o.block_hash)
                    .map(|block| block.number)
                    .ok_or_else(|| {
                        tracing::error!("unable to map block number to hash #{:#x}", o.block_hash);
                        Web3Error::InternalError(anyhow::Error::msg(
                            "Failed to map block number to hash.",
                        ))
                    }),
            })
            .unwrap_or_else(|| Ok(U64::from(storage.current_block.0)))?;
        // FIXME: Conversion mess above
        let block_number = L2BlockNumber(block_number.as_u32());

        if block_number == storage.current_block {
            match self.fork_storage.read_value_internal(&storage_key) {
                Ok(value) => Ok(H256(value.0)),
                Err(error) => Err(Web3Error::InternalError(anyhow::anyhow!(
                    "failed to read storage: {}",
                    error
                ))),
            }
        } else if let Some(block_hash) = storage.hashes.get(&block_number) {
            let state = self
                .previous_states
                .get(block_hash)
                .ok_or_else(|| Web3Error::PrunedBlock(block_number))?;
            if let Some(value) = state.get(&storage_key) {
                return Ok(*value);
            }
            // Block was produced locally but slot hasn't been touched since we forked
            Ok(self.fork.get_storage_at_forked(address, idx).await?)
        } else {
            // Block was not produced locally so we assume it comes from fork
            Ok(self.fork.get_storage_at(address, idx, block).await?)
        }
    }

    pub async fn reset(&mut self, fork_client_opt: Option<ForkClient>) {
        let fork_details = fork_client_opt.as_ref().map(|client| &client.details);
        let blockchain = Blockchain::new(
            self.blockchain.protocol_version,
            fork_details,
            self.config.genesis.as_ref(),
            self.config.genesis_timestamp,
        );
        let blockchain_storage = blockchain.read().await.clone();
        drop(std::mem::replace(
            &mut *self.blockchain.write().await,
            blockchain_storage,
        ));

        self.time.set_current_timestamp_unchecked(
            fork_details
                .map(|fd| fd.block_timestamp)
                .unwrap_or(NON_FORK_FIRST_BLOCK_TIMESTAMP),
        );

        drop(std::mem::take(&mut *self.filters.write().await));

        self.fork.reset_fork_client(fork_client_opt);
        let fork_storage = ForkStorage::new(
            self.fork.clone(),
            self.config.system_contracts_options,
            self.blockchain.protocol_version,
            self.config.chain_id,
            self.config.system_contracts_path.as_deref(),
        );
        let mut old_storage = self.fork_storage.inner.write().unwrap();
        let mut new_storage = fork_storage.inner.write().unwrap();
        old_storage.raw_storage = std::mem::take(&mut new_storage.raw_storage);
        old_storage.value_read_cache = std::mem::take(&mut new_storage.value_read_cache);
        old_storage.factory_dep_cache = std::mem::take(&mut new_storage.factory_dep_cache);
        self.fork_storage.chain_id = fork_storage.chain_id;
        drop(old_storage);
        drop(new_storage);

        self.rich_accounts.clear();
        self.previous_states.clear();

        let rich_addresses = itertools::chain!(
            self.config
                .genesis_accounts
                .iter()
                .map(|acc| H160::from_slice(acc.address().as_ref())),
            self.config
                .signer_accounts
                .iter()
                .map(|acc| H160::from_slice(acc.address().as_ref())),
            LEGACY_RICH_WALLETS
                .iter()
                .map(|(address, _)| H160::from_str(address).unwrap()),
            RICH_WALLETS
                .iter()
                .map(|(address, _, _)| H160::from_str(address).unwrap()),
        )
        .collect::<Vec<_>>();
        for address in rich_addresses {
            self.set_rich_account(address, self.config.genesis_balance);
        }
    }

    /// Adds a lot of tokens to a given account with a specified balance.
    pub fn set_rich_account(&mut self, address: H160, balance: U256) {
        let key = self
            .storage_key_layout
            .get_storage_key_for_base_token(&address);

        let keys = {
            let mut storage_view = StorageView::new(&self.fork_storage);
            // Set balance to the specified amount
            storage_view.set_value(key, u256_to_h256(balance));
            storage_view.modified_storage_keys().clone()
        };

        for (key, value) in keys.iter() {
            self.fork_storage.set_value(*key, *value);
        }
        self.rich_accounts.insert(address);
    }

    pub fn read_storage(&self) -> Box<dyn ReadStorage + '_> {
        Box::new(&self.fork_storage)
    }

    // TODO: Remove, this should also be made available from somewhere else
    pub fn chain_id(&self) -> L2ChainId {
        self.fork_storage.chain_id
    }
}

/// Keeps track of a block's batch number, miniblock number and timestamp.
/// Useful for keeping track of the current context when creating multiple blocks.
#[derive(Debug, Clone, Default)]
pub struct BlockContext {
    pub hash: H256,
    pub batch: u32,
    pub miniblock: u64,
    pub timestamp: u64,
    pub prev_block_hash: H256,
}

impl BlockContext {
    /// Create the next batch instance that uses the same batch number, and has all other parameters incremented by `1`.
    pub(super) fn new_block(&self, time: &mut Time) -> BlockContext {
        Self {
            hash: H256::zero(),
            batch: self.batch,
            miniblock: self.miniblock.saturating_add(1),
            timestamp: time.advance_timestamp(),
            prev_block_hash: self.hash,
        }
    }
}

// Test utils
#[cfg(test)]
pub mod testing {
    use super::*;
    use zksync_types::ProtocolVersionId;

    pub struct InnerNodeTester {
        pub node: Arc<RwLock<InMemoryNodeInner>>,
    }

    impl InnerNodeTester {
        pub fn test() -> Self {
            let config = TestNodeConfig::default();
            let fee_provider = TestNodeFeeInputProvider::default();
            let impersonation = ImpersonationManager::default();
            let system_contracts = SystemContracts::from_options(
                config.system_contracts_options,
                config.system_contracts_path.clone(),
                ProtocolVersionId::latest(),
                config.use_evm_interpreter,
                config.zksync_os.clone(),
            );
            let storage_key_layout = if config.zksync_os.zksync_os {
                StorageKeyLayout::ZKsyncOs
            } else {
                StorageKeyLayout::Era
            };
            let (node, _, _, _, _, _) = InMemoryNodeInner::init(
                None,
                fee_provider,
                Arc::new(RwLock::new(Default::default())),
                config,
                impersonation.clone(),
                system_contracts.clone(),
                storage_key_layout,
                false,
            );
            InnerNodeTester { node }
        }
    }

    impl InMemoryNodeInner {
        pub async fn insert_block(&mut self, hash: H256, block: api::Block<TransactionVariant>) {
            self.blockchain.write().await.blocks.insert(hash, block);
        }

        pub async fn insert_block_hash(&mut self, number: L2BlockNumber, hash: H256) {
            self.blockchain.write().await.hashes.insert(number, hash);
        }

        pub async fn insert_tx_result(&mut self, hash: H256, tx_result: TransactionResult) {
            self.blockchain
                .write()
                .await
                .tx_results
                .insert(hash, tx_result);
        }

        pub fn insert_previous_state(
            &mut self,
            hash: H256,
            state: HashMap<StorageKey, StorageValue>,
        ) {
            self.previous_states.insert(hash, state);
        }

        pub fn get_previous_state(&self, hash: H256) -> Option<HashMap<StorageKey, StorageValue>> {
            self.previous_states.get(&hash).cloned()
        }
    }
}

#[cfg(test)]
mod tests {
    use super::testing::*;
    use super::*;
    use crate::node::create_genesis;
    use crate::testing;
    use itertools::Itertools;
    use zksync_types::ProtocolVersionId;
    use zksync_types::block::L2BlockHasher;

    #[tokio::test]
    async fn test_create_genesis_creates_block_with_hash_and_zero_parent_hash() {
        let (first_block, first_batch) =
            create_genesis::<TransactionVariant>(ProtocolVersionId::latest(), Some(1000));

        assert_eq!(
            first_block.hash,
            L2BlockHasher::legacy_hash(L2BlockNumber(0))
        );
        assert_eq!(first_block.parent_hash, H256::zero());

        assert_eq!(first_batch.number, L1BatchNumber(0));
    }

    #[tokio::test]
    async fn test_snapshot() {
        let tester = InnerNodeTester::test();
        let mut writer = tester.node.write().await;

        {
            let mut blockchain = writer.blockchain.write().await;
            blockchain
                .blocks
                .insert(H256::repeat_byte(0x1), Default::default());
            blockchain
                .hashes
                .insert(L2BlockNumber(1), H256::repeat_byte(0x1));
            blockchain.tx_results.insert(
                H256::repeat_byte(0x1),
                TransactionResult {
                    info: testing::default_tx_execution_info(),
                    new_bytecodes: vec![],
                    receipt: Default::default(),
                    debug: testing::default_tx_debug_info(),
                },
            );
            blockchain.current_batch = L1BatchNumber(1);
            blockchain.current_block = L2BlockNumber(1);
            blockchain.current_block_hash = H256::repeat_byte(0x1);
        }
        writer.time.set_current_timestamp_unchecked(1);
        writer
            .filters
            .write()
            .await
            .add_block_filter()
            .expect("failed adding block filter");
        writer.impersonation.impersonate(H160::repeat_byte(0x1));
        writer.rich_accounts.insert(H160::repeat_byte(0x1));
        writer
            .previous_states
            .insert(H256::repeat_byte(0x1), Default::default());
        writer.fork_storage.set_value(
            StorageKey::new(AccountTreeId::new(H160::repeat_byte(0x1)), H256::zero()),
            H256::repeat_byte(0x1),
        );

        let storage = writer.fork_storage.inner.read().unwrap();
        let blockchain = writer.blockchain.read().await;
        let expected_snapshot = Snapshot {
            current_batch: blockchain.current_batch,
            current_block: blockchain.current_block,
            current_block_hash: blockchain.current_block_hash,
            fee_input_provider: writer.fee_input_provider.clone(),
            tx_results: blockchain.tx_results.clone(),
            blocks: blockchain.blocks.clone(),
            hashes: blockchain.hashes.clone(),
            filters: writer.filters.read().await.clone(),
            impersonation_state: writer.impersonation.state(),
            rich_accounts: writer.rich_accounts.clone(),
            previous_states: writer.previous_states.clone(),
            raw_storage: storage.raw_storage.clone(),
            value_read_cache: storage.value_read_cache.clone(),
            factory_dep_cache: storage.factory_dep_cache.clone(),
        };
        drop(blockchain);
        let actual_snapshot = writer.snapshot().await.expect("failed taking snapshot");

        assert_eq!(
            expected_snapshot.current_batch,
            actual_snapshot.current_batch
        );
        assert_eq!(
            expected_snapshot.current_block,
            actual_snapshot.current_block
        );
        assert_eq!(
            expected_snapshot.current_block_hash,
            actual_snapshot.current_block_hash
        );
        assert_eq!(
            expected_snapshot.fee_input_provider,
            actual_snapshot.fee_input_provider
        );
        assert_eq!(
            expected_snapshot.tx_results.keys().collect_vec(),
            actual_snapshot.tx_results.keys().collect_vec()
        );
        assert_eq!(expected_snapshot.blocks, actual_snapshot.blocks);
        assert_eq!(expected_snapshot.hashes, actual_snapshot.hashes);
        assert_eq!(expected_snapshot.filters, actual_snapshot.filters);
        assert_eq!(
            expected_snapshot.impersonation_state,
            actual_snapshot.impersonation_state
        );
        assert_eq!(
            expected_snapshot.rich_accounts,
            actual_snapshot.rich_accounts
        );
        assert_eq!(
            expected_snapshot.previous_states,
            actual_snapshot.previous_states
        );
        assert_eq!(expected_snapshot.raw_storage, actual_snapshot.raw_storage);
        assert_eq!(
            expected_snapshot.value_read_cache,
            actual_snapshot.value_read_cache
        );
        assert_eq!(
            expected_snapshot.factory_dep_cache,
            actual_snapshot.factory_dep_cache
        );
    }

    #[tokio::test]
    async fn test_snapshot_restore() {
        let tester = InnerNodeTester::test();
        let mut writer = tester.node.write().await;

        {
            let mut blockchain = writer.blockchain.write().await;
            blockchain
                .blocks
                .insert(H256::repeat_byte(0x1), Default::default());
            blockchain
                .hashes
                .insert(L2BlockNumber(1), H256::repeat_byte(0x1));
            blockchain.tx_results.insert(
                H256::repeat_byte(0x1),
                TransactionResult {
                    info: testing::default_tx_execution_info(),
                    new_bytecodes: vec![],
                    receipt: Default::default(),
                    debug: testing::default_tx_debug_info(),
                },
            );
            blockchain.current_batch = L1BatchNumber(1);
            blockchain.current_block = L2BlockNumber(1);
            blockchain.current_block_hash = H256::repeat_byte(0x1);
        }
        writer.time.set_current_timestamp_unchecked(1);
        writer
            .filters
            .write()
            .await
            .add_block_filter()
            .expect("failed adding block filter");
        writer.impersonation.impersonate(H160::repeat_byte(0x1));
        writer.rich_accounts.insert(H160::repeat_byte(0x1));
        writer
            .previous_states
            .insert(H256::repeat_byte(0x1), Default::default());
        writer.fork_storage.set_value(
            StorageKey::new(AccountTreeId::new(H160::repeat_byte(0x1)), H256::zero()),
            H256::repeat_byte(0x1),
        );

        let blockchain = writer.blockchain.read().await;
        let expected_snapshot = {
            let storage = writer.fork_storage.inner.read().unwrap();
            Snapshot {
                current_batch: blockchain.current_batch,
                current_block: blockchain.current_block,
                current_block_hash: blockchain.current_block_hash,
                fee_input_provider: writer.fee_input_provider.clone(),
                tx_results: blockchain.tx_results.clone(),
                blocks: blockchain.blocks.clone(),
                hashes: blockchain.hashes.clone(),
                filters: writer.filters.read().await.clone(),
                impersonation_state: writer.impersonation.state(),
                rich_accounts: writer.rich_accounts.clone(),
                previous_states: writer.previous_states.clone(),
                raw_storage: storage.raw_storage.clone(),
                value_read_cache: storage.value_read_cache.clone(),
                factory_dep_cache: storage.factory_dep_cache.clone(),
            }
        };
        drop(blockchain);

        // snapshot and modify node state
        let snapshot = writer.snapshot().await.expect("failed taking snapshot");

        {
            let mut blockchain = writer.blockchain.write().await;
            blockchain
                .blocks
                .insert(H256::repeat_byte(0x2), Default::default());
            blockchain
                .hashes
                .insert(L2BlockNumber(2), H256::repeat_byte(0x2));
            blockchain.tx_results.insert(
                H256::repeat_byte(0x2),
                TransactionResult {
                    info: testing::default_tx_execution_info(),
                    new_bytecodes: vec![],
                    receipt: Default::default(),
                    debug: testing::default_tx_debug_info(),
                },
            );
            blockchain.current_batch = L1BatchNumber(2);
            blockchain.current_block = L2BlockNumber(2);
            blockchain.current_block_hash = H256::repeat_byte(0x2);
        }
        writer.time.set_current_timestamp_unchecked(2);
        writer
            .filters
            .write()
            .await
            .add_pending_transaction_filter()
            .expect("failed adding pending transaction filter");
        writer.impersonation.impersonate(H160::repeat_byte(0x2));
        writer.rich_accounts.insert(H160::repeat_byte(0x2));
        writer
            .previous_states
            .insert(H256::repeat_byte(0x2), Default::default());
        writer.fork_storage.set_value(
            StorageKey::new(AccountTreeId::new(H160::repeat_byte(0x2)), H256::zero()),
            H256::repeat_byte(0x2),
        );

        // restore
        writer
            .restore_snapshot(snapshot)
            .await
            .expect("failed restoring snapshot");

        let storage = writer.fork_storage.inner.read().unwrap();
        let blockchain = writer.blockchain.read().await;
        assert_eq!(expected_snapshot.current_batch, blockchain.current_batch);
        assert_eq!(expected_snapshot.current_block, blockchain.current_block);
        assert_eq!(
            expected_snapshot.current_block_hash,
            blockchain.current_block_hash
        );

        assert_eq!(
            expected_snapshot.fee_input_provider,
            writer.fee_input_provider
        );
        assert_eq!(
            expected_snapshot.tx_results.keys().collect_vec(),
            blockchain.tx_results.keys().collect_vec()
        );
        assert_eq!(expected_snapshot.blocks, blockchain.blocks);
        assert_eq!(expected_snapshot.hashes, blockchain.hashes);
        assert_eq!(expected_snapshot.filters, *writer.filters.read().await);
        assert_eq!(
            expected_snapshot.impersonation_state,
            writer.impersonation.state()
        );
        assert_eq!(expected_snapshot.rich_accounts, writer.rich_accounts);
        assert_eq!(expected_snapshot.previous_states, writer.previous_states);
        assert_eq!(expected_snapshot.raw_storage, storage.raw_storage);
        assert_eq!(expected_snapshot.value_read_cache, storage.value_read_cache);
        assert_eq!(
            expected_snapshot.factory_dep_cache,
            storage.factory_dep_cache
        );
    }
}<|MERGE_RESOLUTION|>--- conflicted
+++ resolved
@@ -72,15 +72,9 @@
 use zksync_types::utils::decompose_full_nonce;
 use zksync_types::web3::{Index, keccak256};
 use zksync_types::{
-<<<<<<< HEAD
-    api, h256_to_u256, u256_to_h256, AccountTreeId, Address, Bloom, BloomInput,
-    ExecuteTransactionCommon, L1BatchNumber, L2BlockNumber, L2ChainId, StorageKey, StorageValue,
-    Transaction, H160, H256, L2_MESSAGE_ROOT_ADDRESS, MAX_L2_TX_GAS_LIMIT, U256, U64, settlement::SettlementLayer, SLChainId
-=======
     AccountTreeId, Address, Bloom, BloomInput, ExecuteTransactionCommon, H160, H256, L1BatchNumber,
     L2_MESSAGE_ROOT_ADDRESS, L2BlockNumber, L2ChainId, MAX_L2_TX_GAS_LIMIT, SLChainId, StorageKey,
     StorageValue, Transaction, U64, U256, api, h256_to_u256, u256_to_h256,
->>>>>>> 8e07b2aa
 };
 use zksync_web3_decl::error::Web3Error;
 
@@ -212,11 +206,7 @@
                 max_virtual_blocks_to_create: 1,
                 interop_roots: vec![],
             },
-<<<<<<< HEAD
-            settlement_layer: SettlementLayer::L1(SLChainId(9)),
-=======
             settlement_layer: SettlementLayer::L1(SLChainId(31337)), // TODO: this is anvil default chainID?
->>>>>>> 8e07b2aa
         };
 
         (batch_env, block_ctx)
