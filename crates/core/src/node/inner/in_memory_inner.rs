use crate::console_log::ConsoleLogHandler;
use crate::deps::storage_view::StorageView;
use crate::filters::EthFilters;
use crate::node::error::{LoadStateError, ToHaltError, ToRevertReason};
use crate::node::inner::blockchain::Blockchain;
use crate::node::inner::fork::{Fork, ForkClient, ForkSource};
use crate::node::inner::fork_storage::{ForkStorage, SerializableStorage};
use crate::node::inner::time::Time;
use crate::node::keys::StorageKeyLayout;
use crate::node::state::StateV1;
use crate::node::vm::AnvilVM;
use crate::node::zkos::ZKOsVM;
use crate::node::{
    create_block, ImpersonationManager, Snapshot, TestNodeFeeInputProvider, TransactionResult,
    VersionedState, ESTIMATE_GAS_ACCEPTABLE_OVERESTIMATION, MAX_PREVIOUS_STATES, MAX_TX_SIZE,
};
use crate::system_contracts::SystemContracts;
use crate::{delegate_vm, utils};

use crate::formatter::ExecutionErrorReport;
use crate::node::inner::vm_runner::TxBatchExecutionResult;
use anvil_zksync_common::sh_println;
use anvil_zksync_config::constants::{
    LEGACY_RICH_WALLETS, NON_FORK_FIRST_BLOCK_TIMESTAMP, RICH_WALLETS,
};
use anvil_zksync_config::TestNodeConfig;
use indexmap::IndexMap;
use std::collections::{HashMap, HashSet};
use std::str::FromStr;
use std::sync::Arc;
use tokio::sync::RwLock;
use zksync_contracts::{BaseSystemContracts, BaseSystemContractsHashes};
use zksync_error::anvil_zksync;
use zksync_error::anvil_zksync::node::AnvilNodeError;
use zksync_error::anvil_zksync::{halt::HaltError, revert::RevertError};
use zksync_multivm::interface::storage::{ReadStorage, WriteStorage};
use zksync_multivm::interface::{
    ExecutionResult, FinishedL1Batch, InspectExecutionMode, L1BatchEnv, L2BlockEnv, SystemEnv,
    TxExecutionMode, VmExecutionResultAndLogs, VmFactory, VmInterface, VmInterfaceExt,
};
use zksync_multivm::utils::{
    adjust_pubdata_price_for_tx, derive_base_fee_and_gas_per_pubdata, derive_overhead,
    get_max_gas_per_pubdata_byte,
};
use zksync_multivm::vm_latest::constants::{
    BATCH_COMPUTATIONAL_GAS_LIMIT, BATCH_GAS_LIMIT, MAX_VM_PUBDATA_PER_BATCH,
};
use zksync_multivm::vm_latest::{HistoryDisabled, Vm};
use zksync_multivm::VmVersion;
use zksync_types::api::{BlockIdVariant, TransactionVariant};
use zksync_types::block::build_bloom;
use zksync_types::fee::Fee;
use zksync_types::fee_model::{BatchFeeInput, PubdataIndependentBatchFeeModelInput};
use zksync_types::l1::L1Tx;
use zksync_types::l2::{L2Tx, TransactionType};
use zksync_types::message_root::{AGG_TREE_HEIGHT_KEY, AGG_TREE_NODES_KEY};
use zksync_types::transaction_request::CallRequest;
use zksync_types::utils::{decompose_full_nonce, nonces_to_full_nonce};
use zksync_types::web3::{keccak256, Index};
use zksync_types::{
    api, h256_to_u256, u256_to_h256, AccountTreeId, Address, Bloom, BloomInput,
    ExecuteTransactionCommon, L1BatchNumber, L2BlockNumber, L2ChainId, StorageKey, StorageValue,
    Transaction, H160, H256, L2_MESSAGE_ROOT_ADDRESS, MAX_L2_TX_GAS_LIMIT, U256, U64,
};
use zksync_web3_decl::error::Web3Error;

// TODO: Rename `InMemoryNodeInner` to something more sensible
/// Helper struct for InMemoryNode.
pub struct InMemoryNodeInner {
    /// Writeable blockchain state.
    blockchain: Blockchain,
    pub(super) time: Time,
    /// The fee input provider.
    pub fee_input_provider: TestNodeFeeInputProvider,
    // Map from filter_id to the eth filter
    pub filters: Arc<tokio::sync::RwLock<EthFilters>>,
    // TODO: Make private
    // Underlying storage
    pub fork_storage: ForkStorage,
    pub(super) fork: Fork,
    // Configuration.
    pub config: TestNodeConfig,
    pub console_log_handler: ConsoleLogHandler,
    system_contracts: SystemContracts,
    impersonation: ImpersonationManager,
    pub rich_accounts: HashSet<H160>,
    /// Keeps track of historical states indexed via block hash. Limited to [MAX_PREVIOUS_STATES].
    previous_states: IndexMap<H256, HashMap<StorageKey, StorageValue>>,
    storage_key_layout: StorageKeyLayout,
}

impl InMemoryNodeInner {
    /// Create the state to be used implementing [InMemoryNode].
    #[allow(clippy::too_many_arguments)]
    pub(super) fn new(
        blockchain: Blockchain,
        time: Time,
        fork_storage: ForkStorage,
        fork: Fork,
        fee_input_provider: TestNodeFeeInputProvider,
        filters: Arc<RwLock<EthFilters>>,
        config: TestNodeConfig,
        impersonation: ImpersonationManager,
        system_contracts: SystemContracts,
        storage_key_layout: StorageKeyLayout,
    ) -> Self {
        InMemoryNodeInner {
            blockchain,
            time,
            fee_input_provider,
            filters,
            fork_storage,
            fork,
            config,
            console_log_handler: ConsoleLogHandler::default(),
            system_contracts,
            impersonation,
            rich_accounts: HashSet::new(),
            previous_states: Default::default(),
            storage_key_layout,
        }
    }

    pub fn create_system_env(
        &self,
        base_system_contracts: BaseSystemContracts,
        execution_mode: TxExecutionMode,
    ) -> SystemEnv {
        SystemEnv {
            zk_porter_available: false,
            // TODO: when forking, we could consider taking the protocol version id from the fork itself.
            version: zksync_types::ProtocolVersionId::latest(),
            base_system_smart_contracts: base_system_contracts,
            bootloader_gas_limit: BATCH_COMPUTATIONAL_GAS_LIMIT,
            execution_mode,
            default_validation_computational_gas_limit: BATCH_COMPUTATIONAL_GAS_LIMIT,
            chain_id: self.fork_storage.chain_id,
        }
    }

    /// Create [L1BatchEnv] to be used in the VM.
    ///
    /// We compute l1/l2 block details from storage to support fork testing, where the storage
    /// can be updated mid execution and no longer matches with the initial node's state.
    /// The L1 & L2 timestamps are also compared with node's timestamp to ensure it always increases monotonically.
    pub async fn create_l1_batch_env(&self) -> (L1BatchEnv, BlockContext) {
        tracing::debug!("creating L1 batch env");

        let (last_l1_batch_number, last_l2_block) = self.blockchain.read().await.last_env(
            &StorageView::new(&self.fork_storage).into_rc_ptr(),
            &self.time,
        );

        let block_ctx = BlockContext {
            hash: H256::zero(),
            batch: (last_l1_batch_number + 1).0,
            miniblock: last_l2_block.number as u64 + 1,
            timestamp: self.time.peek_next_timestamp(),
            prev_block_hash: last_l2_block.hash,
        };

        let fee_input = if let Some(fork_details) = self.fork.details() {
            // TODO: This is a weird pattern. `TestNodeFeeInputProvider` should encapsulate fork's
            //       behavior by taking fork's fee input into account during initialization.
            BatchFeeInput::PubdataIndependent(PubdataIndependentBatchFeeModelInput {
                l1_gas_price: fork_details.l1_gas_price,
                fair_l2_gas_price: fork_details.l2_fair_gas_price,
                fair_pubdata_price: fork_details.fair_pubdata_price,
            })
        } else {
            self.fee_input_provider.get_batch_fee_input()
        };

        let batch_env = L1BatchEnv {
            // TODO: set the previous batch hash properly (take from fork, when forking, and from local storage, when this is not the first block).
            previous_batch_hash: None,
            number: L1BatchNumber::from(block_ctx.batch),
            timestamp: block_ctx.timestamp,
            fee_input,
            fee_account: H160::zero(),
            enforced_base_fee: None,
            first_l2_block: L2BlockEnv {
                // the 'current_miniblock' contains the block that was already produced.
                // So the next one should be one higher.
                number: block_ctx.miniblock as u32,
                timestamp: block_ctx.timestamp,
                prev_block_hash: last_l2_block.hash,
                // This is only used during zksyncEra block timestamp/number transition.
                // In case of starting a new network, it doesn't matter.
                // In theory , when forking mainnet, we should match this value
                // to the value that was set in the node at that time - but AFAIK
                // we don't have any API for this - so this might result in slightly
                // incorrect replays of transacions during the migration period, that
                // depend on block number or timestamp.
                max_virtual_blocks_to_create: 1,
            },
        };

        (batch_env, block_ctx)
    }

    async fn apply_batch(
        &mut self,
        batch_timestamp: u64,
        base_system_contracts_hashes: BaseSystemContractsHashes,
        blocks: impl IntoIterator<Item = api::Block<api::TransactionVariant>>,
        tx_results: Vec<TransactionResult>,
        finished_l1_batch: FinishedL1Batch,
        aggregation_root: H256,
    ) {
        // TODO: `apply_batch` is leaking a lot of abstractions and should be wholly contained inside `Blockchain`.
        //       Additionally, a dedicated `PreviousStates` struct would help with separation of concern.
        /// Archives the current state for later queries.
        fn archive_state(
            previous_states: &mut IndexMap<H256, HashMap<StorageKey, StorageValue>>,
            state: HashMap<StorageKey, StorageValue>,
            block_number: L2BlockNumber,
            block_hash: H256,
        ) {
            if previous_states.len() > MAX_PREVIOUS_STATES as usize {
                if let Some(entry) = previous_states.shift_remove_index(0) {
                    tracing::debug!("removing archived state for previous block {:#x}", entry.0);
                }
            }
            tracing::debug!("archiving state for {:#x} #{}", block_hash, block_number);
            previous_states.insert(block_hash, state);
        }

        let mut storage = self.blockchain.write().await;
        storage.apply_batch(
            batch_timestamp,
            base_system_contracts_hashes,
            tx_results,
            finished_l1_batch,
            aggregation_root,
        );
        for (index, block) in blocks.into_iter().enumerate() {
            // archive current state before we produce new batch/blocks
            archive_state(
                &mut self.previous_states,
                self.fork_storage
                    .inner
                    .read()
                    .unwrap()
                    .raw_storage
                    .state
                    .clone(),
                storage.current_block,
                storage.current_block_hash,
            );
            storage.apply_block(block, index as u32);
        }
    }

<<<<<<< HEAD
    // Prints the gas details of the transaction for debugging purposes.
    fn display_detailed_gas_info(
        &self,
        bootloader_debug_result: Option<&eyre::Result<BootloaderDebug, String>>,
        spent_on_pubdata: u64,
    ) -> eyre::Result<(), String> {
        if let Some(bootloader_result) = bootloader_debug_result {
            let bootloader_debug = bootloader_result.clone()?;

            let gas_details = formatter::compute_gas_details(&bootloader_debug, spent_on_pubdata);
            let mut formatter = formatter::Formatter::new();

            let fee_model_config = self.fee_input_provider.get_fee_model_config();

            formatter.print_gas_details(&gas_details, &fee_model_config);

            Ok(())
        } else {
            Err("Bootloader tracer didn't finish.".to_owned())
        }
    }

    /// Validates L2 transaction
    fn validate_tx(&self, tx_hash: H256, tx_data: &L2TxCommonData) -> Result<(), AnvilNodeError> {
        let max_gas = U256::from(u64::MAX);
        if tx_data.fee.gas_limit > max_gas || tx_data.fee.gas_per_pubdata_limit > max_gas {
            return Err(anvil_zksync::node::TransactionValidationFailedGasLimit {
                transaction_hash: tx_hash,
                tx_gas_limit: tx_data.fee.gas_limit,
                tx_gas_per_pubdata_limit: tx_data.fee.gas_per_pubdata_limit,
                max_gas,
            });
        }

        let l2_gas_price = self.fee_input_provider.gas_price();
        if tx_data.fee.max_fee_per_gas < l2_gas_price.into() {
            sh_eprintln!(
                "Submitted Tx is Unexecutable {:?} because of MaxFeePerGasTooLow {}",
                tx_hash,
                tx_data.fee.max_fee_per_gas
            );
            let error = anvil_zksync::node::TransactionValidationFailedMaxFeePerGasTooLow {
                max_fee_per_gas: tx_data.fee.max_fee_per_gas,
                transaction_hash: tx_hash,
                l2_gas_price: l2_gas_price.into(),
            };
            sh_eprintln!("{error}");
            return Err(error);
        }

        if tx_data.fee.max_fee_per_gas < tx_data.fee.max_priority_fee_per_gas {
            sh_eprintln!(
                "Submitted Tx is Unexecutable {:?} because of MaxPriorityFeeGreaterThanMaxFee {}",
                tx_hash,
                tx_data.fee.max_fee_per_gas
            );
            return Err(anvil_zksync::node::MaxPriorityFeeGreaterThanMaxFee {
                max_fee_per_gas: tx_data.fee.max_fee_per_gas,
                max_priority_fee_per_gas: tx_data.fee.max_priority_fee_per_gas,
                transaction_hash: tx_hash,
            });
        }
        Ok(())
    }

    /// Executes the given transaction and returns all the VM logs.
    /// The bootloader can be omitted via specifying the `execute_bootloader` boolean.
    /// This causes the VM to produce 1 L2 block per L1 block, instead of the usual 2 blocks per L1 block.
    ///
    /// **NOTE**
    ///
    /// This function must only rely on data populated initially via [ForkDetails]:
    ///     * [InMemoryNodeInner::current_timestamp]
    ///     * [InMemoryNodeInner::current_batch]
    ///     * [InMemoryNodeInner::current_miniblock]
    ///     * [InMemoryNodeInner::current_miniblock_hash]
    ///     * [InMemoryNodeInner::fee_input_provider]
    ///
    /// And must _NEVER_ rely on data updated in [InMemoryNodeInner] during previous runs:
    /// (if used, they must never panic and/or have meaningful defaults)
    ///     * [InMemoryNodeInner::block_hashes]
    ///     * [InMemoryNodeInner::blocks]
    ///     * [InMemoryNodeInner::tx_results]
    ///
    /// This is because external users of the library may call this function to perform an isolated
    /// VM operation (optionally without bootloader execution) with an external storage and get the results back.
    /// So any data populated in [Self::run_tx] will not be available for the next invocation.
    fn run_tx_raw<VM: VmInterface, W: WriteStorage, H: HistoryMode>(
        &self,
        tx: Transaction,
        vm: &mut VM,
    ) -> anyhow::Result<TxExecutionOutput>
    where
        <VM as VmInterface>::TracerDispatcher: From<Vec<TracerPointer<W, H>>>,
    {
        let call_tracer_result = Arc::new(OnceCell::default());
        let bootloader_debug_result = Arc::new(OnceCell::default());
        let error_flags_result = Arc::new(OnceCell::new());

        let tracers = vec![
            CallErrorTracer::new(error_flags_result.clone()).into_tracer_pointer(),
            CallTracer::new(call_tracer_result.clone()).into_tracer_pointer(),
            BootloaderDebugTracer {
                result: bootloader_debug_result.clone(),
            }
            .into_tracer_pointer(),
        ];
        let (compressed_bytecodes, tx_result) =
            vm.inspect_transaction_with_bytecode_compression(&mut tracers.into(), tx.clone(), true);
        let compressed_bytecodes = compressed_bytecodes?;

        let call_traces = call_tracer_result.get();

        let spent_on_pubdata =
            tx_result.statistics.gas_used - tx_result.statistics.computational_gas_used as u64;

        let status = match &tx_result.result {
            ExecutionResult::Success { .. } => "SUCCESS",
            ExecutionResult::Revert { .. } => "FAILED",
            ExecutionResult::Halt { .. } => "HALTED",
        };

        // Print transaction summary
        if self.config.show_tx_summary {
            formatter::print_transaction_summary(
                self.config.get_l2_gas_price(),
                &tx,
                &tx_result,
                status,
            );
        }
        // Print gas details if enabled
        if self.config.show_gas_details != ShowGasDetails::None {
            self.display_detailed_gas_info(bootloader_debug_result.get(), spent_on_pubdata)
                .unwrap_or_else(|err| {
                    sh_err!("{}", format!("Cannot display gas details: {err}"));
                });
        }
        // Print storage logs if enabled
        if self.config.show_storage_logs != ShowStorageLogs::None {
            print_storage_logs_details(self.config.show_storage_logs, &tx_result);
        }
        // Print VM details if enabled
        if self.config.show_vm_details != ShowVMDetails::None {
            let mut formatter = formatter::Formatter::new();
            formatter.print_vm_details(&tx_result);
        }

        if let Some(call_traces) = call_traces {
            if !self.config.disable_console_log {
                self.console_log_handler.handle_calls_recursive(call_traces);
            }

            if self.config.show_calls != ShowCalls::None {
                sh_println!(
                    "[Transaction Execution] ({} calls)",
                    call_traces[0].calls.len()
                );
                let num_calls = call_traces.len();
                for (i, call) in call_traces.iter().enumerate() {
                    let is_last_sibling = i == num_calls - 1;
                    let mut formatter = formatter::Formatter::new();
                    formatter.print_call(
                        tx.initiator_account(),
                        tx.execute.contract_address,
                        call,
                        is_last_sibling,
                        self.config.show_calls,
                        self.config.show_outputs,
                        self.config.resolve_hashes,
                    );
                }
            }
        }
        // Print event logs if enabled
        if self.config.show_event_logs {
            sh_println!("[Events] ({} events)", tx_result.logs.events.len());
            for (i, event) in tx_result.logs.events.iter().enumerate() {
                let is_last = i == tx_result.logs.events.len() - 1;
                let mut formatter = formatter::Formatter::new();
                formatter.print_event(event, self.config.resolve_hashes, is_last);
            }
        }

        let mut bytecodes = HashMap::new();
        for b in &*compressed_bytecodes {
            zksync_types::bytecode::validate_bytecode(&b.original).context("Invalid bytecode")?;
            let hash = BytecodeHash::for_bytecode(&b.original).value();
            bytecodes.insert(hash, b.original.clone());
        }
        // Also add bytecodes that were created by EVM.
        for entry in &tx_result.dynamic_factory_deps {
            bytecodes.insert(*entry.0, entry.1.clone());
        }

        Ok(TxExecutionOutput {
            result: tx_result,
            call_traces: call_traces.cloned().unwrap_or_default(),
            bytecodes,
        })
    }

    /// Runs transaction and commits it to a new block.
    fn run_tx<VM: VmInterface, W: WriteStorage, H: HistoryMode>(
        &mut self,
        tx: Transaction,
        tx_index: u64,
        next_log_index: &mut usize,
        block_ctx: &BlockContext,
        batch_env: &L1BatchEnv,
        vm: &mut VM,
    ) -> Result<TransactionResult, AnvilNodeError>
    where
        <VM as VmInterface>::TracerDispatcher: From<Vec<TracerPointer<W, H>>>,
    {
        let tx_hash = tx.hash();
        let transaction_type = tx.tx_format();

        if let ExecuteTransactionCommon::L2(l2_tx_data) = &tx.common_data {
            self.validate_tx(tx.hash(), l2_tx_data)?;
        }

        let TxExecutionOutput {
            result,
            bytecodes,
            call_traces,
        } = self.run_tx_raw(tx.clone(), vm)?;

        if let ExecutionResult::Halt { reason } = result.result {
            let reason_clone = reason.clone();

            let handle = tokio::runtime::Handle::current();
            let halt_error =
                std::thread::spawn(move || handle.block_on(reason_clone.to_halt_error()))
                    .join()
                    .expect("Thread panicked");

            let error_report = ExecutionErrorReport::new(&halt_error, Some(&tx));
            sh_println!("{}", error_report);

            // Halt means that something went really bad with the transaction execution
            // (in most cases invalid signature, but it could also be bootloader panic etc).
            // In such cases, we should not persist the VM data and should pretend that
            // the transaction never existed.
            // We do not print the error here, as it was already printed above.
            return Err(anvil_zksync::node::TransactionHalt {
                inner: Box::new(halt_error),
            });
        }

        // Write all the factory deps.
        for (hash, code) in bytecodes {
            self.fork_storage.store_factory_dep(hash, code)
        }

        let logs = result
            .logs
            .events
            .iter()
            .enumerate()
            .map(|(log_idx, log)| api::Log {
                address: log.address,
                topics: log.indexed_topics.clone(),
                data: Bytes(log.value.clone()),
                block_hash: Some(block_ctx.hash),
                block_number: Some(block_ctx.miniblock.into()),
                l1_batch_number: Some(U64::from(batch_env.number.0)),
                transaction_hash: Some(tx_hash),
                transaction_index: Some(U64::from(tx_index)),
                log_index: Some(U256::from(log_idx)),
                transaction_log_index: Some(U256::from(log_idx)),
                log_type: None,
                removed: Some(false),
                block_timestamp: Some(block_ctx.timestamp.into()),
            })
            .collect();
        let tx_receipt = api::TransactionReceipt {
            transaction_hash: tx_hash,
            transaction_index: U64::from(tx_index),
            block_hash: block_ctx.hash,
            block_number: block_ctx.miniblock.into(),
            l1_batch_tx_index: Some(U64::from(tx_index)),
            l1_batch_number: Some(U64::from(batch_env.number.0)),
            from: tx.initiator_account(),
            to: tx.recipient_account(),
            cumulative_gas_used: Default::default(),
            gas_used: Some(tx.gas_limit() - result.refunds.gas_refunded),
            contract_address: contract_address_from_tx_result(&result),
            logs,
            l2_to_l1_logs: result
                .logs
                .user_l2_to_l1_logs
                .iter()
                .enumerate()
                .map(|(log_index, log)| api::L2ToL1Log {
                    block_hash: Some(block_ctx.hash),
                    block_number: block_ctx.miniblock.into(),
                    l1_batch_number: Some(U64::from(batch_env.number.0)),
                    log_index: U256::from(*next_log_index + log_index),
                    transaction_index: U64::from(tx_index),
                    transaction_hash: tx_hash,
                    transaction_log_index: U256::from(log_index),
                    tx_index_in_l1_batch: Some(U64::from(tx_index)),
                    shard_id: log.0.shard_id.into(),
                    is_service: log.0.is_service,
                    sender: log.0.sender,
                    key: log.0.key,
                    value: log.0.value,
                })
                .collect(),
            status: if result.result.is_failed() {
                U64::from(0)
            } else {
                U64::from(1)
            },
            effective_gas_price: Some(self.fee_input_provider.gas_price().into()),
            transaction_type: Some((transaction_type as u32).into()),
            logs_bloom: Default::default(),
        };
        *next_log_index += result.logs.user_l2_to_l1_logs.len();
        let debug = create_debug_output(&tx, &result, call_traces).expect("create debug output"); // OK to unwrap here as Halt is handled above

        Ok(TransactionResult {
            info: TxExecutionInfo {
                tx,
                batch_number: batch_env.number.0,
                miniblock_number: block_ctx.miniblock,
            },
            receipt: tx_receipt,
            debug,
        })
    }

    fn run_txs(
        &mut self,
        txs: Vec<Transaction>,
        batch_env: L1BatchEnv,
        system_env: SystemEnv,
        block_ctx: &mut BlockContext,
    ) -> (Vec<TransactionResult>, FinishedL1Batch) {
        let storage = StorageView::new(self.fork_storage.clone()).into_rc_ptr();

        let mut vm = if self.system_contracts.use_zkos {
            AnvilVM::ZKOs(ZKOsVM::<_, HistoryEnabled>::new(
                batch_env.clone(),
                system_env,
                storage.clone(),
                // TODO: this might be causing a deadlock.. check..
                &self.fork_storage.inner.read().unwrap().raw_storage,
            ))
        } else {
            AnvilVM::ZKSync(Vm::new(batch_env.clone(), system_env, storage.clone()))
        };

        // Compute block hash. Note that the computed block hash here will be different than that in production.
        let tx_hashes = txs.iter().map(|t| t.hash()).collect::<Vec<_>>();
        let hash = compute_hash(block_ctx.miniblock, &tx_hashes);
        block_ctx.hash = hash;

        // Execute transactions and bootloader
        let mut tx_results = Vec::with_capacity(tx_hashes.len());
        let mut tx_index = 0;
        let mut next_log_index = 0;
        for tx in txs {
            // Executing a next transaction means that a previous transaction was either rolled back (in which case its snapshot
            // was already removed), or that we build on top of it (in which case, it can be removed now).
            delegate_vm!(vm, pop_snapshot_no_rollback());
            // Save pre-execution VM snapshot.
            delegate_vm!(vm, make_snapshot());
            let result = match vm {
                AnvilVM::ZKSync(ref mut vm) => {
                    self.run_tx(tx, tx_index, &mut next_log_index, block_ctx, &batch_env, vm)
                }
                AnvilVM::ZKOs(ref mut vm) => {
                    self.run_tx(tx, tx_index, &mut next_log_index, block_ctx, &batch_env, vm)
                }
            };

            match result {
                Ok(tx_result) => {
                    tx_results.push(tx_result);
                    tx_index += 1;
                }
                Err(e) => {
                    sh_err!("Error while executing transaction: {e}");
                    delegate_vm!(vm, rollback_to_the_latest_snapshot());
                }
            }
        }

        if !tx_results.is_empty() {
            let last_l2_block = load_last_l2_block(&storage).unwrap();
            let l2_block_env = L2BlockEnv {
                number: last_l2_block.number + 1,
                timestamp: last_l2_block.timestamp + 1,
                prev_block_hash: last_l2_block.hash,
                max_virtual_blocks_to_create: 1,
            };
            delegate_vm!(vm, start_new_l2_block(l2_block_env));
        }

        let pubdata_builder = pubdata_params_to_builder(PubdataParams {
            l2_da_validator_address: Address::zero(),
            pubdata_type: PubdataType::NoDA,
        });
        let finished_l1_batch = if self.generate_system_logs {
            // If system log generation is enabled we run realistic (and time-consuming) bootloader flow
            delegate_vm!(vm, finish_batch(pubdata_builder))
        } else {
            // Otherwise we mock the execution with a single bootloader iteration
            let mut finished_l1_batch = FinishedL1Batch::mock();
            finished_l1_batch.block_tip_execution_result =
                delegate_vm!(vm, execute(InspectExecutionMode::Bootloader));
            finished_l1_batch
        };
        assert!(
            !finished_l1_batch
                .block_tip_execution_result
                .result
                .is_failed(),
            "VM must not fail when finalizing block: {:#?}",
            finished_l1_batch.block_tip_execution_result.result
        );

        for (key, value) in storage.borrow().modified_storage_keys() {
            self.fork_storage.set_value(*key, *value);
        }

        (tx_results, finished_l1_batch)
    }

=======
>>>>>>> f5cbe8b1
    fn n_dim_array_key_in_layout(array_key: usize, indices: &[U256]) -> H256 {
        let mut key: H256 = u256_to_h256(array_key.into());

        for index in indices {
            key = H256(keccak256(key.as_bytes()));
            key = u256_to_h256(h256_to_u256(key).overflowing_add(*index).0);
        }

        key
    }

    fn read_aggregation_root(&self) -> H256 {
        let agg_tree_height_slot = StorageKey::new(
            AccountTreeId::new(L2_MESSAGE_ROOT_ADDRESS),
            H256::from_low_u64_be(AGG_TREE_HEIGHT_KEY as u64),
        );

        let agg_tree_height = self
            .fork_storage
            .read_value_internal(&agg_tree_height_slot)
            .unwrap();
        let agg_tree_height = h256_to_u256(agg_tree_height);

        // `nodes[height][0]`
        let agg_tree_root_hash_key =
            Self::n_dim_array_key_in_layout(AGG_TREE_NODES_KEY, &[agg_tree_height, U256::zero()]);
        let agg_tree_root_hash_slot = StorageKey::new(
            AccountTreeId::new(L2_MESSAGE_ROOT_ADDRESS),
            agg_tree_root_hash_key,
        );

        self.fork_storage
            .read_value_internal(&agg_tree_root_hash_slot)
            .unwrap()
    }

    pub(super) async fn seal_block(
        &mut self,
<<<<<<< HEAD
        txs: Vec<Transaction>,
        system_contracts: BaseSystemContracts,
    ) -> Result<L2BlockNumber, AnvilNodeError> {
        let base_system_contracts_hashes = system_contracts.hashes();
        // Prepare a new block context and a new batch env
        let system_env = self.create_system_env(system_contracts, TxExecutionMode::VerifyExecute);
        let (batch_env, mut block_ctx) = self.create_l1_batch_env().await;
        // Advance clock as we are consuming next timestamp for this block
        if self.time.advance_timestamp() != block_ctx.timestamp {
            return Err(anvil_zksync::node::generic_error!(
                "advancing clock produced different timestamp than expected"
            ));
        };

        let (tx_results, finished_l1_batch) =
            self.run_txs(txs, batch_env.clone(), system_env, &mut block_ctx);
=======
        tx_batch_execution_result: TxBatchExecutionResult,
    ) -> anyhow::Result<L2BlockNumber> {
        let TxBatchExecutionResult {
            tx_results,
            base_system_contracts_hashes,
            batch_env,
            block_ctxs,
            finished_l1_batch,
        } = tx_batch_execution_result;
>>>>>>> f5cbe8b1
        let aggregation_root = self.read_aggregation_root();

        let mut filters = self.filters.write().await;
        for tx_result in &tx_results {
            // TODO: Is this the right place to notify about new pending txs?
            filters.notify_new_pending_transaction(tx_result.receipt.transaction_hash);
            for log in &tx_result.receipt.logs {
                filters.notify_new_log(log, block_ctxs[0].miniblock.into());
            }
        }
        drop(filters);

        let mut transactions = Vec::new();
        for (index, tx_result) in tx_results.iter().enumerate() {
            let mut transaction = if let Ok(l2_tx) =
                <Transaction as TryInto<L2Tx>>::try_into(tx_result.info.tx.clone())
            {
                api::Transaction::from(l2_tx)
            } else {
                // TODO: Build proper API transaction for upgrade transactions
                api::Transaction {
                    hash: tx_result.info.tx.hash(),
                    ..Default::default()
                }
            };
            transaction.block_hash = Some(block_ctxs[0].hash);
            transaction.block_number = Some(U64::from(block_ctxs[0].miniblock));
            transaction.transaction_index = Some(index.into());
            transaction.l1_batch_number = Some(U64::from(batch_env.number.0));
            transaction.l1_batch_tx_index = Some(Index::zero());
            if transaction.transaction_type == Some(U64::zero())
                || transaction.transaction_type.is_none()
            {
                transaction.v = transaction
                    .v
                    .map(|v| v + 35 + self.fork_storage.chain_id.as_u64() * 2);
            }
            transactions.push(TransactionVariant::Full(transaction));
        }

        // Build bloom hash
        let iter = tx_results
            .iter()
            .flat_map(|r| r.receipt.logs.iter())
            .flat_map(|event| {
                event
                    .topics
                    .iter()
                    .map(|topic| BloomInput::Raw(topic.as_bytes()))
                    .chain([BloomInput::Raw(event.address.as_bytes())])
            });
        let logs_bloom = build_bloom(iter);

        // Calculate how much gas was used across all txs
        let gas_used = tx_results
            .iter()
            .map(|r| r.debug.gas_used)
            .fold(U256::zero(), |acc, x| acc + x);

        // Construct the block
        let mut blocks = vec![create_block(
            &batch_env,
            block_ctxs[0].hash,
            block_ctxs[0].prev_block_hash,
            block_ctxs[0].miniblock,
            block_ctxs[0].timestamp,
            transactions,
            gas_used,
            logs_bloom,
        )];

        // Make sure optional virtual block gets saved too
        if block_ctxs.len() == 2 {
            let virtual_block = create_block(
                &batch_env,
                block_ctxs[1].hash,
                block_ctxs[1].prev_block_hash,
                block_ctxs[1].miniblock,
                block_ctxs[1].timestamp,
                vec![],
                U256::zero(),
                Bloom::zero(),
            );
            blocks.push(virtual_block);
        }
        let block_hashes = blocks.iter().map(|b| b.hash).collect::<Vec<_>>();

        // Use first block's timestamp as batch timestamp
        self.apply_batch(
            batch_env.timestamp,
            base_system_contracts_hashes,
            blocks,
            tx_results,
            finished_l1_batch,
            aggregation_root,
        )
        .await;

        let mut filters = self.filters.write().await;
        for block_hash in block_hashes {
            filters.notify_new_block(block_hash);
        }
        drop(filters);

        Ok(L2BlockNumber(block_ctxs[0].miniblock as u32))
    }

    /// Estimates the gas required for a given call request.
    ///
    /// # Arguments
    ///
    /// * `req` - A `CallRequest` struct representing the call request to estimate gas for.
    ///
    /// # Returns
    ///
    /// A `Result` with a `Fee` representing the estimated gas related data.
    pub async fn estimate_gas_impl(&self, req: CallRequest) -> Result<Fee, Web3Error> {
        let mut request_with_gas_per_pubdata_overridden = req;

        if let Some(ref mut eip712_meta) = request_with_gas_per_pubdata_overridden.eip712_meta {
            if eip712_meta.gas_per_pubdata == U256::zero() {
                eip712_meta.gas_per_pubdata =
                    get_max_gas_per_pubdata_byte(VmVersion::latest()).into();
            }
        }

        let is_eip712 = request_with_gas_per_pubdata_overridden
            .eip712_meta
            .is_some();

        let mut l2_tx = L2Tx::from_request(
            request_with_gas_per_pubdata_overridden.into(),
            MAX_TX_SIZE,
            self.system_contracts.allow_no_target(),
        )
        .map_err(Web3Error::SerializationError)?;

        // Properly format signature
        if l2_tx.common_data.signature.is_empty() {
            l2_tx.common_data.signature = vec![0u8; 65];
            l2_tx.common_data.signature[64] = 27;
        }

        // The user may not include the proper transaction type during the estimation of
        // the gas fee. However, it is needed for the bootloader checks to pass properly.
        if is_eip712 {
            l2_tx.common_data.transaction_type = TransactionType::EIP712Transaction;
        }

        l2_tx.common_data.fee.gas_per_pubdata_limit =
            get_max_gas_per_pubdata_byte(VmVersion::latest()).into();

        self.estimate_gas_inner(l2_tx.into()).await
    }

    pub async fn estimate_l1_to_l2_gas_impl(&self, req: CallRequest) -> Result<U256, Web3Error> {
        let mut request_with_gas_per_pubdata_overridden = req;

        if let Some(ref mut eip712_meta) = request_with_gas_per_pubdata_overridden.eip712_meta {
            if eip712_meta.gas_per_pubdata == U256::zero() {
                eip712_meta.gas_per_pubdata =
                    get_max_gas_per_pubdata_byte(VmVersion::latest()).into();
            }
        }

        let l1_tx = L1Tx::from_request(
            request_with_gas_per_pubdata_overridden,
            self.system_contracts.allow_no_target(),
        )
        .map_err(Web3Error::SerializationError)?;

        Ok(self.estimate_gas_inner(l1_tx.into()).await?.gas_limit)
    }

    async fn estimate_gas_inner(&self, mut tx: Transaction) -> Result<Fee, Web3Error> {
        let fee_input = {
            let fee_input = self.fee_input_provider.get_batch_fee_input_scaled();
            // In order for execution to pass smoothly, we need to ensure that block's required gasPerPubdata will be
            // <= to the one in the transaction itself.
            adjust_pubdata_price_for_tx(
                fee_input,
                tx.gas_per_pubdata_byte_limit(),
                None,
                VmVersion::latest(),
            )
        };

        let (base_fee, gas_per_pubdata_byte) =
            derive_base_fee_and_gas_per_pubdata(fee_input, VmVersion::latest());
        match &mut tx.common_data {
            ExecuteTransactionCommon::L1(l1_common_data) => {
                l1_common_data.max_fee_per_gas = base_fee.into();
            }
            ExecuteTransactionCommon::L2(l2_common_data) => {
                l2_common_data.fee.max_fee_per_gas = base_fee.into();
                l2_common_data.fee.max_priority_fee_per_gas = base_fee.into();
            }
            ExecuteTransactionCommon::ProtocolUpgrade(_) => unimplemented!(),
        }

        let execution_mode = TxExecutionMode::EstimateFee;
        let (mut batch_env, _) = self.create_l1_batch_env().await;
        batch_env.fee_input = fee_input;

        let initiator_address = tx.initiator_account();
        let impersonating = self.impersonation.is_impersonating(&initiator_address);
        let system_contracts = self
            .system_contracts
            .contracts_for_fee_estimate(impersonating)
            .clone();
        let system_env = self.create_system_env(system_contracts, execution_mode);

        // When the pubdata cost grows very high, the total gas limit required may become very high as well. If
        // we do binary search over any possible gas limit naively, we may end up with a very high number of iterations,
        // which affects performance.
        //
        // To optimize for this case, we first calculate the amount of gas needed to cover for the pubdata. After that, we
        // need to do a smaller binary search that is focused on computational gas limit only.
        let additional_gas_for_pubdata = if tx.is_l1() {
            // For L1 transactions the pubdata priced in such a way that the maximal computational
            // gas limit should be enough to cover for the pubdata as well, so no additional gas is provided there.
            0u64
        } else {
            // For L2 transactions, we estimate the amount of gas needed to cover for the pubdata by creating a transaction with infinite gas limit.
            // And getting how much pubdata it used.

            // In theory, if the transaction has failed with such large gas limit, we could have returned an API error here right away,
            // but doing it later on keeps the code more lean.
            let result = self.estimate_gas_step(
                tx.clone(),
                gas_per_pubdata_byte,
                BATCH_GAS_LIMIT,
                batch_env.clone(),
                system_env.clone(),
                &self.fork_storage,
                self.system_contracts.use_zkos,
            );

            if result.statistics.pubdata_published > MAX_VM_PUBDATA_PER_BATCH.try_into().unwrap() {
                return Err(Web3Error::SubmitTransactionError(
                    "exceeds limit for published pubdata".into(),
                    Default::default(),
                ));
            }

            // It is assumed that there is no overflow here
            (result.statistics.pubdata_published as u64) * gas_per_pubdata_byte
        };

        // We are using binary search to find the minimal values of gas_limit under which the transaction succeeds
        let mut lower_bound = 0u64;
        let mut upper_bound = MAX_L2_TX_GAS_LIMIT;
        let mut attempt_count = 1;

        tracing::trace!("Starting gas estimation loop");
        while lower_bound + ESTIMATE_GAS_ACCEPTABLE_OVERESTIMATION < upper_bound {
            let mid = (lower_bound + upper_bound) / 2;
            tracing::trace!(
                "Attempt {} (lower_bound: {}, upper_bound: {}, mid: {})",
                attempt_count,
                lower_bound,
                upper_bound,
                mid
            );
            let try_gas_limit = additional_gas_for_pubdata + mid;

            let estimate_gas_result = self.estimate_gas_step(
                tx.clone(),
                gas_per_pubdata_byte,
                try_gas_limit,
                batch_env.clone(),
                system_env.clone(),
                &self.fork_storage,
                self.system_contracts.use_zkos,
            );

            if estimate_gas_result.result.is_failed() {
                tracing::trace!("Attempt {} FAILED", attempt_count);
                lower_bound = mid + 1;
            } else {
                tracing::trace!("Attempt {} SUCCEEDED", attempt_count);
                upper_bound = mid;
            }
            attempt_count += 1;
        }

        tracing::trace!("Gas Estimation Values:");
        tracing::trace!("  Final upper_bound: {}", upper_bound);
        tracing::trace!(
            "  ESTIMATE_GAS_SCALE_FACTOR: {}",
            self.fee_input_provider.estimate_gas_scale_factor
        );
        tracing::trace!("  MAX_L2_TX_GAS_LIMIT: {}", MAX_L2_TX_GAS_LIMIT);
        let tx_body_gas_limit = upper_bound;
        let suggested_gas_limit = ((upper_bound + additional_gas_for_pubdata) as f32
            * self.fee_input_provider.estimate_gas_scale_factor)
            as u64;

        let estimate_gas_result = self.estimate_gas_step(
            tx.clone(),
            gas_per_pubdata_byte,
            suggested_gas_limit,
            batch_env,
            system_env,
            &self.fork_storage,
            self.system_contracts.use_zkos,
        );

        let overhead = derive_overhead(
            suggested_gas_limit,
            gas_per_pubdata_byte as u32,
            tx.encoding_len(),
            tx.tx_format() as u8,
            VmVersion::latest(),
        ) as u64;

        match estimate_gas_result.result {
            ExecutionResult::Revert { output } => {
                tracing::debug!("{}", format!("Unable to estimate gas for the request with our suggested gas limit of {}. The transaction is most likely unexecutable. Breakdown of estimation:", suggested_gas_limit + overhead));
                tracing::debug!(
                    "{}",
                    format!(
                        "\tEstimated transaction body gas cost: {}",
                        tx_body_gas_limit
                    )
                );
                tracing::debug!(
                    "{}",
                    format!("\tGas for pubdata: {}", additional_gas_for_pubdata)
                );
                tracing::debug!("{}", format!("\tOverhead: {}", overhead));
                let message = output.to_string();
                let pretty_message = format!(
                    "execution reverted{}{}",
                    if message.is_empty() { "" } else { ": " },
                    message
                );
                let data = output.encoded_data();

                let revert_reason: RevertError = output.to_revert_reason().await;
                let error_report = ExecutionErrorReport::new(&revert_reason, Some(&tx));
                sh_println!("{}", error_report);

                Err(Web3Error::SubmitTransactionError(pretty_message, data))
            }
            ExecutionResult::Halt { reason } => {
                tracing::debug!("{}", format!("Unable to estimate gas for the request with our suggested gas limit of {}. The transaction is most likely unexecutable. Breakdown of estimation:", suggested_gas_limit + overhead));
                tracing::debug!(
                    "{}",
                    format!(
                        "\tEstimated transaction body gas cost: {}",
                        tx_body_gas_limit
                    )
                );
                tracing::debug!(
                    "{}",
                    format!("\tGas for pubdata: {}", additional_gas_for_pubdata)
                );
                tracing::debug!("{}", format!("\tOverhead: {}", overhead));
                let message = reason.to_string();
                let pretty_message = format!(
                    "execution reverted{}{}",
                    if message.is_empty() { "" } else { ": " },
                    message
                );

                let halt_error: HaltError = reason.to_halt_error().await;
                let error_report = ExecutionErrorReport::new(&halt_error, Some(&tx));
                sh_println!("{}", error_report);

                Err(Web3Error::SubmitTransactionError(pretty_message, vec![]))
            }
            ExecutionResult::Success { .. } => {
                let full_gas_limit = match suggested_gas_limit.overflowing_add(overhead) {
                    (value, false) => value,
                    (_, true) => {
                        tracing::info!("Overflow when calculating gas estimation. We've exceeded the block gas limit by summing the following values:");
                        tracing::info!(
                            "\tEstimated transaction body gas cost: {}",
                            tx_body_gas_limit
                        );
                        tracing::info!("\tGas for pubdata: {}", additional_gas_for_pubdata);
                        tracing::info!("\tOverhead: {}", overhead);

                        return Err(Web3Error::SubmitTransactionError(
                            "exceeds block gas limit".into(),
                            Default::default(),
                        ));
                    }
                };

                tracing::trace!("Gas Estimation Results");
                tracing::trace!("  tx_body_gas_limit: {}", tx_body_gas_limit);
                tracing::trace!(
                    "  additional_gas_for_pubdata: {}",
                    additional_gas_for_pubdata
                );
                tracing::trace!("  overhead: {}", overhead);
                tracing::trace!("  full_gas_limit: {}", full_gas_limit);
                let fee = Fee {
                    max_fee_per_gas: base_fee.into(),
                    max_priority_fee_per_gas: 0u32.into(),
                    gas_limit: full_gas_limit.into(),
                    gas_per_pubdata_limit: gas_per_pubdata_byte.into(),
                };
                Ok(fee)
            }
        }
    }

    /// Runs fee estimation against a sandbox vm with the given gas_limit.
    #[allow(clippy::too_many_arguments)]
    fn estimate_gas_step(
        &self,
        mut tx: Transaction,
        gas_per_pubdata_byte: u64,
        tx_gas_limit: u64,
        batch_env: L1BatchEnv,
        system_env: SystemEnv,
        fork_storage: &ForkStorage,
        is_zkos: bool,
    ) -> VmExecutionResultAndLogs {
        // Set gas_limit for transaction
        let gas_limit_with_overhead = tx_gas_limit
            + derive_overhead(
                tx_gas_limit,
                gas_per_pubdata_byte as u32,
                tx.encoding_len(),
                tx.tx_format() as u8,
                VmVersion::latest(),
            ) as u64;
        match &mut tx.common_data {
            ExecuteTransactionCommon::L1(l1_common_data) => {
                l1_common_data.gas_limit = gas_limit_with_overhead.into();
                // Since `tx.execute.value` is supplied by the client and is not checked against the current balance (unlike for L2 transactions),
                // we may hit an integer overflow. Ditto for protocol upgrade transactions below.
                let required_funds = (l1_common_data.gas_limit * l1_common_data.max_fee_per_gas)
                    .checked_add(tx.execute.value)
                    .unwrap();
                l1_common_data.to_mint = required_funds;
            }
            ExecuteTransactionCommon::L2(l2_common_data) => {
                l2_common_data.fee.gas_limit = gas_limit_with_overhead.into();
            }
            ExecuteTransactionCommon::ProtocolUpgrade(_) => unimplemented!(),
        }

        let storage = StorageView::new(fork_storage).into_rc_ptr();

        // The nonce needs to be updated
        let nonce_key = self
            .storage_key_layout
            .get_nonce_key(&tx.initiator_account());
        if let Some(nonce) = tx.nonce() {
            let full_nonce = storage.borrow_mut().read_value(&nonce_key);
            let (_, deployment_nonce) = decompose_full_nonce(h256_to_u256(full_nonce));
            let enforced_full_nonce = nonces_to_full_nonce(U256::from(nonce.0), deployment_nonce);
            storage
                .borrow_mut()
                .set_value(nonce_key, u256_to_h256(enforced_full_nonce));
        }

        // We need to explicitly put enough balance into the account of the users
        let payer = tx.payer();
        let balance_key = self
            .storage_key_layout
            .get_storage_key_for_base_token(&payer);
        let mut current_balance = h256_to_u256(storage.borrow_mut().read_value(&balance_key));
        match &mut tx.common_data {
            ExecuteTransactionCommon::L1(l1_common_data) => {
                let added_balance = l1_common_data.gas_limit * l1_common_data.max_fee_per_gas;
                current_balance += added_balance;
                storage
                    .borrow_mut()
                    .set_value(balance_key, u256_to_h256(current_balance));
            }
            ExecuteTransactionCommon::L2(l2_common_data) => {
                let added_balance =
                    l2_common_data.fee.gas_limit * l2_common_data.fee.max_fee_per_gas;
                current_balance += added_balance;
                storage
                    .borrow_mut()
                    .set_value(balance_key, u256_to_h256(current_balance));
            }
            ExecuteTransactionCommon::ProtocolUpgrade(_) => unimplemented!(),
        }

        let mut vm = if is_zkos {
            let mut vm = ZKOsVM::<_, HistoryDisabled>::new(
                batch_env,
                system_env,
                storage,
                // TODO: this might be causing a deadlock.. check..
                &fork_storage.inner.read().unwrap().raw_storage,
            );
            // Temporary hack - as we update the 'storage' just above, but zkos loads its full
            // state from fork_storage (that is not updated).
            vm.update_inconsistent_keys(&[&nonce_key, &balance_key]);
            AnvilVM::ZKOs(vm)
        } else {
            AnvilVM::ZKSync(Vm::new(batch_env, system_env, storage))
        };

        delegate_vm!(vm, push_transaction(tx));

        delegate_vm!(vm, execute(InspectExecutionMode::OneTx))
    }

    /// Creates a [Snapshot] of the current state of the node.
    pub async fn snapshot(&self) -> Result<Snapshot, AnvilNodeError> {
        let blockchain = self.blockchain.read().await;
        let filters = self.filters.read().await.clone();
        let storage = self.fork_storage.inner.read().map_err(|err| {
            anvil_zksync::node::generic_error!("failed acquiring read lock on storage: {err:?}")
        })?;

        Ok(Snapshot {
            current_batch: blockchain.current_batch,
            current_block: blockchain.current_block,
            current_block_hash: blockchain.current_block_hash,
            fee_input_provider: self.fee_input_provider.clone(),
            tx_results: blockchain.tx_results.clone(),
            blocks: blockchain.blocks.clone(),
            hashes: blockchain.hashes.clone(),
            filters,
            impersonation_state: self.impersonation.state(),
            rich_accounts: self.rich_accounts.clone(),
            previous_states: self.previous_states.clone(),
            raw_storage: storage.raw_storage.clone(),
            value_read_cache: storage.value_read_cache.clone(),
            factory_dep_cache: storage.factory_dep_cache.clone(),
        })
    }

    /// Restores a previously created [Snapshot] of the node.
    pub async fn restore_snapshot(&mut self, snapshot: Snapshot) -> Result<(), AnvilNodeError> {
        let mut blockchain = self.blockchain.write().await;
        let mut storage = self.fork_storage.inner.write().map_err(|err| {
            anvil_zksync::node::generic_error!("failed acquiring write lock on storage: {err:?}")
        })?;

        blockchain.current_batch = snapshot.current_batch;
        blockchain.current_block = snapshot.current_block;
        blockchain.current_block_hash = snapshot.current_block_hash;
        self.fee_input_provider = snapshot.fee_input_provider;
        blockchain.tx_results = snapshot.tx_results;
        blockchain.blocks = snapshot.blocks;
        blockchain.hashes = snapshot.hashes;
        // FIXME: This logic is incorrect but it doesn't matter as filters should not be a part of
        //        snapshots anyway
        self.filters = Arc::new(RwLock::new(snapshot.filters));
        self.impersonation.set_state(snapshot.impersonation_state);
        self.rich_accounts = snapshot.rich_accounts;
        self.previous_states = snapshot.previous_states;
        storage.raw_storage = snapshot.raw_storage;
        storage.value_read_cache = snapshot.value_read_cache;
        storage.factory_dep_cache = snapshot.factory_dep_cache;

        Ok(())
    }

    pub async fn dump_state(
        &self,
        preserve_historical_states: bool,
    ) -> anyhow::Result<VersionedState> {
        let blockchain = self.blockchain.read().await;
        let blocks = blockchain.blocks.values().cloned().collect();
        let transactions = blockchain.tx_results.values().cloned().collect();
        drop(blockchain);
        let fork_storage = self.fork_storage.dump_state();
        let historical_states = if preserve_historical_states {
            self.previous_states
                .iter()
                .map(|(k, v)| (*k, SerializableStorage(v.clone().into_iter().collect())))
                .collect()
        } else {
            Vec::new()
        };

        Ok(VersionedState::v1(StateV1 {
            blocks,
            transactions,
            fork_storage,
            historical_states,
        }))
    }

    pub async fn load_state(&mut self, state: VersionedState) -> Result<bool, LoadStateError> {
        let mut storage = self.blockchain.write().await;
        if storage.blocks.len() > 1 {
            tracing::debug!(
                blocks = storage.blocks.len(),
                "node has existing state; refusing to load new state"
            );
            return Err(LoadStateError::HasExistingState);
        }
        let state = match state {
            VersionedState::V1 { state, .. } => state,
            VersionedState::Unknown { version } => {
                return Err(LoadStateError::UnknownStateVersion(version))
            }
        };
        if state.blocks.is_empty() {
            tracing::debug!("new state has no blocks; refusing to load");
            return Err(LoadStateError::EmptyState);
        }

        storage.load_blocks(&mut self.time, state.blocks);
        storage.load_transactions(state.transactions);
        self.fork_storage.load_state(state.fork_storage);

        tracing::trace!(
            states = state.historical_states.len(),
            "loading historical states from supplied state"
        );
        self.previous_states.extend(
            state
                .historical_states
                .into_iter()
                .map(|(k, v)| (k, v.0.into_iter().collect())),
        );

        Ok(true)
    }

    pub async fn get_storage_at_block(
        &self,
        address: Address,
        idx: U256,
        block: Option<api::BlockIdVariant>,
    ) -> Result<H256, Web3Error> {
        let storage_key = StorageKey::new(AccountTreeId::new(address), u256_to_h256(idx));
        let storage = self.blockchain.read().await;

        let block_number = block
            .map(|block| match block {
                BlockIdVariant::BlockNumber(block_number) => Ok(utils::to_real_block_number(
                    block_number,
                    U64::from(storage.current_block.0),
                )),
                BlockIdVariant::BlockNumberObject(o) => Ok(utils::to_real_block_number(
                    o.block_number,
                    U64::from(storage.current_block.0),
                )),
                BlockIdVariant::BlockHashObject(o) => storage
                    .blocks
                    .get(&o.block_hash)
                    .map(|block| block.number)
                    .ok_or_else(|| {
                        tracing::error!("unable to map block number to hash #{:#x}", o.block_hash);
                        Web3Error::InternalError(anyhow::Error::msg(
                            "Failed to map block number to hash.",
                        ))
                    }),
            })
            .unwrap_or_else(|| Ok(U64::from(storage.current_block.0)))?;
        // FIXME: Conversion mess above
        let block_number = L2BlockNumber(block_number.as_u32());

        if block_number == storage.current_block {
            match self.fork_storage.read_value_internal(&storage_key) {
                Ok(value) => Ok(H256(value.0)),
                Err(error) => Err(Web3Error::InternalError(anyhow::anyhow!(
                    "failed to read storage: {}",
                    error
                ))),
            }
        } else if storage.hashes.contains_key(&block_number) {
            let value = storage
                .hashes
                .get(&block_number)
                .and_then(|block_hash| self.previous_states.get(block_hash))
                .and_then(|state| state.get(&storage_key))
                .cloned()
                .unwrap_or_default();
            if !value.is_zero() {
                return Ok(value);
            }
            // TODO: Check if the rest of the logic below makes sense.
            //       AFAIU this branch can only be entered if the block was produced locally, but
            //       we query the fork regardless?
            match self.fork_storage.read_value_internal(&storage_key) {
                Ok(value) => Ok(H256(value.0)),
                Err(error) => Err(Web3Error::InternalError(anyhow::anyhow!(
                    "failed to read storage: {}",
                    error
                ))),
            }
        } else {
            Ok(self.fork.get_storage_at(address, idx, block).await?)
        }
    }

    pub async fn reset(&mut self, fork_client_opt: Option<ForkClient>) {
        let fork_details = fork_client_opt.as_ref().map(|client| &client.details);
        let blockchain = Blockchain::new(
            fork_details,
            self.config.genesis.as_ref(),
            self.config.genesis_timestamp,
        );
        let blockchain_storage = blockchain.read().await.clone();
        drop(std::mem::replace(
            &mut *self.blockchain.write().await,
            blockchain_storage,
        ));

        self.time.set_current_timestamp_unchecked(
            fork_details
                .map(|fd| fd.block_timestamp)
                .unwrap_or(NON_FORK_FIRST_BLOCK_TIMESTAMP),
        );

        drop(std::mem::take(&mut *self.filters.write().await));

        self.fork.reset_fork_client(fork_client_opt);
        let fork_storage = ForkStorage::new(
            self.fork.clone(),
            &self.config.system_contracts_options,
            self.config.use_evm_emulator,
            self.config.chain_id,
        );
        let mut old_storage = self.fork_storage.inner.write().unwrap();
        let mut new_storage = fork_storage.inner.write().unwrap();
        old_storage.raw_storage = std::mem::take(&mut new_storage.raw_storage);
        old_storage.value_read_cache = std::mem::take(&mut new_storage.value_read_cache);
        old_storage.factory_dep_cache = std::mem::take(&mut new_storage.factory_dep_cache);
        self.fork_storage.chain_id = fork_storage.chain_id;
        drop(old_storage);
        drop(new_storage);

        self.rich_accounts.clear();
        self.previous_states.clear();

        let rich_addresses = itertools::chain!(
            self.config
                .genesis_accounts
                .iter()
                .map(|acc| H160::from_slice(acc.address().as_ref())),
            self.config
                .signer_accounts
                .iter()
                .map(|acc| H160::from_slice(acc.address().as_ref())),
            LEGACY_RICH_WALLETS
                .iter()
                .map(|(address, _)| H160::from_str(address).unwrap()),
            RICH_WALLETS
                .iter()
                .map(|(address, _, _)| H160::from_str(address).unwrap()),
        )
        .collect::<Vec<_>>();
        for address in rich_addresses {
            self.set_rich_account(address, self.config.genesis_balance);
        }
    }

    /// Adds a lot of tokens to a given account with a specified balance.
    pub fn set_rich_account(&mut self, address: H160, balance: U256) {
        let key = self
            .storage_key_layout
            .get_storage_key_for_base_token(&address);

        let keys = {
            let mut storage_view = StorageView::new(&self.fork_storage);
            // Set balance to the specified amount
            storage_view.set_value(key, u256_to_h256(balance));
            storage_view.modified_storage_keys().clone()
        };

        for (key, value) in keys.iter() {
            self.fork_storage.set_value(*key, *value);
        }
        self.rich_accounts.insert(address);
    }

    pub fn read_storage(&self) -> Box<dyn ReadStorage + '_> {
        Box::new(&self.fork_storage)
    }

    // TODO: Remove, this should also be made available from somewhere else
    pub fn chain_id(&self) -> L2ChainId {
        self.fork_storage.chain_id
    }
}

/// Keeps track of a block's batch number, miniblock number and timestamp.
/// Useful for keeping track of the current context when creating multiple blocks.
#[derive(Debug, Clone, Default)]
pub struct BlockContext {
    pub hash: H256,
    pub batch: u32,
    pub miniblock: u64,
    pub timestamp: u64,
    pub prev_block_hash: H256,
}

impl BlockContext {
    /// Create the next batch instance that uses the same batch number, and has all other parameters incremented by `1`.
    pub(super) fn new_block(&self, time: &mut Time) -> BlockContext {
        Self {
            hash: H256::zero(),
            batch: self.batch,
            miniblock: self.miniblock.saturating_add(1),
            timestamp: time.advance_timestamp(),
            prev_block_hash: self.hash,
        }
    }
}

// Test utils
#[cfg(test)]
pub mod testing {
    use super::*;

    pub struct InnerNodeTester {
        pub node: Arc<RwLock<InMemoryNodeInner>>,
    }

    impl InnerNodeTester {
        pub fn test() -> Self {
            let config = TestNodeConfig::default();
            let fee_provider = TestNodeFeeInputProvider::default();
            let impersonation = ImpersonationManager::default();
            let system_contracts = SystemContracts::from_options(
                &config.system_contracts_options,
                config.use_evm_emulator,
                config.use_zkos,
            );
            let storage_key_layout = if config.use_zkos {
                StorageKeyLayout::ZkOs
            } else {
                StorageKeyLayout::ZkEra
            };
            let (node, _, _, _, _, _) = InMemoryNodeInner::init(
                None,
                fee_provider,
                Arc::new(RwLock::new(Default::default())),
                config,
                impersonation.clone(),
                system_contracts.clone(),
                storage_key_layout,
                false,
            );
            InnerNodeTester { node }
        }
    }

    impl InMemoryNodeInner {
        pub async fn insert_block(&mut self, hash: H256, block: api::Block<TransactionVariant>) {
            self.blockchain.write().await.blocks.insert(hash, block);
        }

        pub async fn insert_block_hash(&mut self, number: L2BlockNumber, hash: H256) {
            self.blockchain.write().await.hashes.insert(number, hash);
        }

        pub async fn insert_tx_result(&mut self, hash: H256, tx_result: TransactionResult) {
            self.blockchain
                .write()
                .await
                .tx_results
                .insert(hash, tx_result);
        }

        pub fn insert_previous_state(
            &mut self,
            hash: H256,
            state: HashMap<StorageKey, StorageValue>,
        ) {
            self.previous_states.insert(hash, state);
        }

        pub fn get_previous_state(&self, hash: H256) -> Option<HashMap<StorageKey, StorageValue>> {
            self.previous_states.get(&hash).cloned()
        }
    }
}

#[cfg(test)]
mod tests {
    use super::testing::*;
    use super::*;
    use crate::node::create_genesis;
    use crate::testing;
    use itertools::Itertools;
    use zksync_types::block::L2BlockHasher;

    #[tokio::test]
    async fn test_create_genesis_creates_block_with_hash_and_zero_parent_hash() {
        let (first_block, first_batch) = create_genesis::<TransactionVariant>(Some(1000));

        assert_eq!(
            first_block.hash,
            L2BlockHasher::legacy_hash(L2BlockNumber(0))
        );
        assert_eq!(first_block.parent_hash, H256::zero());

        assert_eq!(first_batch.number, L1BatchNumber(0));
    }

    #[tokio::test]
    async fn test_snapshot() {
        let tester = InnerNodeTester::test();
        let mut writer = tester.node.write().await;

        {
            let mut blockchain = writer.blockchain.write().await;
            blockchain
                .blocks
                .insert(H256::repeat_byte(0x1), Default::default());
            blockchain
                .hashes
                .insert(L2BlockNumber(1), H256::repeat_byte(0x1));
            blockchain.tx_results.insert(
                H256::repeat_byte(0x1),
                TransactionResult {
                    info: testing::default_tx_execution_info(),
                    receipt: Default::default(),
                    debug: testing::default_tx_debug_info(),
                },
            );
            blockchain.current_batch = L1BatchNumber(1);
            blockchain.current_block = L2BlockNumber(1);
            blockchain.current_block_hash = H256::repeat_byte(0x1);
        }
        writer.time.set_current_timestamp_unchecked(1);
        writer
            .filters
            .write()
            .await
            .add_block_filter()
            .expect("failed adding block filter");
        writer.impersonation.impersonate(H160::repeat_byte(0x1));
        writer.rich_accounts.insert(H160::repeat_byte(0x1));
        writer
            .previous_states
            .insert(H256::repeat_byte(0x1), Default::default());
        writer.fork_storage.set_value(
            StorageKey::new(AccountTreeId::new(H160::repeat_byte(0x1)), H256::zero()),
            H256::repeat_byte(0x1),
        );

        let storage = writer.fork_storage.inner.read().unwrap();
        let blockchain = writer.blockchain.read().await;
        let expected_snapshot = Snapshot {
            current_batch: blockchain.current_batch,
            current_block: blockchain.current_block,
            current_block_hash: blockchain.current_block_hash,
            fee_input_provider: writer.fee_input_provider.clone(),
            tx_results: blockchain.tx_results.clone(),
            blocks: blockchain.blocks.clone(),
            hashes: blockchain.hashes.clone(),
            filters: writer.filters.read().await.clone(),
            impersonation_state: writer.impersonation.state(),
            rich_accounts: writer.rich_accounts.clone(),
            previous_states: writer.previous_states.clone(),
            raw_storage: storage.raw_storage.clone(),
            value_read_cache: storage.value_read_cache.clone(),
            factory_dep_cache: storage.factory_dep_cache.clone(),
        };
        drop(blockchain);
        let actual_snapshot = writer.snapshot().await.expect("failed taking snapshot");

        assert_eq!(
            expected_snapshot.current_batch,
            actual_snapshot.current_batch
        );
        assert_eq!(
            expected_snapshot.current_block,
            actual_snapshot.current_block
        );
        assert_eq!(
            expected_snapshot.current_block_hash,
            actual_snapshot.current_block_hash
        );
        assert_eq!(
            expected_snapshot.fee_input_provider,
            actual_snapshot.fee_input_provider
        );
        assert_eq!(
            expected_snapshot.tx_results.keys().collect_vec(),
            actual_snapshot.tx_results.keys().collect_vec()
        );
        assert_eq!(expected_snapshot.blocks, actual_snapshot.blocks);
        assert_eq!(expected_snapshot.hashes, actual_snapshot.hashes);
        assert_eq!(expected_snapshot.filters, actual_snapshot.filters);
        assert_eq!(
            expected_snapshot.impersonation_state,
            actual_snapshot.impersonation_state
        );
        assert_eq!(
            expected_snapshot.rich_accounts,
            actual_snapshot.rich_accounts
        );
        assert_eq!(
            expected_snapshot.previous_states,
            actual_snapshot.previous_states
        );
        assert_eq!(expected_snapshot.raw_storage, actual_snapshot.raw_storage);
        assert_eq!(
            expected_snapshot.value_read_cache,
            actual_snapshot.value_read_cache
        );
        assert_eq!(
            expected_snapshot.factory_dep_cache,
            actual_snapshot.factory_dep_cache
        );
    }

    #[tokio::test]
    async fn test_snapshot_restore() {
        let tester = InnerNodeTester::test();
        let mut writer = tester.node.write().await;

        {
            let mut blockchain = writer.blockchain.write().await;
            blockchain
                .blocks
                .insert(H256::repeat_byte(0x1), Default::default());
            blockchain
                .hashes
                .insert(L2BlockNumber(1), H256::repeat_byte(0x1));
            blockchain.tx_results.insert(
                H256::repeat_byte(0x1),
                TransactionResult {
                    info: testing::default_tx_execution_info(),
                    receipt: Default::default(),
                    debug: testing::default_tx_debug_info(),
                },
            );
            blockchain.current_batch = L1BatchNumber(1);
            blockchain.current_block = L2BlockNumber(1);
            blockchain.current_block_hash = H256::repeat_byte(0x1);
        }
        writer.time.set_current_timestamp_unchecked(1);
        writer
            .filters
            .write()
            .await
            .add_block_filter()
            .expect("failed adding block filter");
        writer.impersonation.impersonate(H160::repeat_byte(0x1));
        writer.rich_accounts.insert(H160::repeat_byte(0x1));
        writer
            .previous_states
            .insert(H256::repeat_byte(0x1), Default::default());
        writer.fork_storage.set_value(
            StorageKey::new(AccountTreeId::new(H160::repeat_byte(0x1)), H256::zero()),
            H256::repeat_byte(0x1),
        );

        let blockchain = writer.blockchain.read().await;
        let expected_snapshot = {
            let storage = writer.fork_storage.inner.read().unwrap();
            Snapshot {
                current_batch: blockchain.current_batch,
                current_block: blockchain.current_block,
                current_block_hash: blockchain.current_block_hash,
                fee_input_provider: writer.fee_input_provider.clone(),
                tx_results: blockchain.tx_results.clone(),
                blocks: blockchain.blocks.clone(),
                hashes: blockchain.hashes.clone(),
                filters: writer.filters.read().await.clone(),
                impersonation_state: writer.impersonation.state(),
                rich_accounts: writer.rich_accounts.clone(),
                previous_states: writer.previous_states.clone(),
                raw_storage: storage.raw_storage.clone(),
                value_read_cache: storage.value_read_cache.clone(),
                factory_dep_cache: storage.factory_dep_cache.clone(),
            }
        };
        drop(blockchain);

        // snapshot and modify node state
        let snapshot = writer.snapshot().await.expect("failed taking snapshot");

        {
            let mut blockchain = writer.blockchain.write().await;
            blockchain
                .blocks
                .insert(H256::repeat_byte(0x2), Default::default());
            blockchain
                .hashes
                .insert(L2BlockNumber(2), H256::repeat_byte(0x2));
            blockchain.tx_results.insert(
                H256::repeat_byte(0x2),
                TransactionResult {
                    info: testing::default_tx_execution_info(),
                    receipt: Default::default(),
                    debug: testing::default_tx_debug_info(),
                },
            );
            blockchain.current_batch = L1BatchNumber(2);
            blockchain.current_block = L2BlockNumber(2);
            blockchain.current_block_hash = H256::repeat_byte(0x2);
        }
        writer.time.set_current_timestamp_unchecked(2);
        writer
            .filters
            .write()
            .await
            .add_pending_transaction_filter()
            .expect("failed adding pending transaction filter");
        writer.impersonation.impersonate(H160::repeat_byte(0x2));
        writer.rich_accounts.insert(H160::repeat_byte(0x2));
        writer
            .previous_states
            .insert(H256::repeat_byte(0x2), Default::default());
        writer.fork_storage.set_value(
            StorageKey::new(AccountTreeId::new(H160::repeat_byte(0x2)), H256::zero()),
            H256::repeat_byte(0x2),
        );

        // restore
        writer
            .restore_snapshot(snapshot)
            .await
            .expect("failed restoring snapshot");

        let storage = writer.fork_storage.inner.read().unwrap();
        let blockchain = writer.blockchain.read().await;
        assert_eq!(expected_snapshot.current_batch, blockchain.current_batch);
        assert_eq!(expected_snapshot.current_block, blockchain.current_block);
        assert_eq!(
            expected_snapshot.current_block_hash,
            blockchain.current_block_hash
        );

        assert_eq!(
            expected_snapshot.fee_input_provider,
            writer.fee_input_provider
        );
        assert_eq!(
            expected_snapshot.tx_results.keys().collect_vec(),
            blockchain.tx_results.keys().collect_vec()
        );
        assert_eq!(expected_snapshot.blocks, blockchain.blocks);
        assert_eq!(expected_snapshot.hashes, blockchain.hashes);
        assert_eq!(expected_snapshot.filters, *writer.filters.read().await);
        assert_eq!(
            expected_snapshot.impersonation_state,
            writer.impersonation.state()
        );
        assert_eq!(expected_snapshot.rich_accounts, writer.rich_accounts);
        assert_eq!(expected_snapshot.previous_states, writer.previous_states);
        assert_eq!(expected_snapshot.raw_storage, storage.raw_storage);
        assert_eq!(expected_snapshot.value_read_cache, storage.value_read_cache);
        assert_eq!(
            expected_snapshot.factory_dep_cache,
            storage.factory_dep_cache
        );
    }
}<|MERGE_RESOLUTION|>--- conflicted
+++ resolved
@@ -252,440 +252,6 @@
         }
     }
 
-<<<<<<< HEAD
-    // Prints the gas details of the transaction for debugging purposes.
-    fn display_detailed_gas_info(
-        &self,
-        bootloader_debug_result: Option<&eyre::Result<BootloaderDebug, String>>,
-        spent_on_pubdata: u64,
-    ) -> eyre::Result<(), String> {
-        if let Some(bootloader_result) = bootloader_debug_result {
-            let bootloader_debug = bootloader_result.clone()?;
-
-            let gas_details = formatter::compute_gas_details(&bootloader_debug, spent_on_pubdata);
-            let mut formatter = formatter::Formatter::new();
-
-            let fee_model_config = self.fee_input_provider.get_fee_model_config();
-
-            formatter.print_gas_details(&gas_details, &fee_model_config);
-
-            Ok(())
-        } else {
-            Err("Bootloader tracer didn't finish.".to_owned())
-        }
-    }
-
-    /// Validates L2 transaction
-    fn validate_tx(&self, tx_hash: H256, tx_data: &L2TxCommonData) -> Result<(), AnvilNodeError> {
-        let max_gas = U256::from(u64::MAX);
-        if tx_data.fee.gas_limit > max_gas || tx_data.fee.gas_per_pubdata_limit > max_gas {
-            return Err(anvil_zksync::node::TransactionValidationFailedGasLimit {
-                transaction_hash: tx_hash,
-                tx_gas_limit: tx_data.fee.gas_limit,
-                tx_gas_per_pubdata_limit: tx_data.fee.gas_per_pubdata_limit,
-                max_gas,
-            });
-        }
-
-        let l2_gas_price = self.fee_input_provider.gas_price();
-        if tx_data.fee.max_fee_per_gas < l2_gas_price.into() {
-            sh_eprintln!(
-                "Submitted Tx is Unexecutable {:?} because of MaxFeePerGasTooLow {}",
-                tx_hash,
-                tx_data.fee.max_fee_per_gas
-            );
-            let error = anvil_zksync::node::TransactionValidationFailedMaxFeePerGasTooLow {
-                max_fee_per_gas: tx_data.fee.max_fee_per_gas,
-                transaction_hash: tx_hash,
-                l2_gas_price: l2_gas_price.into(),
-            };
-            sh_eprintln!("{error}");
-            return Err(error);
-        }
-
-        if tx_data.fee.max_fee_per_gas < tx_data.fee.max_priority_fee_per_gas {
-            sh_eprintln!(
-                "Submitted Tx is Unexecutable {:?} because of MaxPriorityFeeGreaterThanMaxFee {}",
-                tx_hash,
-                tx_data.fee.max_fee_per_gas
-            );
-            return Err(anvil_zksync::node::MaxPriorityFeeGreaterThanMaxFee {
-                max_fee_per_gas: tx_data.fee.max_fee_per_gas,
-                max_priority_fee_per_gas: tx_data.fee.max_priority_fee_per_gas,
-                transaction_hash: tx_hash,
-            });
-        }
-        Ok(())
-    }
-
-    /// Executes the given transaction and returns all the VM logs.
-    /// The bootloader can be omitted via specifying the `execute_bootloader` boolean.
-    /// This causes the VM to produce 1 L2 block per L1 block, instead of the usual 2 blocks per L1 block.
-    ///
-    /// **NOTE**
-    ///
-    /// This function must only rely on data populated initially via [ForkDetails]:
-    ///     * [InMemoryNodeInner::current_timestamp]
-    ///     * [InMemoryNodeInner::current_batch]
-    ///     * [InMemoryNodeInner::current_miniblock]
-    ///     * [InMemoryNodeInner::current_miniblock_hash]
-    ///     * [InMemoryNodeInner::fee_input_provider]
-    ///
-    /// And must _NEVER_ rely on data updated in [InMemoryNodeInner] during previous runs:
-    /// (if used, they must never panic and/or have meaningful defaults)
-    ///     * [InMemoryNodeInner::block_hashes]
-    ///     * [InMemoryNodeInner::blocks]
-    ///     * [InMemoryNodeInner::tx_results]
-    ///
-    /// This is because external users of the library may call this function to perform an isolated
-    /// VM operation (optionally without bootloader execution) with an external storage and get the results back.
-    /// So any data populated in [Self::run_tx] will not be available for the next invocation.
-    fn run_tx_raw<VM: VmInterface, W: WriteStorage, H: HistoryMode>(
-        &self,
-        tx: Transaction,
-        vm: &mut VM,
-    ) -> anyhow::Result<TxExecutionOutput>
-    where
-        <VM as VmInterface>::TracerDispatcher: From<Vec<TracerPointer<W, H>>>,
-    {
-        let call_tracer_result = Arc::new(OnceCell::default());
-        let bootloader_debug_result = Arc::new(OnceCell::default());
-        let error_flags_result = Arc::new(OnceCell::new());
-
-        let tracers = vec![
-            CallErrorTracer::new(error_flags_result.clone()).into_tracer_pointer(),
-            CallTracer::new(call_tracer_result.clone()).into_tracer_pointer(),
-            BootloaderDebugTracer {
-                result: bootloader_debug_result.clone(),
-            }
-            .into_tracer_pointer(),
-        ];
-        let (compressed_bytecodes, tx_result) =
-            vm.inspect_transaction_with_bytecode_compression(&mut tracers.into(), tx.clone(), true);
-        let compressed_bytecodes = compressed_bytecodes?;
-
-        let call_traces = call_tracer_result.get();
-
-        let spent_on_pubdata =
-            tx_result.statistics.gas_used - tx_result.statistics.computational_gas_used as u64;
-
-        let status = match &tx_result.result {
-            ExecutionResult::Success { .. } => "SUCCESS",
-            ExecutionResult::Revert { .. } => "FAILED",
-            ExecutionResult::Halt { .. } => "HALTED",
-        };
-
-        // Print transaction summary
-        if self.config.show_tx_summary {
-            formatter::print_transaction_summary(
-                self.config.get_l2_gas_price(),
-                &tx,
-                &tx_result,
-                status,
-            );
-        }
-        // Print gas details if enabled
-        if self.config.show_gas_details != ShowGasDetails::None {
-            self.display_detailed_gas_info(bootloader_debug_result.get(), spent_on_pubdata)
-                .unwrap_or_else(|err| {
-                    sh_err!("{}", format!("Cannot display gas details: {err}"));
-                });
-        }
-        // Print storage logs if enabled
-        if self.config.show_storage_logs != ShowStorageLogs::None {
-            print_storage_logs_details(self.config.show_storage_logs, &tx_result);
-        }
-        // Print VM details if enabled
-        if self.config.show_vm_details != ShowVMDetails::None {
-            let mut formatter = formatter::Formatter::new();
-            formatter.print_vm_details(&tx_result);
-        }
-
-        if let Some(call_traces) = call_traces {
-            if !self.config.disable_console_log {
-                self.console_log_handler.handle_calls_recursive(call_traces);
-            }
-
-            if self.config.show_calls != ShowCalls::None {
-                sh_println!(
-                    "[Transaction Execution] ({} calls)",
-                    call_traces[0].calls.len()
-                );
-                let num_calls = call_traces.len();
-                for (i, call) in call_traces.iter().enumerate() {
-                    let is_last_sibling = i == num_calls - 1;
-                    let mut formatter = formatter::Formatter::new();
-                    formatter.print_call(
-                        tx.initiator_account(),
-                        tx.execute.contract_address,
-                        call,
-                        is_last_sibling,
-                        self.config.show_calls,
-                        self.config.show_outputs,
-                        self.config.resolve_hashes,
-                    );
-                }
-            }
-        }
-        // Print event logs if enabled
-        if self.config.show_event_logs {
-            sh_println!("[Events] ({} events)", tx_result.logs.events.len());
-            for (i, event) in tx_result.logs.events.iter().enumerate() {
-                let is_last = i == tx_result.logs.events.len() - 1;
-                let mut formatter = formatter::Formatter::new();
-                formatter.print_event(event, self.config.resolve_hashes, is_last);
-            }
-        }
-
-        let mut bytecodes = HashMap::new();
-        for b in &*compressed_bytecodes {
-            zksync_types::bytecode::validate_bytecode(&b.original).context("Invalid bytecode")?;
-            let hash = BytecodeHash::for_bytecode(&b.original).value();
-            bytecodes.insert(hash, b.original.clone());
-        }
-        // Also add bytecodes that were created by EVM.
-        for entry in &tx_result.dynamic_factory_deps {
-            bytecodes.insert(*entry.0, entry.1.clone());
-        }
-
-        Ok(TxExecutionOutput {
-            result: tx_result,
-            call_traces: call_traces.cloned().unwrap_or_default(),
-            bytecodes,
-        })
-    }
-
-    /// Runs transaction and commits it to a new block.
-    fn run_tx<VM: VmInterface, W: WriteStorage, H: HistoryMode>(
-        &mut self,
-        tx: Transaction,
-        tx_index: u64,
-        next_log_index: &mut usize,
-        block_ctx: &BlockContext,
-        batch_env: &L1BatchEnv,
-        vm: &mut VM,
-    ) -> Result<TransactionResult, AnvilNodeError>
-    where
-        <VM as VmInterface>::TracerDispatcher: From<Vec<TracerPointer<W, H>>>,
-    {
-        let tx_hash = tx.hash();
-        let transaction_type = tx.tx_format();
-
-        if let ExecuteTransactionCommon::L2(l2_tx_data) = &tx.common_data {
-            self.validate_tx(tx.hash(), l2_tx_data)?;
-        }
-
-        let TxExecutionOutput {
-            result,
-            bytecodes,
-            call_traces,
-        } = self.run_tx_raw(tx.clone(), vm)?;
-
-        if let ExecutionResult::Halt { reason } = result.result {
-            let reason_clone = reason.clone();
-
-            let handle = tokio::runtime::Handle::current();
-            let halt_error =
-                std::thread::spawn(move || handle.block_on(reason_clone.to_halt_error()))
-                    .join()
-                    .expect("Thread panicked");
-
-            let error_report = ExecutionErrorReport::new(&halt_error, Some(&tx));
-            sh_println!("{}", error_report);
-
-            // Halt means that something went really bad with the transaction execution
-            // (in most cases invalid signature, but it could also be bootloader panic etc).
-            // In such cases, we should not persist the VM data and should pretend that
-            // the transaction never existed.
-            // We do not print the error here, as it was already printed above.
-            return Err(anvil_zksync::node::TransactionHalt {
-                inner: Box::new(halt_error),
-            });
-        }
-
-        // Write all the factory deps.
-        for (hash, code) in bytecodes {
-            self.fork_storage.store_factory_dep(hash, code)
-        }
-
-        let logs = result
-            .logs
-            .events
-            .iter()
-            .enumerate()
-            .map(|(log_idx, log)| api::Log {
-                address: log.address,
-                topics: log.indexed_topics.clone(),
-                data: Bytes(log.value.clone()),
-                block_hash: Some(block_ctx.hash),
-                block_number: Some(block_ctx.miniblock.into()),
-                l1_batch_number: Some(U64::from(batch_env.number.0)),
-                transaction_hash: Some(tx_hash),
-                transaction_index: Some(U64::from(tx_index)),
-                log_index: Some(U256::from(log_idx)),
-                transaction_log_index: Some(U256::from(log_idx)),
-                log_type: None,
-                removed: Some(false),
-                block_timestamp: Some(block_ctx.timestamp.into()),
-            })
-            .collect();
-        let tx_receipt = api::TransactionReceipt {
-            transaction_hash: tx_hash,
-            transaction_index: U64::from(tx_index),
-            block_hash: block_ctx.hash,
-            block_number: block_ctx.miniblock.into(),
-            l1_batch_tx_index: Some(U64::from(tx_index)),
-            l1_batch_number: Some(U64::from(batch_env.number.0)),
-            from: tx.initiator_account(),
-            to: tx.recipient_account(),
-            cumulative_gas_used: Default::default(),
-            gas_used: Some(tx.gas_limit() - result.refunds.gas_refunded),
-            contract_address: contract_address_from_tx_result(&result),
-            logs,
-            l2_to_l1_logs: result
-                .logs
-                .user_l2_to_l1_logs
-                .iter()
-                .enumerate()
-                .map(|(log_index, log)| api::L2ToL1Log {
-                    block_hash: Some(block_ctx.hash),
-                    block_number: block_ctx.miniblock.into(),
-                    l1_batch_number: Some(U64::from(batch_env.number.0)),
-                    log_index: U256::from(*next_log_index + log_index),
-                    transaction_index: U64::from(tx_index),
-                    transaction_hash: tx_hash,
-                    transaction_log_index: U256::from(log_index),
-                    tx_index_in_l1_batch: Some(U64::from(tx_index)),
-                    shard_id: log.0.shard_id.into(),
-                    is_service: log.0.is_service,
-                    sender: log.0.sender,
-                    key: log.0.key,
-                    value: log.0.value,
-                })
-                .collect(),
-            status: if result.result.is_failed() {
-                U64::from(0)
-            } else {
-                U64::from(1)
-            },
-            effective_gas_price: Some(self.fee_input_provider.gas_price().into()),
-            transaction_type: Some((transaction_type as u32).into()),
-            logs_bloom: Default::default(),
-        };
-        *next_log_index += result.logs.user_l2_to_l1_logs.len();
-        let debug = create_debug_output(&tx, &result, call_traces).expect("create debug output"); // OK to unwrap here as Halt is handled above
-
-        Ok(TransactionResult {
-            info: TxExecutionInfo {
-                tx,
-                batch_number: batch_env.number.0,
-                miniblock_number: block_ctx.miniblock,
-            },
-            receipt: tx_receipt,
-            debug,
-        })
-    }
-
-    fn run_txs(
-        &mut self,
-        txs: Vec<Transaction>,
-        batch_env: L1BatchEnv,
-        system_env: SystemEnv,
-        block_ctx: &mut BlockContext,
-    ) -> (Vec<TransactionResult>, FinishedL1Batch) {
-        let storage = StorageView::new(self.fork_storage.clone()).into_rc_ptr();
-
-        let mut vm = if self.system_contracts.use_zkos {
-            AnvilVM::ZKOs(ZKOsVM::<_, HistoryEnabled>::new(
-                batch_env.clone(),
-                system_env,
-                storage.clone(),
-                // TODO: this might be causing a deadlock.. check..
-                &self.fork_storage.inner.read().unwrap().raw_storage,
-            ))
-        } else {
-            AnvilVM::ZKSync(Vm::new(batch_env.clone(), system_env, storage.clone()))
-        };
-
-        // Compute block hash. Note that the computed block hash here will be different than that in production.
-        let tx_hashes = txs.iter().map(|t| t.hash()).collect::<Vec<_>>();
-        let hash = compute_hash(block_ctx.miniblock, &tx_hashes);
-        block_ctx.hash = hash;
-
-        // Execute transactions and bootloader
-        let mut tx_results = Vec::with_capacity(tx_hashes.len());
-        let mut tx_index = 0;
-        let mut next_log_index = 0;
-        for tx in txs {
-            // Executing a next transaction means that a previous transaction was either rolled back (in which case its snapshot
-            // was already removed), or that we build on top of it (in which case, it can be removed now).
-            delegate_vm!(vm, pop_snapshot_no_rollback());
-            // Save pre-execution VM snapshot.
-            delegate_vm!(vm, make_snapshot());
-            let result = match vm {
-                AnvilVM::ZKSync(ref mut vm) => {
-                    self.run_tx(tx, tx_index, &mut next_log_index, block_ctx, &batch_env, vm)
-                }
-                AnvilVM::ZKOs(ref mut vm) => {
-                    self.run_tx(tx, tx_index, &mut next_log_index, block_ctx, &batch_env, vm)
-                }
-            };
-
-            match result {
-                Ok(tx_result) => {
-                    tx_results.push(tx_result);
-                    tx_index += 1;
-                }
-                Err(e) => {
-                    sh_err!("Error while executing transaction: {e}");
-                    delegate_vm!(vm, rollback_to_the_latest_snapshot());
-                }
-            }
-        }
-
-        if !tx_results.is_empty() {
-            let last_l2_block = load_last_l2_block(&storage).unwrap();
-            let l2_block_env = L2BlockEnv {
-                number: last_l2_block.number + 1,
-                timestamp: last_l2_block.timestamp + 1,
-                prev_block_hash: last_l2_block.hash,
-                max_virtual_blocks_to_create: 1,
-            };
-            delegate_vm!(vm, start_new_l2_block(l2_block_env));
-        }
-
-        let pubdata_builder = pubdata_params_to_builder(PubdataParams {
-            l2_da_validator_address: Address::zero(),
-            pubdata_type: PubdataType::NoDA,
-        });
-        let finished_l1_batch = if self.generate_system_logs {
-            // If system log generation is enabled we run realistic (and time-consuming) bootloader flow
-            delegate_vm!(vm, finish_batch(pubdata_builder))
-        } else {
-            // Otherwise we mock the execution with a single bootloader iteration
-            let mut finished_l1_batch = FinishedL1Batch::mock();
-            finished_l1_batch.block_tip_execution_result =
-                delegate_vm!(vm, execute(InspectExecutionMode::Bootloader));
-            finished_l1_batch
-        };
-        assert!(
-            !finished_l1_batch
-                .block_tip_execution_result
-                .result
-                .is_failed(),
-            "VM must not fail when finalizing block: {:#?}",
-            finished_l1_batch.block_tip_execution_result.result
-        );
-
-        for (key, value) in storage.borrow().modified_storage_keys() {
-            self.fork_storage.set_value(*key, *value);
-        }
-
-        (tx_results, finished_l1_batch)
-    }
-
-=======
->>>>>>> f5cbe8b1
     fn n_dim_array_key_in_layout(array_key: usize, indices: &[U256]) -> H256 {
         let mut key: H256 = u256_to_h256(array_key.into());
 
@@ -724,26 +290,8 @@
 
     pub(super) async fn seal_block(
         &mut self,
-<<<<<<< HEAD
-        txs: Vec<Transaction>,
-        system_contracts: BaseSystemContracts,
+        tx_batch_execution_result: TxBatchExecutionResult,
     ) -> Result<L2BlockNumber, AnvilNodeError> {
-        let base_system_contracts_hashes = system_contracts.hashes();
-        // Prepare a new block context and a new batch env
-        let system_env = self.create_system_env(system_contracts, TxExecutionMode::VerifyExecute);
-        let (batch_env, mut block_ctx) = self.create_l1_batch_env().await;
-        // Advance clock as we are consuming next timestamp for this block
-        if self.time.advance_timestamp() != block_ctx.timestamp {
-            return Err(anvil_zksync::node::generic_error!(
-                "advancing clock produced different timestamp than expected"
-            ));
-        };
-
-        let (tx_results, finished_l1_batch) =
-            self.run_txs(txs, batch_env.clone(), system_env, &mut block_ctx);
-=======
-        tx_batch_execution_result: TxBatchExecutionResult,
-    ) -> anyhow::Result<L2BlockNumber> {
         let TxBatchExecutionResult {
             tx_results,
             base_system_contracts_hashes,
@@ -751,7 +299,6 @@
             block_ctxs,
             finished_l1_batch,
         } = tx_batch_execution_result;
->>>>>>> f5cbe8b1
         let aggregation_root = self.read_aggregation_root();
 
         let mut filters = self.filters.write().await;
