use crate::bootloader_debug::BootloaderDebug;
use crate::formatter::{self, ExecutionErrorReport};
use crate::node::batch::{MainBatchExecutorFactory, TraceCalls};
use crate::node::diagnostics::account_has_code;
use crate::node::diagnostics::transaction::known_addresses_after_transaction;
use crate::node::diagnostics::vm::balance_diff::extract_balance_diffs;
use crate::node::diagnostics::vm::traces::extract_addresses;
use crate::node::error::ToHaltError;
use crate::node::inner::fork_storage::ForkStorage;
use crate::node::inner::in_memory_inner::BlockContext;
use crate::node::storage_logs::print_storage_logs_details;
use crate::node::time::Time;
use crate::node::traces::decoder::CallTraceDecoderBuilder;
use crate::node::{
    compute_hash, InMemoryNodeInner, TestNodeFeeInputProvider, TransactionResult, TxBatch,
    TxExecutionInfo,
};
use crate::system_contracts::SystemContracts;
use crate::utils::create_debug_output;
use anvil_zksync_common::shell::get_shell;
use anvil_zksync_common::{sh_eprintln, sh_err, sh_println, sh_warn};
use anvil_zksync_config::TestNodeConfig;
use anvil_zksync_traces::{
    build_call_trace_arena, decode_trace_arena, filter_call_trace_arena,
    identifier::SignaturesIdentifier, render_trace_arena_inner,
};
use anvil_zksync_types::{ShowGasDetails, ShowStorageLogs, ShowVMDetails};
use indicatif::ProgressBar;
use std::collections::HashMap;
use std::sync::{Arc, RwLock};
use zksync_contracts::BaseSystemContractsHashes;
use zksync_error::anvil_zksync;
use zksync_error::anvil_zksync::node::{AnvilNodeError, AnvilNodeResult};
use zksync_multivm::interface::executor::BatchExecutor;
use zksync_multivm::interface::storage::WriteStorage;
use zksync_multivm::interface::{
    BatchTransactionExecutionResult, ExecutionResult, FinishedL1Batch, L1BatchEnv, L2BlockEnv,
    TxExecutionMode, VmEvent, VmExecutionResultAndLogs,
};
use zksync_multivm::zk_evm_latest::ethereum_types::{Address, H160, U256, U64};
use zksync_types::block::L2BlockHasher;
use zksync_types::bytecode::BytecodeHash;
use zksync_types::commitment::{PubdataParams, PubdataType};
use zksync_types::web3::Bytes;
use zksync_types::{
    api, h256_to_address, ExecuteTransactionCommon, L2BlockNumber, L2TxCommonData, StorageKey,
    StorageValue, Transaction, ACCOUNT_CODE_STORAGE_ADDRESS,
};

pub struct VmRunner {
    executor_factory: MainBatchExecutorFactory<TraceCalls>,
    bootloader_debug_result: Arc<RwLock<eyre::Result<BootloaderDebug, String>>>,

    time: Time,
    fork_storage: ForkStorage,
    system_contracts: SystemContracts,
    /// Whether VM should generate system logs.
    generate_system_logs: bool,
    /// Optional field for reporting progress while replaying transactions.
    progress_report: Option<ProgressBar>,
}

pub(super) struct TxBatchExecutionResult {
    pub(super) tx_results: Vec<TransactionResult>,
    pub(super) base_system_contracts_hashes: BaseSystemContractsHashes,
    pub(super) batch_env: L1BatchEnv,
    pub(super) block_ctxs: Vec<BlockContext>,
    pub(super) finished_l1_batch: FinishedL1Batch,
    pub(super) modified_storage_keys: HashMap<StorageKey, StorageValue>,
}

impl VmRunner {
    pub(super) fn new(
        time: Time,
        fork_storage: ForkStorage,
        system_contracts: SystemContracts,
        generate_system_logs: bool,
        enforced_bytecode_compression: bool,
    ) -> Self {
        let bootloader_debug_result = Arc::new(std::sync::RwLock::new(Err(
            "Tracer has not been run yet".to_string(),
        )));
        Self {
            executor_factory: MainBatchExecutorFactory::<TraceCalls>::new(
                enforced_bytecode_compression,
                bootloader_debug_result.clone(),
            ),
            bootloader_debug_result,

            time,
            fork_storage,
            system_contracts,
            generate_system_logs,
            progress_report: None,
        }
    }
}

impl VmRunner {
    // Prints the gas details of the transaction for debugging purposes.
    fn display_detailed_gas_info(
        &self,
        bootloader_debug_result: Option<&eyre::Result<BootloaderDebug, String>>,
        spent_on_pubdata: u64,
        fee_input_provider: &TestNodeFeeInputProvider,
    ) -> eyre::Result<(), String> {
        if let Some(bootloader_result) = bootloader_debug_result {
            let bootloader_debug = bootloader_result.clone()?;

            let gas_details = formatter::compute_gas_details(&bootloader_debug, spent_on_pubdata);
            let mut formatter = formatter::Formatter::new();

            let fee_model_config = fee_input_provider.get_fee_model_config();

            formatter.print_gas_details(&gas_details, &fee_model_config);

            Ok(())
        } else {
            Err("Bootloader tracer didn't finish.".to_owned())
        }
    }

    /// Validates L2 transaction
    fn validate_tx(
        &self,
        batch_env: &L1BatchEnv,
        tx_data: &L2TxCommonData,
    ) -> Result<(), anvil_zksync::tx_invalid::TransactionValidationError> {
        let max_gas = U256::from(u64::MAX);
        if tx_data.fee.gas_limit > max_gas {
            return Err(anvil_zksync::tx_invalid::InvalidGasLimit {
                tx_gas_limit: Box::new(tx_data.fee.gas_limit),
                max_gas: Box::new(max_gas),
            });
        }

        if tx_data.fee.gas_per_pubdata_limit > max_gas {
            return Err(anvil_zksync::tx_invalid::GasPerPubdataLimit {
                tx_gas_per_pubdata_limit: Box::new(tx_data.fee.gas_per_pubdata_limit),
                max_gas: Box::new(max_gas),
            });
        }

        let l2_gas_price = batch_env.fee_input.fair_l2_gas_price();
        if tx_data.fee.max_fee_per_gas < l2_gas_price.into() {
            return Err(anvil_zksync::tx_invalid::MaxFeePerGasTooLow {
                max_fee_per_gas: Box::new(tx_data.fee.max_fee_per_gas),
                l2_gas_price: Box::new(l2_gas_price.into()),
            });
        }

        if tx_data.fee.max_fee_per_gas < tx_data.fee.max_priority_fee_per_gas {
            return Err(anvil_zksync::tx_invalid::MaxPriorityFeeGreaterThanMaxFee {
                max_fee_per_gas: Box::new(tx_data.fee.max_fee_per_gas),
                max_priority_fee_per_gas: Box::new(tx_data.fee.max_priority_fee_per_gas),
            });
        }
        Ok(())
    }

    async fn run_tx_pretty(
        &mut self,
        tx: &Transaction,
        executor: &mut dyn BatchExecutor<ForkStorage>,
        config: &TestNodeConfig,
        fee_input_provider: &TestNodeFeeInputProvider,
    ) -> AnvilNodeResult<BatchTransactionExecutionResult> {
        if let Some(to_address) = tx.recipient_account() {
            if !account_has_code(to_address, &mut self.fork_storage) {
                sh_warn!(
                    "Transaction {} was sent to address {to_address}, which is not associated with any contract.",
                    tx.hash()
                );
            }
        }
        let BatchTransactionExecutionResult {
            tx_result,
            compression_result,
            call_traces,
        } = executor.execute_tx(tx.clone()).await?;
        compression_result.map_err(|_inner| {
            // We ignore `inner` because bytecode
            // compression error currently does not hold
            // any precise information
            anvil_zksync::node::TransactionHalt {
                inner: Box::new(anvil_zksync::halt::FailedToPublishCompressedBytecodes),
                transaction_hash: Box::new(tx.hash()),
            }
        })?;

        let spent_on_pubdata =
            tx_result.statistics.gas_used - tx_result.statistics.computational_gas_used as u64;

        let mut known_addresses = known_addresses_after_transaction(tx);
        let mut trace_output = None;

        if !call_traces.is_empty() {
            let mut builder = CallTraceDecoderBuilder::default();

            builder = builder.with_signature_identifier(
                SignaturesIdentifier::new(Some(config.get_cache_dir().into()), config.offline)
                    .map_err(|err| {
                        anvil_zksync::node::generic_error!(
                            "Failed to create SignaturesIdentifier: {err:#}"
                        )
                    })?,
            );

            let decoder = builder.build();
            let mut arena = build_call_trace_arena(&call_traces, &tx_result);
            decode_trace_arena(&mut arena, &decoder).await?;

            extract_addresses(&arena, &mut known_addresses);

            let verbosity = get_shell().verbosity;
            if verbosity >= 2 {
                let filtered_arena = filter_call_trace_arena(&arena, verbosity);
                trace_output = Some(render_trace_arena_inner(&filtered_arena, false));
            }
        }

        let balance_diffs: Vec<formatter::transaction::BalanceDiff> =
            extract_balance_diffs(&known_addresses, &tx_result.logs.storage_logs)
                .into_iter()
                .map(Into::into)
                .collect();

        sh_println!(
            "{}",
            formatter::transaction::TransactionSummary::new(
                config.get_l2_gas_price(),
                tx,
                &tx_result,
                balance_diffs,
            )
        );

        if let Some(trace_output) = trace_output {
            sh_println!("\nTraces:\n{}", trace_output);
        }

<<<<<<< HEAD
        // Print transaction summary
        formatter::print_transaction_summary(
            config.get_l2_gas_price(),
            tx,
            &tx_result,
            status,
            &config.base_token_config.symbol,
        );
=======
>>>>>>> 8bfe7312
        // Print gas details if enabled
        if config.show_gas_details != ShowGasDetails::None {
            self.display_detailed_gas_info(
                Some(&self.bootloader_debug_result.read().unwrap()),
                spent_on_pubdata,
                fee_input_provider,
            )
            .unwrap_or_else(|err| {
                sh_err!("{}", format!("Cannot display gas details: {err}"));
            });
        }
        // Print storage logs if enabled
        if config.show_storage_logs != ShowStorageLogs::None {
            print_storage_logs_details(config.show_storage_logs, &tx_result);
        }
        // Print VM details if enabled
        if config.show_vm_details != ShowVMDetails::None {
            let mut formatter = formatter::Formatter::new();
            formatter.print_vm_details(&tx_result);
        }

        Ok(BatchTransactionExecutionResult {
            tx_result,
            compression_result: Ok(()),
            call_traces,
        })
    }

    /// Runs transaction and commits it to a new block.
    #[allow(clippy::too_many_arguments)]
    async fn run_tx(
        &mut self,
        tx: &Transaction,
        tx_index: u64,
        next_log_index: &mut usize,
        block_ctx: &BlockContext,
        batch_env: &L1BatchEnv,
        executor: &mut dyn BatchExecutor<ForkStorage>,
        config: &TestNodeConfig,
        fee_input_provider: &TestNodeFeeInputProvider,
    ) -> AnvilNodeResult<TransactionResult> {
        let tx_hash = tx.hash();
        let transaction_type = tx.tx_format();

        if let ExecuteTransactionCommon::L2(l2_tx_data) = &tx.common_data {
            // If the transaction can not be validated, we return immediately
            self.validate_tx(batch_env, l2_tx_data).map_err(|e| {
                anvil_zksync::node::TransactionValidationFailed {
                    inner: Box::new(e),
                    transaction_hash: Box::new(tx_hash),
                }
            })?;
        }

        let BatchTransactionExecutionResult {
            tx_result: result,
            compression_result: _,
            call_traces,
        } = self
            .run_tx_pretty(tx, executor, config, fee_input_provider)
            .await?;

        if let ExecutionResult::Halt { reason } = result.result {
            // Halt means that something went really bad with the transaction execution
            // (in most cases invalid signature, but it could also be bootloader panic etc).
            // In such cases, we should not persist the VM data and should pretend that
            // the transaction never existed.
            return Err(anvil_zksync::node::TransactionHalt {
                inner: Box::new(reason.to_halt_error().await),
                transaction_hash: Box::new(tx_hash),
            });
        }
        let saved_factory_deps = VmEvent::extract_bytecodes_marked_as_known(&result.logs.events);

        // Get transaction factory deps
        let factory_deps = &tx.execute.factory_deps;
        let mut tx_factory_deps: HashMap<_, _> = factory_deps
            .iter()
            .map(|bytecode| {
                (
                    BytecodeHash::for_bytecode(bytecode).value(),
                    bytecode.clone(),
                )
            })
            .collect();
        // Ensure that *dynamic* factory deps (ones that may be created when executing EVM contracts)
        // are added into the lookup map as well.
        tx_factory_deps.extend(result.dynamic_factory_deps.clone());

        let new_bytecodes = saved_factory_deps
            .map(|bytecode_hash| {
                let bytecode = tx_factory_deps.get(&bytecode_hash).unwrap_or_else(|| {
                    panic!(
                        "Failed to get factory deps on tx: bytecode hash: {:?}, tx hash: {}",
                        bytecode_hash,
                        tx.hash()
                    )
                });
                (bytecode_hash, bytecode.clone())
            })
            .collect::<Vec<_>>();

        let logs = result
            .logs
            .events
            .iter()
            .enumerate()
            .map(|(log_idx, log)| api::Log {
                address: log.address,
                topics: log.indexed_topics.clone(),
                data: Bytes(log.value.clone()),
                block_hash: Some(block_ctx.hash),
                block_number: Some(block_ctx.miniblock.into()),
                l1_batch_number: Some(U64::from(batch_env.number.0)),
                transaction_hash: Some(tx_hash),
                transaction_index: Some(U64::from(tx_index)),
                log_index: Some(U256::from(log_idx)),
                transaction_log_index: Some(U256::from(log_idx)),
                log_type: None,
                removed: Some(false),
                block_timestamp: Some(block_ctx.timestamp.into()),
            })
            .collect();

        let tx_receipt = api::TransactionReceipt {
            transaction_hash: tx_hash,
            transaction_index: U64::from(tx_index),
            block_hash: block_ctx.hash,
            block_number: block_ctx.miniblock.into(),
            l1_batch_tx_index: Some(U64::from(tx_index)),
            l1_batch_number: Some(U64::from(batch_env.number.0)),
            from: tx.initiator_account(),
            to: tx.recipient_account(),
            cumulative_gas_used: Default::default(),
            gas_used: Some(tx.gas_limit() - result.refunds.gas_refunded),
            contract_address: contract_address_from_tx_result(&result),
            logs,
            l2_to_l1_logs: result
                .logs
                .user_l2_to_l1_logs
                .iter()
                .enumerate()
                .map(|(log_index, log)| api::L2ToL1Log {
                    block_hash: Some(block_ctx.hash),
                    block_number: block_ctx.miniblock.into(),
                    l1_batch_number: Some(U64::from(batch_env.number.0)),
                    log_index: U256::from(*next_log_index + log_index),
                    transaction_index: U64::from(tx_index),
                    transaction_hash: tx_hash,
                    transaction_log_index: U256::from(log_index),
                    tx_index_in_l1_batch: Some(U64::from(tx_index)),
                    shard_id: log.0.shard_id.into(),
                    is_service: log.0.is_service,
                    sender: log.0.sender,
                    key: log.0.key,
                    value: log.0.value,
                })
                .collect(),
            status: if result.result.is_failed() {
                U64::from(0)
            } else {
                U64::from(1)
            },
            effective_gas_price: Some(fee_input_provider.gas_price().into()),
            transaction_type: Some((transaction_type as u32).into()),
            logs_bloom: Default::default(),
        };
        *next_log_index += result.logs.user_l2_to_l1_logs.len();
        let debug = create_debug_output(tx, &result, call_traces).expect("create debug output"); // OK to unwrap here as Halt is handled above

        Ok(TransactionResult {
            info: TxExecutionInfo {
                tx: tx.clone(),
                batch_number: batch_env.number.0,
                miniblock_number: block_ctx.miniblock,
            },
            new_bytecodes,
            receipt: tx_receipt,
            debug,
        })
    }

    pub(super) async fn run_tx_batch(
        &mut self,
        TxBatch { txs, impersonating }: TxBatch,
        node_inner: &mut InMemoryNodeInner,
    ) -> AnvilNodeResult<TxBatchExecutionResult> {
        let system_contracts = self
            .system_contracts
            .contracts(TxExecutionMode::VerifyExecute, impersonating)
            .clone();
        let base_system_contracts_hashes = system_contracts.hashes();
        // Prepare a new block context and a new batch env
        let system_env =
            node_inner.create_system_env(system_contracts, TxExecutionMode::VerifyExecute);
        let (batch_env, mut block_ctx) = node_inner.create_l1_batch_env().await;
        // Advance clock as we are consuming next timestamp for this block

        if self.time.advance_timestamp() != block_ctx.timestamp {
            return Err(anvil_zksync::node::generic_error!(
                "Advancing clock produced different timestamp than expected. This should never happen -- please report this as a bug."
            ));
        };

        let pubdata_params = PubdataParams {
            l2_da_validator_address: Address::zero(),
            pubdata_type: PubdataType::Rollup,
        };
        let mut executor = if self.system_contracts.use_zkos {
            todo!("BatchExecutor support for zkos is yet to be implemented")
        } else {
            self.executor_factory.init_main_batch(
                self.fork_storage.clone(),
                batch_env.clone(),
                system_env.clone(),
                pubdata_params,
            )
        };

        // Compute block hash. Note that the computed block hash here will be different than that in production.
        let tx_hashes = txs.iter().map(|t| t.hash()).collect::<Vec<_>>();
        block_ctx.hash = compute_hash(
            system_env.version,
            (block_ctx.miniblock as u32).into(),
            block_ctx.timestamp,
            block_ctx.prev_block_hash,
            &tx_hashes,
        );

        // Execute transactions and bootloader
        let mut tx_results = Vec::with_capacity(tx_hashes.len());
        let mut tx_index = 0;
        let mut next_log_index = 0;
        let total = txs.len();

        for tx in txs {
            if let Some(ref pb) = self.progress_report {
                pb.set_message(format!(
                    "Replaying transaction {}/{} from 0x{:x}...",
                    tx_index + 1,
                    total,
                    tx.hash()
                ));
            }

            let result = self
                .run_tx(
                    &tx,
                    tx_index,
                    &mut next_log_index,
                    &block_ctx,
                    &batch_env,
                    &mut executor,
                    &node_inner.config,
                    &node_inner.fee_input_provider,
                )
                .await;

            // Update progress bar
            if let Some(ref pb) = self.progress_report {
                pb.inc(1);
            }
            match result {
                Ok(tx_result) => {
                    tx_results.push(tx_result);
                    tx_index += 1;
                }
                Err(e) => {
                    match &e {
                        // Validation errors are reported and the execution proceeds
                        AnvilNodeError::TransactionValidationFailed { .. } => {
                            let error_report = ExecutionErrorReport::new(&e, Some(&tx));
                            sh_eprintln!("{error_report}");
                            executor.rollback_last_tx().await?;
                        }
                        // Halts are reported and the execution proceeds
                        AnvilNodeError::TransactionHalt { inner, .. } => {
                            let error_report = ExecutionErrorReport::new(inner.as_ref(), Some(&tx));
                            sh_eprintln!("{error_report}");
                            executor.rollback_last_tx().await?;
                        }
                        // Other errors are not recoverable so we pass them up
                        // the execution stack immediately
                        _ => return Err(e),
                    }
                }
            }
        }
        // TODO: This is the correct hash as reported by VM, but we can't compute it correct above
        //       because we don't know which txs are going to be halted
        block_ctx.hash = compute_hash(
            system_env.version,
            (block_ctx.miniblock as u32).into(),
            block_ctx.timestamp,
            block_ctx.prev_block_hash,
            tx_results
                .iter()
                .map(|tx_result| &tx_result.receipt.transaction_hash),
        );

        let mut block_ctxs = vec![block_ctx.clone()];
        if !tx_results.is_empty() {
            // Create an empty virtual block at the end of the batch (only if the last block was
            // not empty, i.e. virtual).
            let mut virtual_block_ctx = block_ctx.new_block(&mut self.time);
            virtual_block_ctx.hash = L2BlockHasher::new(
                L2BlockNumber(virtual_block_ctx.miniblock as u32),
                virtual_block_ctx.timestamp,
                block_ctx.hash,
            )
            .finalize(system_env.version);
            let l2_block_env = L2BlockEnv {
                number: (block_ctx.miniblock + 1) as u32,
                timestamp: block_ctx.timestamp + 1,
                prev_block_hash: block_ctx.hash,
                max_virtual_blocks_to_create: 1,
            };
            executor.start_next_l2_block(l2_block_env).await?;
            block_ctxs.push(virtual_block_ctx);
        }

        let (finished_l1_batch, modified_storage_keys) = if self.generate_system_logs {
            // If system log generation is enabled we run realistic (and time-consuming) bootloader flow
            let (finished_l1_batch, storage_view) = Box::new(executor).finish_batch().await?;
            (
                finished_l1_batch,
                storage_view.modified_storage_keys().clone(),
            )
        } else {
            // Otherwise we mock the execution with a single bootloader iteration
            let mut finished_l1_batch = FinishedL1Batch::mock();
            let (bootloader_execution_result, storage_view) = executor.bootloader().await?;
            finished_l1_batch.block_tip_execution_result = bootloader_execution_result;
            (
                finished_l1_batch,
                storage_view.modified_storage_keys().clone(),
            )
        };
        assert!(
            !finished_l1_batch
                .block_tip_execution_result
                .result
                .is_failed(),
            "VM must not fail when finalizing block: {:#?}",
            finished_l1_batch.block_tip_execution_result.result
        );

        Ok(TxBatchExecutionResult {
            tx_results,
            base_system_contracts_hashes,
            batch_env,
            block_ctxs,
            finished_l1_batch,
            modified_storage_keys,
        })
    }

    /// Set or unset the progress report.
    pub fn set_progress_report(&mut self, bar: Option<ProgressBar>) {
        self.progress_report = bar;
    }
}

fn contract_address_from_tx_result(execution_result: &VmExecutionResultAndLogs) -> Option<H160> {
    for query in execution_result.logs.storage_logs.iter().rev() {
        if query.log.is_write() && query.log.key.address() == &ACCOUNT_CODE_STORAGE_ADDRESS {
            return Some(h256_to_address(query.log.key.key()));
        }
    }
    None
}

#[cfg(test)]
mod test {
    use super::*;
    use crate::node::fork::{Fork, ForkClient, ForkDetails};
    use crate::testing::{TransactionBuilder, STORAGE_CONTRACT_BYTECODE};
    use alloy::dyn_abi::{DynSolType, DynSolValue};
    use alloy::primitives::U256 as AlloyU256;
    use anvil_zksync::node::AnvilNodeResult;
    use anvil_zksync_common::cache::CacheConfig;
    use anvil_zksync_config::constants::{
        DEFAULT_ACCOUNT_BALANCE, DEFAULT_ESTIMATE_GAS_PRICE_SCALE_FACTOR,
        DEFAULT_ESTIMATE_GAS_SCALE_FACTOR, DEFAULT_FAIR_PUBDATA_PRICE, DEFAULT_L1_GAS_PRICE,
        DEFAULT_L2_GAS_PRICE, TEST_NODE_NETWORK_ID,
    };
    use anvil_zksync_config::types::SystemContractsOptions;
    use std::str::FromStr;
    use zksync_multivm::interface::executor::BatchExecutorFactory;
    use zksync_multivm::interface::storage::StorageView;
    use zksync_multivm::interface::{L2Block, SystemEnv};
    use zksync_multivm::vm_latest::constants::BATCH_COMPUTATIONAL_GAS_LIMIT;
    use zksync_multivm::vm_latest::utils::l2_blocks::load_last_l2_block;
    use zksync_types::fee::Fee;
    use zksync_types::fee_model::BatchFeeInput;
    use zksync_types::l2::{L2Tx, TransactionType};
    use zksync_types::utils::deployed_address_create;
    use zksync_types::{
        u256_to_h256, K256PrivateKey, L1BatchNumber, L2ChainId, Nonce, ProtocolVersionId, H256,
    };

    struct VmRunnerTester {
        vm_runner: VmRunner,
        config: TestNodeConfig,
        system_contracts: SystemContracts,
    }

    impl VmRunnerTester {
        fn new_custom(fork_client: Option<ForkClient>, config: TestNodeConfig) -> Self {
            let time = Time::new(0);
            let fork_storage = ForkStorage::new(
                Fork::new(fork_client, CacheConfig::None),
                SystemContractsOptions::BuiltIn,
                ProtocolVersionId::latest(),
                None,
                None,
            );
            let system_contracts = SystemContracts::from_options(
                config.system_contracts_options,
                config.system_contracts_path.clone(),
                ProtocolVersionId::latest(),
                config.use_evm_emulator,
                config.use_zkos,
            );
            let vm_runner = VmRunner::new(
                time,
                fork_storage,
                system_contracts.clone(),
                false,
                config.is_bytecode_compression_enforced(),
            );
            VmRunnerTester {
                vm_runner,
                config,
                system_contracts,
            }
        }

        fn new() -> Self {
            Self::new_custom(None, TestNodeConfig::default())
        }

        fn make_rich(&self, account: &Address) {
            let key = zksync_types::utils::storage_key_for_eth_balance(account);
            self.vm_runner
                .fork_storage
                .set_value(key, u256_to_h256(U256::from(DEFAULT_ACCOUNT_BALANCE)));
        }

        async fn test_tx(&mut self, tx: Transaction) -> AnvilNodeResult<TransactionResult> {
            Ok(self.test_txs(vec![tx]).await?.into_iter().next().unwrap())
        }

        async fn test_txs(
            &mut self,
            txs: Vec<Transaction>,
        ) -> AnvilNodeResult<Vec<TransactionResult>> {
            let system_env = SystemEnv {
                zk_porter_available: false,
                version: ProtocolVersionId::latest(),
                base_system_smart_contracts: self
                    .system_contracts
                    .contracts(TxExecutionMode::VerifyExecute, false)
                    .clone(),
                bootloader_gas_limit: BATCH_COMPUTATIONAL_GAS_LIMIT,
                execution_mode: TxExecutionMode::VerifyExecute,
                default_validation_computational_gas_limit: BATCH_COMPUTATIONAL_GAS_LIMIT,
                chain_id: L2ChainId::from(TEST_NODE_NETWORK_ID),
            };
            let last_l2_block = load_last_l2_block(
                &StorageView::new(self.vm_runner.fork_storage.clone()).to_rc_ptr(),
            )
            .unwrap_or_else(|| L2Block {
                number: 0,
                hash: H256::from_str(
                    "0xe8e77626586f73b955364c7b4bbf0bb7f7685ebd40e852b164633a4acbd3244c",
                )
                .unwrap(),
                timestamp: 0,
            });
            let block_ctx = BlockContext {
                hash: Default::default(),
                batch: last_l2_block.number + 1,
                miniblock: (last_l2_block.number + 1) as u64,
                timestamp: last_l2_block.timestamp + 1,
                prev_block_hash: last_l2_block.hash,
            };
            let batch_env = L1BatchEnv {
                previous_batch_hash: None,
                number: L1BatchNumber::from(block_ctx.batch),
                timestamp: block_ctx.timestamp,
                fee_input: BatchFeeInput::l1_pegged(DEFAULT_L1_GAS_PRICE, DEFAULT_L2_GAS_PRICE),
                fee_account: H160::zero(),
                enforced_base_fee: None,
                first_l2_block: L2BlockEnv {
                    number: block_ctx.miniblock as u32,
                    timestamp: block_ctx.timestamp,
                    prev_block_hash: block_ctx.prev_block_hash,
                    max_virtual_blocks_to_create: 1,
                },
            };
            let mut executor = self.vm_runner.executor_factory.init_batch(
                self.vm_runner.fork_storage.clone(),
                batch_env.clone(),
                system_env,
                PubdataParams::default(),
            );

            let mut log_index = 0;
            let mut results = vec![];
            for (i, tx) in txs.into_iter().enumerate() {
                results.push(
                    self.vm_runner
                        .run_tx(
                            &tx,
                            i as u64,
                            &mut log_index,
                            &block_ctx,
                            &batch_env,
                            executor.as_mut(),
                            &self.config,
                            &TestNodeFeeInputProvider::default(),
                        )
                        .await?,
                );
            }
            Ok(results)
        }
    }

    /// Decodes a `bytes` tx result to its concrete parameter type.
    fn decode_tx_result(output: &[u8], param_type: DynSolType) -> DynSolValue {
        let result = DynSolType::Bytes
            .abi_decode(output)
            .expect("failed decoding output");
        let result_bytes = match result {
            DynSolValue::Bytes(bytes) => bytes,
            _ => panic!("expected bytes but got a different type"),
        };

        param_type
            .abi_decode(&result_bytes)
            .expect("failed decoding output")
    }

    #[tokio::test]
    async fn test_run_l2_tx_validates_tx_gas_limit_too_high() {
        let mut tester = VmRunnerTester::new();
        let tx = TransactionBuilder::new()
            .set_gas_limit(U256::from(u64::MAX) + 1)
            .build();
        let max_gas = U256::from(u64::MAX);
        let expected = AnvilNodeError::TransactionValidationFailed {
            transaction_hash: Box::new(tx.hash()),
            inner: Box::new(anvil_zksync::tx_invalid::InvalidGasLimit {
                tx_gas_limit: Box::new(tx.common_data.fee.gas_limit),
                max_gas: Box::new(max_gas),
            }),
        };
        let err = tester.test_tx(tx.into()).await.unwrap_err();
        assert_eq!(err, expected);
    }

    #[tokio::test]
    async fn test_run_l2_tx_validates_tx_max_fee_per_gas_too_low() {
        let mut tester = VmRunnerTester::new();
        let tx = TransactionBuilder::new()
            .set_max_fee_per_gas(U256::from(DEFAULT_L2_GAS_PRICE - 1))
            .build();
        let expected = AnvilNodeError::TransactionValidationFailed {
            transaction_hash: Box::new(tx.hash()),
            inner: Box::new(anvil_zksync::tx_invalid::MaxFeePerGasTooLow {
                max_fee_per_gas: Box::new(tx.common_data.fee.max_fee_per_gas),
                l2_gas_price: Box::new(DEFAULT_L2_GAS_PRICE.into()),
            }),
        };
        let err = tester.test_tx(tx.into()).await.unwrap_err();
        assert_eq!(err, expected);
    }

    #[tokio::test]
    async fn test_run_l2_tx_validates_tx_max_priority_fee_per_gas_higher_than_max_fee_per_gas() {
        let mut tester = VmRunnerTester::new();
        let max_priority_fee_per_gas = U256::from(250_000_000 + 1);
        let tx = TransactionBuilder::new()
            .set_max_priority_fee_per_gas(max_priority_fee_per_gas)
            .build();

        let expected = AnvilNodeError::TransactionValidationFailed {
            transaction_hash: Box::new(tx.hash()),
            inner: Box::new(anvil_zksync::tx_invalid::MaxPriorityFeeGreaterThanMaxFee {
                max_fee_per_gas: Box::new(tx.common_data.fee.max_fee_per_gas),
                max_priority_fee_per_gas: Box::new(tx.common_data.fee.max_priority_fee_per_gas),
            }),
        };
        let err = tester.test_tx(tx.into()).await.unwrap_err();
        assert_eq!(err, expected);
    }

    #[tokio::test]
    async fn test_run_tx_raw_does_not_panic_on_mock_fork_client_call() {
        let mut tester = VmRunnerTester::new();

        // Perform a transaction to get storage to an intermediate state
        let tx = TransactionBuilder::new().build();
        tester.make_rich(&tx.initiator_account());
        let res = tester.test_tx(tx.into()).await.unwrap();
        assert_eq!(res.receipt.status, U64::from(1));

        // Execute next transaction using a fresh in-memory node and mocked fork client
        let fork_details = ForkDetails {
            chain_id: TEST_NODE_NETWORK_ID.into(),
            batch_number: L1BatchNumber(1),
            block_number: L2BlockNumber(2),
            block_hash: Default::default(),
            block_timestamp: 1002,
            api_block: api::Block::default(),
            l1_gas_price: 1000,
            l2_fair_gas_price: DEFAULT_L2_GAS_PRICE,
            fair_pubdata_price: DEFAULT_FAIR_PUBDATA_PRICE,
            estimate_gas_price_scale_factor: DEFAULT_ESTIMATE_GAS_PRICE_SCALE_FACTOR,
            estimate_gas_scale_factor: DEFAULT_ESTIMATE_GAS_SCALE_FACTOR,
            ..Default::default()
        };
        let mock_fork_client = ForkClient::mock(
            fork_details,
            tester
                .vm_runner
                .fork_storage
                .inner
                .read()
                .unwrap()
                .raw_storage
                .clone(),
        );
        let mut tester =
            VmRunnerTester::new_custom(Some(mock_fork_client), TestNodeConfig::default());
        let tx = TransactionBuilder::new().build();
        tester.make_rich(&tx.initiator_account());
        tester
            .test_tx(tx.into())
            .await
            .expect("transaction must pass with mock fork client");
    }

    #[tokio::test]
    async fn test_transact_returns_data_in_built_in_without_security_mode() {
        let mut tester = VmRunnerTester::new_custom(
            None,
            TestNodeConfig {
                system_contracts_options: SystemContractsOptions::BuiltInWithoutSecurity,
                ..Default::default()
            },
        );

        let private_key = K256PrivateKey::from_bytes(H256::repeat_byte(0xef)).unwrap();
        let from_account = private_key.address();
        tester.make_rich(&from_account);

        let deployed_address = deployed_address_create(from_account, U256::zero());
        let deploy_tx = TransactionBuilder::deploy_contract(
            &private_key,
            hex::decode(STORAGE_CONTRACT_BYTECODE).unwrap(),
            None,
            Nonce(0),
        );

        let mut tx = L2Tx::new_signed(
            Some(deployed_address),
            hex::decode("bbf55335").unwrap(), // keccak selector for "transact_retrieve1()"
            Nonce(1),
            Fee {
                gas_limit: U256::from(4_000_000),
                max_fee_per_gas: U256::from(250_000_000),
                max_priority_fee_per_gas: U256::from(250_000_000),
                gas_per_pubdata_limit: U256::from(50000),
            },
            U256::from(0),
            zksync_types::L2ChainId::from(260),
            &private_key,
            vec![],
            Default::default(),
        )
        .expect("failed signing tx");
        tx.common_data.transaction_type = TransactionType::LegacyTransaction;
        tx.set_input(vec![], H256::repeat_byte(0x2));

        let result = tester
            .test_txs(vec![deploy_tx.into(), tx.into()])
            .await
            .expect("failed tx");
        assert_eq!(
            result[1].receipt.status,
            U64::from(1),
            "invalid status {:?}",
            result[1].receipt.status
        );

        let actual = decode_tx_result(&result[1].debug.output.0, DynSolType::Uint(256));
        let expected = DynSolValue::Uint(AlloyU256::from(1024), 256);
        assert_eq!(expected, actual, "invalid result");
    }
}<|MERGE_RESOLUTION|>--- conflicted
+++ resolved
@@ -239,17 +239,6 @@
             sh_println!("\nTraces:\n{}", trace_output);
         }
 
-<<<<<<< HEAD
-        // Print transaction summary
-        formatter::print_transaction_summary(
-            config.get_l2_gas_price(),
-            tx,
-            &tx_result,
-            status,
-            &config.base_token_config.symbol,
-        );
-=======
->>>>>>> 8bfe7312
         // Print gas details if enabled
         if config.show_gas_details != ShowGasDetails::None {
             self.display_detailed_gas_info(
