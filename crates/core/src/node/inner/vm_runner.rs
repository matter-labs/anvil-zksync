use crate::bootloader_debug::BootloaderDebug;
use crate::formatter::{self, ExecutionErrorReport};
use crate::node::batch::{MainBatchExecutorFactory, TraceCalls};
use crate::node::diagnostics::account_has_code;
use crate::node::diagnostics::transaction::known_addresses_after_transaction;
use crate::node::diagnostics::vm::balance_diff::extract_balance_diffs;
use crate::node::diagnostics::vm::traces::extract_addresses;
use crate::node::error::ToHaltError;
use crate::node::inner::fork_storage::ForkStorage;
use crate::node::inner::in_memory_inner::BlockContext;
use crate::node::storage_logs::print_storage_logs_details;
use crate::node::time::Time;
use crate::node::traces::decoder::CallTraceDecoderBuilder;
use crate::node::{
    compute_hash, InMemoryNodeInner, TestNodeFeeInputProvider, TransactionResult, TxBatch,
    TxExecutionInfo,
};
use crate::system_contracts::SystemContracts;
use crate::utils::create_debug_output;
use anvil_zksync_common::shell::get_shell;
use anvil_zksync_common::{sh_eprintln, sh_err, sh_println, sh_warn};
use anvil_zksync_config::TestNodeConfig;
use anvil_zksync_console::console_log::ConsoleLogHandler;
use anvil_zksync_traces::{
    build_call_trace_arena, decode_trace_arena, filter_call_trace_arena,
    identifier::SignaturesIdentifier, render_trace_arena_inner,
};
use anvil_zksync_types::{ShowGasDetails, ShowStorageLogs, ShowVMDetails};
use indicatif::ProgressBar;
use std::collections::HashMap;
use std::sync::{Arc, RwLock};
use zksync_contracts::BaseSystemContractsHashes;
use zksync_error::anvil_zksync;
use zksync_error::anvil_zksync::node::{AnvilNodeError, AnvilNodeResult};
use zksync_multivm::interface::executor::BatchExecutor;
use zksync_multivm::interface::storage::WriteStorage;
use zksync_multivm::interface::{
    BatchTransactionExecutionResult, ExecutionResult, FinishedL1Batch, L1BatchEnv, L2BlockEnv,
    TxExecutionMode, VmEvent, VmExecutionResultAndLogs,
};
use zksync_multivm::zk_evm_latest::ethereum_types::{Address, H160, U256, U64};
use zksync_types::block::L2BlockHasher;
use zksync_types::bytecode::BytecodeHash;
use zksync_types::commitment::{PubdataParams, PubdataType};
use zksync_types::web3::Bytes;
use zksync_types::{
    api, h256_to_address, ExecuteTransactionCommon, L2BlockNumber, L2TxCommonData, StorageKey,
    StorageValue, Transaction, ACCOUNT_CODE_STORAGE_ADDRESS,
};

pub struct VmRunner {
    executor_factory: MainBatchExecutorFactory<TraceCalls>,
    bootloader_debug_result: Arc<RwLock<eyre::Result<BootloaderDebug, String>>>,

    time: Time,
    fork_storage: ForkStorage,
    system_contracts: SystemContracts,
    console_log_handler: ConsoleLogHandler,
    /// Whether VM should generate system logs.
    generate_system_logs: bool,
    /// Optional field for reporting progress while replaying transactions.
    progress_report: Option<ProgressBar>,
}

pub(super) struct TxBatchExecutionResult {
    pub(super) tx_results: Vec<TransactionResult>,
    pub(super) base_system_contracts_hashes: BaseSystemContractsHashes,
    pub(super) batch_env: L1BatchEnv,
    pub(super) block_ctxs: Vec<BlockContext>,
    pub(super) finished_l1_batch: FinishedL1Batch,
    pub(super) modified_storage_keys: HashMap<StorageKey, StorageValue>,
}

impl VmRunner {
    pub(super) fn new(
        time: Time,
        fork_storage: ForkStorage,
        system_contracts: SystemContracts,
        generate_system_logs: bool,
        enforced_bytecode_compression: bool,
    ) -> Self {
        let bootloader_debug_result = Arc::new(std::sync::RwLock::new(Err(
            "Tracer has not been run yet".to_string(),
        )));
        Self {
            executor_factory: MainBatchExecutorFactory::<TraceCalls>::new(
                enforced_bytecode_compression,
                bootloader_debug_result.clone(),
            ),
            bootloader_debug_result,

            time,
            fork_storage,
            system_contracts,
            console_log_handler: ConsoleLogHandler::default(),
            generate_system_logs,
            progress_report: None,
        }
    }
}

impl VmRunner {
    // Prints the gas details of the transaction for debugging purposes.
    fn display_detailed_gas_info(
        &self,
        bootloader_debug_result: Option<&eyre::Result<BootloaderDebug, String>>,
        spent_on_pubdata: u64,
        fee_input_provider: &TestNodeFeeInputProvider,
    ) -> eyre::Result<(), String> {
        if let Some(bootloader_result) = bootloader_debug_result {
            let bootloader_debug = bootloader_result.clone()?;

            let gas_details = formatter::compute_gas_details(&bootloader_debug, spent_on_pubdata);
            let mut formatter = formatter::Formatter::new();

            let fee_model_config = fee_input_provider.get_fee_model_config();

            formatter.print_gas_details(&gas_details, &fee_model_config);

            Ok(())
        } else {
            Err("Bootloader tracer didn't finish.".to_owned())
        }
    }

    /// Validates L2 transaction
    fn validate_tx(
        &self,
        batch_env: &L1BatchEnv,
        tx_data: &L2TxCommonData,
    ) -> Result<(), anvil_zksync::tx_invalid::TransactionValidationError> {
        let max_gas = U256::from(u64::MAX);
        if tx_data.fee.gas_limit > max_gas {
            return Err(anvil_zksync::tx_invalid::InvalidGasLimit {
                tx_gas_limit: Box::new(tx_data.fee.gas_limit),
                max_gas: Box::new(max_gas),
            });
        }

        if tx_data.fee.gas_per_pubdata_limit > max_gas {
            return Err(anvil_zksync::tx_invalid::GasPerPubdataLimit {
                tx_gas_per_pubdata_limit: Box::new(tx_data.fee.gas_per_pubdata_limit),
                max_gas: Box::new(max_gas),
            });
        }

        let l2_gas_price = batch_env.fee_input.fair_l2_gas_price();
        if tx_data.fee.max_fee_per_gas < l2_gas_price.into() {
            return Err(anvil_zksync::tx_invalid::MaxFeePerGasTooLow {
                max_fee_per_gas: Box::new(tx_data.fee.max_fee_per_gas),
                l2_gas_price: Box::new(l2_gas_price.into()),
            });
        }

        if tx_data.fee.max_fee_per_gas < tx_data.fee.max_priority_fee_per_gas {
            return Err(anvil_zksync::tx_invalid::MaxPriorityFeeGreaterThanMaxFee {
                max_fee_per_gas: Box::new(tx_data.fee.max_fee_per_gas),
                max_priority_fee_per_gas: Box::new(tx_data.fee.max_priority_fee_per_gas),
            });
        }
        Ok(())
    }

    async fn run_tx_pretty(
        &mut self,
        tx: &Transaction,
        executor: &mut dyn BatchExecutor<ForkStorage>,
        config: &TestNodeConfig,
        fee_input_provider: &TestNodeFeeInputProvider,
    ) -> AnvilNodeResult<BatchTransactionExecutionResult> {
        if let Some(to_address) = tx.recipient_account() {
            if !account_has_code(to_address, &mut self.fork_storage) {
                sh_warn!(
                    "Transaction {} was sent to address {to_address}, which is not associated with any contract.",
                    tx.hash()
                );
            }
        }
        let BatchTransactionExecutionResult {
            tx_result,
            compression_result,
            call_traces,
        } = executor.execute_tx(tx.clone()).await?;
        compression_result.map_err(|_inner| {
            // We ignore `inner` because bytecode
            // compression error currently does not hold
            // any precise information
            anvil_zksync::node::TransactionHalt {
                inner: Box::new(anvil_zksync::halt::FailedToPublishCompressedBytecodes),
                transaction_hash: Box::new(tx.hash()),
            }
        })?;

        let spent_on_pubdata =
            tx_result.statistics.gas_used - tx_result.statistics.computational_gas_used as u64;

        let mut known_addresses = known_addresses_after_transaction(tx);
        let mut trace_output = None;

        if !call_traces.is_empty() {
            let mut builder = CallTraceDecoderBuilder::default();

            builder = builder.with_signature_identifier(
                SignaturesIdentifier::new(Some(config.get_cache_dir().into()), config.offline)
                    .map_err(|err| {
                        anyhow::anyhow!("Failed to create SignaturesIdentifier: {:#}", err)
                    })?,
            );

            let decoder = builder.build();
            let mut arena = build_call_trace_arena(&call_traces, &tx_result);
            decode_trace_arena(&mut arena, &decoder).await?;

            extract_addresses(&arena, &mut known_addresses);

            let verbosity = get_shell().verbosity;
            if verbosity >= 2 {
                let filtered_arena = filter_call_trace_arena(&arena, verbosity);
                trace_output = Some(render_trace_arena_inner(&filtered_arena, false));
            }
            if !config.disable_console_log {
                self.console_log_handler
                    .handle_calls_recursive(&call_traces);
            }
        }

        let balance_diffs: Vec<formatter::transaction::BalanceDiff> =
            extract_balance_diffs(&known_addresses, &tx_result.logs.storage_logs)
                .into_iter()
                .map(Into::into)
                .collect();

        // Print transaction summary
        if config.show_tx_summary {
            sh_eprintln!(
                "{}",
                formatter::transaction::TransactionSummary::new(
                    config.get_l2_gas_price(),
                    tx,
                    &tx_result,
                    balance_diffs,
                )
            );
        }

        if let Some(trace_output) = trace_output {
            sh_println!("\nTraces:\n{}", trace_output);
        }

        if !call_traces.is_empty() && !config.disable_console_log {
            self.console_log_handler
                .handle_calls_recursive(&call_traces);
        }
        // Print gas details if enabled
        if config.show_gas_details != ShowGasDetails::None {
            self.display_detailed_gas_info(
                Some(&self.bootloader_debug_result.read().unwrap()),
                spent_on_pubdata,
                fee_input_provider,
            )
            .unwrap_or_else(|err| {
                sh_err!("{}", format!("Cannot display gas details: {err}"));
            });
        }
        // Print storage logs if enabled
        if config.show_storage_logs != ShowStorageLogs::None {
            print_storage_logs_details(config.show_storage_logs, &tx_result);
        }
        // Print VM details if enabled
        if config.show_vm_details != ShowVMDetails::None {
            let mut formatter = formatter::Formatter::new();
            formatter.print_vm_details(&tx_result);
        }

<<<<<<< HEAD
        if !call_traces.is_empty() {
            let mut builder = CallTraceDecoderBuilder::default();
=======
        let verbosity = get_shell().verbosity;
        if !call_traces.is_empty() && verbosity >= 2 {
            let mut builder = CallTraceDecoderBuilder::new();
>>>>>>> 4d21a38f

            builder = builder.with_signature_identifier(
                SignaturesIdentifier::new(Some(config.get_cache_dir().into()), config.offline)
                    .map_err(|err| {
                        anyhow::anyhow!("Failed to create SignaturesIdentifier: {:#}", err)
                    })?,
            );

            let decoder = builder.build();
            let mut arena = build_call_trace_arena(&call_traces, &tx_result);
            decode_trace_arena(&mut arena, &decoder).await?;
<<<<<<< HEAD
            for node in arena.nodes().iter() {
                if let Some(ref call_data) = node.trace.decoded.call_data {
                    for arg in &call_data.args {
                        if let anvil_zksync_types::traces::DecodedValue::Address(
                            anvil_zksync_types::traces::LabeledAddress { label, address },
                        ) = arg
                        {
                            if !known_addresses.contains_key(address) {
                                known_addresses.entry(*address).or_insert(label.clone());
                            }
                        }
                    }
                }
            }
            let verbosity = get_shell().verbosity;
            if verbosity >= 2 {
                let filtered_arena = filter_call_trace_arena(&arena, verbosity);
                let trace_output = render_trace_arena_inner(&filtered_arena, false);
                sh_println!("\nTraces:\n{}", trace_output);
            }
=======

            let filtered_arena = filter_call_trace_arena(&arena, verbosity);
            let trace_output = render_trace_arena_inner(&filtered_arena, false);
            sh_println!("\nTraces:\n{}", trace_output);

>>>>>>> 4d21a38f
            if !config.disable_console_log {
                self.console_log_handler
                    .handle_calls_recursive(&call_traces);
            }
        }

        Ok(BatchTransactionExecutionResult {
            tx_result,
            compression_result: Ok(()),
            call_traces,
        })
    }

    /// Runs transaction and commits it to a new block.
    #[allow(clippy::too_many_arguments)]
    async fn run_tx(
        &mut self,
        tx: &Transaction,
        tx_index: u64,
        next_log_index: &mut usize,
        block_ctx: &BlockContext,
        batch_env: &L1BatchEnv,
        executor: &mut dyn BatchExecutor<ForkStorage>,
        config: &TestNodeConfig,
        fee_input_provider: &TestNodeFeeInputProvider,
    ) -> AnvilNodeResult<TransactionResult> {
        let tx_hash = tx.hash();
        let transaction_type = tx.tx_format();

        if let ExecuteTransactionCommon::L2(l2_tx_data) = &tx.common_data {
            // If the transaction can not be validated, we return immediately
            self.validate_tx(batch_env, l2_tx_data).map_err(|e| {
                anvil_zksync::node::TransactionValidationFailed {
                    inner: Box::new(e),
                    transaction_hash: Box::new(tx_hash),
                }
            })?;
        }

        let BatchTransactionExecutionResult {
            tx_result: result,
            compression_result: _,
            call_traces,
        } = self
            .run_tx_pretty(tx, executor, config, fee_input_provider)
            .await?;

        if let ExecutionResult::Halt { reason } = result.result {
            // Halt means that something went really bad with the transaction execution
            // (in most cases invalid signature, but it could also be bootloader panic etc).
            // In such cases, we should not persist the VM data and should pretend that
            // the transaction never existed.
            return Err(anvil_zksync::node::TransactionHalt {
                inner: Box::new(reason.to_halt_error().await),
                transaction_hash: Box::new(tx_hash),
            });
        }
        let saved_factory_deps = VmEvent::extract_bytecodes_marked_as_known(&result.logs.events);

        // Get transaction factory deps
        let factory_deps = &tx.execute.factory_deps;
        let mut tx_factory_deps: HashMap<_, _> = factory_deps
            .iter()
            .map(|bytecode| {
                (
                    BytecodeHash::for_bytecode(bytecode).value(),
                    bytecode.clone(),
                )
            })
            .collect();
        // Ensure that *dynamic* factory deps (ones that may be created when executing EVM contracts)
        // are added into the lookup map as well.
        tx_factory_deps.extend(result.dynamic_factory_deps.clone());

        let new_bytecodes = saved_factory_deps
            .map(|bytecode_hash| {
                let bytecode = tx_factory_deps.get(&bytecode_hash).unwrap_or_else(|| {
                    panic!(
                        "Failed to get factory deps on tx: bytecode hash: {:?}, tx hash: {}",
                        bytecode_hash,
                        tx.hash()
                    )
                });
                (bytecode_hash, bytecode.clone())
            })
            .collect::<Vec<_>>();

        let logs = result
            .logs
            .events
            .iter()
            .enumerate()
            .map(|(log_idx, log)| api::Log {
                address: log.address,
                topics: log.indexed_topics.clone(),
                data: Bytes(log.value.clone()),
                block_hash: Some(block_ctx.hash),
                block_number: Some(block_ctx.miniblock.into()),
                l1_batch_number: Some(U64::from(batch_env.number.0)),
                transaction_hash: Some(tx_hash),
                transaction_index: Some(U64::from(tx_index)),
                log_index: Some(U256::from(log_idx)),
                transaction_log_index: Some(U256::from(log_idx)),
                log_type: None,
                removed: Some(false),
                block_timestamp: Some(block_ctx.timestamp.into()),
            })
            .collect();

        let tx_receipt = api::TransactionReceipt {
            transaction_hash: tx_hash,
            transaction_index: U64::from(tx_index),
            block_hash: block_ctx.hash,
            block_number: block_ctx.miniblock.into(),
            l1_batch_tx_index: Some(U64::from(tx_index)),
            l1_batch_number: Some(U64::from(batch_env.number.0)),
            from: tx.initiator_account(),
            to: tx.recipient_account(),
            cumulative_gas_used: Default::default(),
            gas_used: Some(tx.gas_limit() - result.refunds.gas_refunded),
            contract_address: contract_address_from_tx_result(&result),
            logs,
            l2_to_l1_logs: result
                .logs
                .user_l2_to_l1_logs
                .iter()
                .enumerate()
                .map(|(log_index, log)| api::L2ToL1Log {
                    block_hash: Some(block_ctx.hash),
                    block_number: block_ctx.miniblock.into(),
                    l1_batch_number: Some(U64::from(batch_env.number.0)),
                    log_index: U256::from(*next_log_index + log_index),
                    transaction_index: U64::from(tx_index),
                    transaction_hash: tx_hash,
                    transaction_log_index: U256::from(log_index),
                    tx_index_in_l1_batch: Some(U64::from(tx_index)),
                    shard_id: log.0.shard_id.into(),
                    is_service: log.0.is_service,
                    sender: log.0.sender,
                    key: log.0.key,
                    value: log.0.value,
                })
                .collect(),
            status: if result.result.is_failed() {
                U64::from(0)
            } else {
                U64::from(1)
            },
            effective_gas_price: Some(fee_input_provider.gas_price().into()),
            transaction_type: Some((transaction_type as u32).into()),
            logs_bloom: Default::default(),
        };
        *next_log_index += result.logs.user_l2_to_l1_logs.len();
        let debug = create_debug_output(tx, &result, call_traces).expect("create debug output"); // OK to unwrap here as Halt is handled above

        Ok(TransactionResult {
            info: TxExecutionInfo {
                tx: tx.clone(),
                batch_number: batch_env.number.0,
                miniblock_number: block_ctx.miniblock,
            },
            new_bytecodes,
            receipt: tx_receipt,
            debug,
        })
    }

    pub(super) async fn run_tx_batch(
        &mut self,
        TxBatch { txs, impersonating }: TxBatch,
        node_inner: &mut InMemoryNodeInner,
    ) -> AnvilNodeResult<TxBatchExecutionResult> {
        let system_contracts = self
            .system_contracts
            .contracts(TxExecutionMode::VerifyExecute, impersonating)
            .clone();
        let base_system_contracts_hashes = system_contracts.hashes();
        // Prepare a new block context and a new batch env
        let system_env =
            node_inner.create_system_env(system_contracts, TxExecutionMode::VerifyExecute);
        let (batch_env, mut block_ctx) = node_inner.create_l1_batch_env().await;
        // Advance clock as we are consuming next timestamp for this block

        if self.time.advance_timestamp() != block_ctx.timestamp {
            return Err(anvil_zksync::node::generic_error!(
                "Advancing clock produced different timestamp than expected. This should never happen -- please report this as a bug."
            ));
        };

        let pubdata_params = PubdataParams {
            l2_da_validator_address: Address::zero(),
            pubdata_type: PubdataType::Rollup,
        };
        let mut executor = if self.system_contracts.use_zkos {
            todo!("BatchExecutor support for zkos is yet to be implemented")
        } else {
            self.executor_factory.init_main_batch(
                self.fork_storage.clone(),
                batch_env.clone(),
                system_env.clone(),
                pubdata_params,
            )
        };

        // Compute block hash. Note that the computed block hash here will be different than that in production.
        let tx_hashes = txs.iter().map(|t| t.hash()).collect::<Vec<_>>();
        block_ctx.hash = compute_hash(
            system_env.version,
            (block_ctx.miniblock as u32).into(),
            block_ctx.timestamp,
            block_ctx.prev_block_hash,
            &tx_hashes,
        );

        // Execute transactions and bootloader
        let mut tx_results = Vec::with_capacity(tx_hashes.len());
        let mut tx_index = 0;
        let mut next_log_index = 0;
        let total = txs.len();

        for tx in txs {
            if let Some(ref pb) = self.progress_report {
                pb.set_message(format!(
                    "Replaying transaction {}/{} from 0x{:x}...",
                    tx_index + 1,
                    total,
                    tx.hash()
                ));
            }

            let result = self
                .run_tx(
                    &tx,
                    tx_index,
                    &mut next_log_index,
                    &block_ctx,
                    &batch_env,
                    &mut executor,
                    &node_inner.config,
                    &node_inner.fee_input_provider,
                )
                .await;

            // Update progress bar
            if let Some(ref pb) = self.progress_report {
                pb.inc(1);
            }
            match result {
                Ok(tx_result) => {
                    tx_results.push(tx_result);
                    tx_index += 1;
                }
                Err(e) => {
                    match &e {
                        // Validation errors are reported and the execution proceeds
                        AnvilNodeError::TransactionValidationFailed { .. } => {
                            let error_report = ExecutionErrorReport::new(&e, Some(&tx));
                            sh_eprintln!("{error_report}");
                            executor.rollback_last_tx().await?;
                        }
                        // Halts are reported and the execution proceeds
                        AnvilNodeError::TransactionHalt { inner, .. } => {
                            let error_report = ExecutionErrorReport::new(inner.as_ref(), Some(&tx));
                            sh_eprintln!("{error_report}");
                            executor.rollback_last_tx().await?;
                        }
                        // Other errors are not recoverable so we pass them up
                        // the execution stack immediately
                        _ => return Err(e),
                    }
                }
            }
        }
        // TODO: This is the correct hash as reported by VM, but we can't compute it correct above
        //       because we don't know which txs are going to be halted
        block_ctx.hash = compute_hash(
            system_env.version,
            (block_ctx.miniblock as u32).into(),
            block_ctx.timestamp,
            block_ctx.prev_block_hash,
            tx_results
                .iter()
                .map(|tx_result| &tx_result.receipt.transaction_hash),
        );

        let mut block_ctxs = vec![block_ctx.clone()];
        if !tx_results.is_empty() {
            // Create an empty virtual block at the end of the batch (only if the last block was
            // not empty, i.e. virtual).
            let mut virtual_block_ctx = block_ctx.new_block(&mut self.time);
            virtual_block_ctx.hash = L2BlockHasher::new(
                L2BlockNumber(virtual_block_ctx.miniblock as u32),
                virtual_block_ctx.timestamp,
                block_ctx.hash,
            )
            .finalize(system_env.version);
            let l2_block_env = L2BlockEnv {
                number: (block_ctx.miniblock + 1) as u32,
                timestamp: block_ctx.timestamp + 1,
                prev_block_hash: block_ctx.hash,
                max_virtual_blocks_to_create: 1,
            };
            executor.start_next_l2_block(l2_block_env).await?;
            block_ctxs.push(virtual_block_ctx);
        }

        let (finished_l1_batch, modified_storage_keys) = if self.generate_system_logs {
            // If system log generation is enabled we run realistic (and time-consuming) bootloader flow
            let (finished_l1_batch, storage_view) = Box::new(executor).finish_batch().await?;
            (
                finished_l1_batch,
                storage_view.modified_storage_keys().clone(),
            )
        } else {
            // Otherwise we mock the execution with a single bootloader iteration
            let mut finished_l1_batch = FinishedL1Batch::mock();
            let (bootloader_execution_result, storage_view) = executor.bootloader().await?;
            finished_l1_batch.block_tip_execution_result = bootloader_execution_result;
            (
                finished_l1_batch,
                storage_view.modified_storage_keys().clone(),
            )
        };
        assert!(
            !finished_l1_batch
                .block_tip_execution_result
                .result
                .is_failed(),
            "VM must not fail when finalizing block: {:#?}",
            finished_l1_batch.block_tip_execution_result.result
        );

        Ok(TxBatchExecutionResult {
            tx_results,
            base_system_contracts_hashes,
            batch_env,
            block_ctxs,
            finished_l1_batch,
            modified_storage_keys,
        })
    }

    /// Set or unset the progress report.
    pub fn set_progress_report(&mut self, bar: Option<ProgressBar>) {
        self.progress_report = bar;
    }
}

fn contract_address_from_tx_result(execution_result: &VmExecutionResultAndLogs) -> Option<H160> {
    for query in execution_result.logs.storage_logs.iter().rev() {
        if query.log.is_write() && query.log.key.address() == &ACCOUNT_CODE_STORAGE_ADDRESS {
            return Some(h256_to_address(query.log.key.key()));
        }
    }
    None
}

#[cfg(test)]
mod test {
    use super::*;
    use crate::node::fork::{Fork, ForkClient, ForkDetails};
    use crate::testing::{TransactionBuilder, STORAGE_CONTRACT_BYTECODE};
    use alloy::dyn_abi::{DynSolType, DynSolValue};
    use alloy::primitives::U256 as AlloyU256;
    use anvil_zksync::node::AnvilNodeResult;
    use anvil_zksync_common::cache::CacheConfig;
    use anvil_zksync_config::constants::{
        DEFAULT_ACCOUNT_BALANCE, DEFAULT_ESTIMATE_GAS_PRICE_SCALE_FACTOR,
        DEFAULT_ESTIMATE_GAS_SCALE_FACTOR, DEFAULT_FAIR_PUBDATA_PRICE, DEFAULT_L1_GAS_PRICE,
        DEFAULT_L2_GAS_PRICE, TEST_NODE_NETWORK_ID,
    };
    use anvil_zksync_config::types::SystemContractsOptions;
    use std::str::FromStr;
    use zksync_multivm::interface::executor::BatchExecutorFactory;
    use zksync_multivm::interface::storage::StorageView;
    use zksync_multivm::interface::{L2Block, SystemEnv};
    use zksync_multivm::vm_latest::constants::BATCH_COMPUTATIONAL_GAS_LIMIT;
    use zksync_multivm::vm_latest::utils::l2_blocks::load_last_l2_block;
    use zksync_types::fee::Fee;
    use zksync_types::fee_model::BatchFeeInput;
    use zksync_types::l2::{L2Tx, TransactionType};
    use zksync_types::utils::deployed_address_create;
    use zksync_types::{
        u256_to_h256, K256PrivateKey, L1BatchNumber, L2ChainId, Nonce, ProtocolVersionId, H256,
    };

    struct VmRunnerTester {
        vm_runner: VmRunner,
        config: TestNodeConfig,
        system_contracts: SystemContracts,
    }

    impl VmRunnerTester {
        fn new_custom(fork_client: Option<ForkClient>, config: TestNodeConfig) -> Self {
            let time = Time::new(0);
            let fork_storage = ForkStorage::new(
                Fork::new(fork_client, CacheConfig::None),
                SystemContractsOptions::BuiltIn,
                ProtocolVersionId::latest(),
                None,
                None,
            );
            let system_contracts = SystemContracts::from_options(
                config.system_contracts_options,
                config.system_contracts_path.clone(),
                ProtocolVersionId::latest(),
                config.use_evm_emulator,
                config.use_zkos,
            );
            let vm_runner = VmRunner::new(
                time,
                fork_storage,
                system_contracts.clone(),
                false,
                config.is_bytecode_compression_enforced(),
            );
            VmRunnerTester {
                vm_runner,
                config,
                system_contracts,
            }
        }

        fn new() -> Self {
            Self::new_custom(None, TestNodeConfig::default())
        }

        fn make_rich(&self, account: &Address) {
            let key = zksync_types::utils::storage_key_for_eth_balance(account);
            self.vm_runner
                .fork_storage
                .set_value(key, u256_to_h256(U256::from(DEFAULT_ACCOUNT_BALANCE)));
        }

        async fn test_tx(&mut self, tx: Transaction) -> AnvilNodeResult<TransactionResult> {
            Ok(self.test_txs(vec![tx]).await?.into_iter().next().unwrap())
        }

        async fn test_txs(
            &mut self,
            txs: Vec<Transaction>,
        ) -> AnvilNodeResult<Vec<TransactionResult>> {
            let system_env = SystemEnv {
                zk_porter_available: false,
                version: ProtocolVersionId::latest(),
                base_system_smart_contracts: self
                    .system_contracts
                    .contracts(TxExecutionMode::VerifyExecute, false)
                    .clone(),
                bootloader_gas_limit: BATCH_COMPUTATIONAL_GAS_LIMIT,
                execution_mode: TxExecutionMode::VerifyExecute,
                default_validation_computational_gas_limit: BATCH_COMPUTATIONAL_GAS_LIMIT,
                chain_id: L2ChainId::from(TEST_NODE_NETWORK_ID),
            };
            let last_l2_block = load_last_l2_block(
                &StorageView::new(self.vm_runner.fork_storage.clone()).to_rc_ptr(),
            )
            .unwrap_or_else(|| L2Block {
                number: 0,
                hash: H256::from_str(
                    "0xe8e77626586f73b955364c7b4bbf0bb7f7685ebd40e852b164633a4acbd3244c",
                )
                .unwrap(),
                timestamp: 0,
            });
            let block_ctx = BlockContext {
                hash: Default::default(),
                batch: last_l2_block.number + 1,
                miniblock: (last_l2_block.number + 1) as u64,
                timestamp: last_l2_block.timestamp + 1,
                prev_block_hash: last_l2_block.hash,
            };
            let batch_env = L1BatchEnv {
                previous_batch_hash: None,
                number: L1BatchNumber::from(block_ctx.batch),
                timestamp: block_ctx.timestamp,
                fee_input: BatchFeeInput::l1_pegged(DEFAULT_L1_GAS_PRICE, DEFAULT_L2_GAS_PRICE),
                fee_account: H160::zero(),
                enforced_base_fee: None,
                first_l2_block: L2BlockEnv {
                    number: block_ctx.miniblock as u32,
                    timestamp: block_ctx.timestamp,
                    prev_block_hash: block_ctx.prev_block_hash,
                    max_virtual_blocks_to_create: 1,
                },
            };
            let mut executor = self.vm_runner.executor_factory.init_batch(
                self.vm_runner.fork_storage.clone(),
                batch_env.clone(),
                system_env,
                PubdataParams::default(),
            );

            let mut log_index = 0;
            let mut results = vec![];
            for (i, tx) in txs.into_iter().enumerate() {
                results.push(
                    self.vm_runner
                        .run_tx(
                            &tx,
                            i as u64,
                            &mut log_index,
                            &block_ctx,
                            &batch_env,
                            executor.as_mut(),
                            &self.config,
                            &TestNodeFeeInputProvider::default(),
                        )
                        .await?,
                );
            }
            Ok(results)
        }
    }

    /// Decodes a `bytes` tx result to its concrete parameter type.
    fn decode_tx_result(output: &[u8], param_type: DynSolType) -> DynSolValue {
        let result = DynSolType::Bytes
            .abi_decode(output)
            .expect("failed decoding output");
        let result_bytes = match result {
            DynSolValue::Bytes(bytes) => bytes,
            _ => panic!("expected bytes but got a different type"),
        };

        param_type
            .abi_decode(&result_bytes)
            .expect("failed decoding output")
    }

    #[tokio::test]
    async fn test_run_l2_tx_validates_tx_gas_limit_too_high() {
        let mut tester = VmRunnerTester::new();
        let tx = TransactionBuilder::new()
            .set_gas_limit(U256::from(u64::MAX) + 1)
            .build();
        let max_gas = U256::from(u64::MAX);
        let expected = AnvilNodeError::TransactionValidationFailed {
            transaction_hash: Box::new(tx.hash()),
            inner: Box::new(anvil_zksync::tx_invalid::InvalidGasLimit {
                tx_gas_limit: Box::new(tx.common_data.fee.gas_limit),
                max_gas: Box::new(max_gas),
            }),
        };
        let err = tester.test_tx(tx.into()).await.unwrap_err();
        assert_eq!(err, expected);
    }

    #[tokio::test]
    async fn test_run_l2_tx_validates_tx_max_fee_per_gas_too_low() {
        let mut tester = VmRunnerTester::new();
        let tx = TransactionBuilder::new()
            .set_max_fee_per_gas(U256::from(DEFAULT_L2_GAS_PRICE - 1))
            .build();
        let expected = AnvilNodeError::TransactionValidationFailed {
            transaction_hash: Box::new(tx.hash()),
            inner: Box::new(anvil_zksync::tx_invalid::MaxFeePerGasTooLow {
                max_fee_per_gas: Box::new(tx.common_data.fee.max_fee_per_gas),
                l2_gas_price: Box::new(DEFAULT_L2_GAS_PRICE.into()),
            }),
        };
        let err = tester.test_tx(tx.into()).await.unwrap_err();
        assert_eq!(err, expected);
    }

    #[tokio::test]
    async fn test_run_l2_tx_validates_tx_max_priority_fee_per_gas_higher_than_max_fee_per_gas() {
        let mut tester = VmRunnerTester::new();
        let max_priority_fee_per_gas = U256::from(250_000_000 + 1);
        let tx = TransactionBuilder::new()
            .set_max_priority_fee_per_gas(max_priority_fee_per_gas)
            .build();

        let expected = AnvilNodeError::TransactionValidationFailed {
            transaction_hash: Box::new(tx.hash()),
            inner: Box::new(anvil_zksync::tx_invalid::MaxPriorityFeeGreaterThanMaxFee {
                max_fee_per_gas: Box::new(tx.common_data.fee.max_fee_per_gas),
                max_priority_fee_per_gas: Box::new(tx.common_data.fee.max_priority_fee_per_gas),
            }),
        };
        let err = tester.test_tx(tx.into()).await.unwrap_err();
        assert_eq!(err, expected);
    }

    #[tokio::test]
    async fn test_run_tx_raw_does_not_panic_on_mock_fork_client_call() {
        let mut tester = VmRunnerTester::new();

        // Perform a transaction to get storage to an intermediate state
        let tx = TransactionBuilder::new().build();
        tester.make_rich(&tx.initiator_account());
        let res = tester.test_tx(tx.into()).await.unwrap();
        assert_eq!(res.receipt.status, U64::from(1));

        // Execute next transaction using a fresh in-memory node and mocked fork client
        let fork_details = ForkDetails {
            chain_id: TEST_NODE_NETWORK_ID.into(),
            batch_number: L1BatchNumber(1),
            block_number: L2BlockNumber(2),
            block_hash: Default::default(),
            block_timestamp: 1002,
            api_block: api::Block::default(),
            l1_gas_price: 1000,
            l2_fair_gas_price: DEFAULT_L2_GAS_PRICE,
            fair_pubdata_price: DEFAULT_FAIR_PUBDATA_PRICE,
            estimate_gas_price_scale_factor: DEFAULT_ESTIMATE_GAS_PRICE_SCALE_FACTOR,
            estimate_gas_scale_factor: DEFAULT_ESTIMATE_GAS_SCALE_FACTOR,
            ..Default::default()
        };
        let mock_fork_client = ForkClient::mock(
            fork_details,
            tester
                .vm_runner
                .fork_storage
                .inner
                .read()
                .unwrap()
                .raw_storage
                .clone(),
        );
        let mut tester =
            VmRunnerTester::new_custom(Some(mock_fork_client), TestNodeConfig::default());
        let tx = TransactionBuilder::new().build();
        tester.make_rich(&tx.initiator_account());
        tester
            .test_tx(tx.into())
            .await
            .expect("transaction must pass with mock fork client");
    }

    #[tokio::test]
    async fn test_transact_returns_data_in_built_in_without_security_mode() {
        let mut tester = VmRunnerTester::new_custom(
            None,
            TestNodeConfig {
                system_contracts_options: SystemContractsOptions::BuiltInWithoutSecurity,
                ..Default::default()
            },
        );

        let private_key = K256PrivateKey::from_bytes(H256::repeat_byte(0xef)).unwrap();
        let from_account = private_key.address();
        tester.make_rich(&from_account);

        let deployed_address = deployed_address_create(from_account, U256::zero());
        let deploy_tx = TransactionBuilder::deploy_contract(
            &private_key,
            hex::decode(STORAGE_CONTRACT_BYTECODE).unwrap(),
            None,
            Nonce(0),
        );

        let mut tx = L2Tx::new_signed(
            Some(deployed_address),
            hex::decode("bbf55335").unwrap(), // keccak selector for "transact_retrieve1()"
            Nonce(1),
            Fee {
                gas_limit: U256::from(4_000_000),
                max_fee_per_gas: U256::from(250_000_000),
                max_priority_fee_per_gas: U256::from(250_000_000),
                gas_per_pubdata_limit: U256::from(50000),
            },
            U256::from(0),
            zksync_types::L2ChainId::from(260),
            &private_key,
            vec![],
            Default::default(),
        )
        .expect("failed signing tx");
        tx.common_data.transaction_type = TransactionType::LegacyTransaction;
        tx.set_input(vec![], H256::repeat_byte(0x2));

        let result = tester
            .test_txs(vec![deploy_tx.into(), tx.into()])
            .await
            .expect("failed tx");
        assert_eq!(
            result[1].receipt.status,
            U64::from(1),
            "invalid status {:?}",
            result[1].receipt.status
        );

        let actual = decode_tx_result(&result[1].debug.output.0, DynSolType::Uint(256));
        let expected = DynSolValue::Uint(AlloyU256::from(1024), 256);
        assert_eq!(expected, actual, "invalid result");
    }
}<|MERGE_RESOLUTION|>--- conflicted
+++ resolved
@@ -272,14 +272,9 @@
             formatter.print_vm_details(&tx_result);
         }
 
-<<<<<<< HEAD
-        if !call_traces.is_empty() {
-            let mut builder = CallTraceDecoderBuilder::default();
-=======
         let verbosity = get_shell().verbosity;
         if !call_traces.is_empty() && verbosity >= 2 {
-            let mut builder = CallTraceDecoderBuilder::new();
->>>>>>> 4d21a38f
+            let mut builder = CallTraceDecoderBuilder::default();
 
             builder = builder.with_signature_identifier(
                 SignaturesIdentifier::new(Some(config.get_cache_dir().into()), config.offline)
@@ -291,7 +286,6 @@
             let decoder = builder.build();
             let mut arena = build_call_trace_arena(&call_traces, &tx_result);
             decode_trace_arena(&mut arena, &decoder).await?;
-<<<<<<< HEAD
             for node in arena.nodes().iter() {
                 if let Some(ref call_data) = node.trace.decoded.call_data {
                     for arg in &call_data.args {
@@ -312,13 +306,6 @@
                 let trace_output = render_trace_arena_inner(&filtered_arena, false);
                 sh_println!("\nTraces:\n{}", trace_output);
             }
-=======
-
-            let filtered_arena = filter_call_trace_arena(&arena, verbosity);
-            let trace_output = render_trace_arena_inner(&filtered_arena, false);
-            sh_println!("\nTraces:\n{}", trace_output);
-
->>>>>>> 4d21a38f
             if !config.disable_console_log {
                 self.console_log_handler
                     .handle_calls_recursive(&call_traces);
