use crate::bootloader_debug::BootloaderDebug;
<<<<<<< HEAD
use crate::deps::storage_view::StorageView;
use crate::formatter::{self, ExecutionErrorReport};
=======
use crate::formatter;
use crate::formatter::ExecutionErrorReport;
>>>>>>> 1aad8cc1
use crate::node::batch::{MainBatchExecutorFactory, TraceCalls};
use crate::node::error::ToHaltError;
use crate::node::inner::fork_storage::ForkStorage;
use crate::node::inner::in_memory_inner::BlockContext;
use crate::node::storage_logs::print_storage_logs_details;
use crate::node::time::Time;
use crate::node::{
    compute_hash, InMemoryNodeInner, TestNodeFeeInputProvider, TransactionResult, TxBatch,
    TxExecutionInfo,
};
use crate::system_contracts::SystemContracts;
use crate::utils::create_debug_output;
use anvil_zksync_common::shell::get_shell;
use anvil_zksync_common::{sh_eprintln, sh_err, sh_println, sh_warn};
use anvil_zksync_config::TestNodeConfig;
use anvil_zksync_console::console_log::ConsoleLogHandler;
use anvil_zksync_traces::decode::CallTraceDecoderBuilder;
use anvil_zksync_traces::{
    build_call_trace_arena, decode_trace_arena, filter_call_trace_arena,
    identifier::SignaturesIdentifier, render_trace_arena_inner,
};
use anvil_zksync_types::{ShowGasDetails, ShowStorageLogs, ShowVMDetails};
use indicatif::ProgressBar;
use std::collections::HashMap;
use std::sync::{Arc, RwLock};
use zksync_contracts::BaseSystemContractsHashes;
use zksync_error::anvil_zksync;
use zksync_error::anvil_zksync::node::{AnvilNodeError, AnvilNodeResult};
use zksync_multivm::interface::executor::BatchExecutor;
use zksync_multivm::interface::storage::WriteStorage;
use zksync_multivm::interface::{
    BatchTransactionExecutionResult, ExecutionResult, FinishedL1Batch, L1BatchEnv, L2BlockEnv,
    TxExecutionMode, VmEvent, VmExecutionResultAndLogs,
};
use zksync_multivm::zk_evm_latest::ethereum_types::{Address, H160, U256, U64};
use zksync_types::block::L2BlockHasher;
use zksync_types::bytecode::BytecodeHash;
use zksync_types::commitment::{PubdataParams, PubdataType};
use zksync_types::web3::Bytes;
use zksync_types::{
    api, h256_to_address, ExecuteTransactionCommon, L2BlockNumber, L2TxCommonData, StorageKey,
    StorageValue, Transaction, ACCOUNT_CODE_STORAGE_ADDRESS,
};

pub struct VmRunner {
    executor_factory: MainBatchExecutorFactory<TraceCalls>,
    bootloader_debug_result: Arc<RwLock<eyre::Result<BootloaderDebug, String>>>,

    time: Time,
    fork_storage: ForkStorage,
    system_contracts: SystemContracts,
    console_log_handler: ConsoleLogHandler,
    /// Whether VM should generate system logs.
    generate_system_logs: bool,
    /// Optional field for reporting progress while replaying transactions.
    progress_report: Option<ProgressBar>,
}

pub(super) struct TxBatchExecutionResult {
    pub(super) tx_results: Vec<TransactionResult>,
    pub(super) base_system_contracts_hashes: BaseSystemContractsHashes,
    pub(super) batch_env: L1BatchEnv,
    pub(super) block_ctxs: Vec<BlockContext>,
    pub(super) finished_l1_batch: FinishedL1Batch,
    pub(super) modified_storage_keys: HashMap<StorageKey, StorageValue>,
}

impl VmRunner {
    pub(super) fn new(
        time: Time,
        fork_storage: ForkStorage,
        system_contracts: SystemContracts,
        generate_system_logs: bool,
        enforced_bytecode_compression: bool,
    ) -> Self {
        let bootloader_debug_result = Arc::new(std::sync::RwLock::new(Err(
            "Tracer has not been run yet".to_string(),
        )));
        Self {
            executor_factory: MainBatchExecutorFactory::<TraceCalls>::new(
                enforced_bytecode_compression,
                bootloader_debug_result.clone(),
            ),
            bootloader_debug_result,

            time,
            fork_storage,
            system_contracts,
            console_log_handler: ConsoleLogHandler::default(),
            generate_system_logs,
            progress_report: None,
        }
    }
}

impl VmRunner {
    // Prints the gas details of the transaction for debugging purposes.
    fn display_detailed_gas_info(
        &self,
        bootloader_debug_result: Option<&eyre::Result<BootloaderDebug, String>>,
        spent_on_pubdata: u64,
        fee_input_provider: &TestNodeFeeInputProvider,
    ) -> eyre::Result<(), String> {
        if let Some(bootloader_result) = bootloader_debug_result {
            let bootloader_debug = bootloader_result.clone()?;

            let gas_details = formatter::compute_gas_details(&bootloader_debug, spent_on_pubdata);
            let mut formatter = formatter::Formatter::new();

            let fee_model_config = fee_input_provider.get_fee_model_config();

            formatter.print_gas_details(&gas_details, &fee_model_config);

            Ok(())
        } else {
            Err("Bootloader tracer didn't finish.".to_owned())
        }
    }

    /// Validates L2 transaction
    fn validate_tx(
        &self,
        batch_env: &L1BatchEnv,
        tx_data: &L2TxCommonData,
    ) -> Result<(), anvil_zksync::tx_invalid::TransactionValidationError> {
        let max_gas = U256::from(u64::MAX);
        if tx_data.fee.gas_limit > max_gas {
            return Err(anvil_zksync::tx_invalid::InvalidGasLimit {
                tx_gas_limit: Box::new(tx_data.fee.gas_limit),
                max_gas: Box::new(max_gas),
            });
        }

        if tx_data.fee.gas_per_pubdata_limit > max_gas {
            return Err(anvil_zksync::tx_invalid::GasPerPubdataLimit {
                tx_gas_per_pubdata_limit: Box::new(tx_data.fee.gas_per_pubdata_limit),
                max_gas: Box::new(max_gas),
            });
        }

        let l2_gas_price = batch_env.fee_input.fair_l2_gas_price();
        if tx_data.fee.max_fee_per_gas < l2_gas_price.into() {
            return Err(anvil_zksync::tx_invalid::MaxFeePerGasTooLow {
                max_fee_per_gas: Box::new(tx_data.fee.max_fee_per_gas),
                l2_gas_price: Box::new(l2_gas_price.into()),
            });
        }

        if tx_data.fee.max_fee_per_gas < tx_data.fee.max_priority_fee_per_gas {
            return Err(anvil_zksync::tx_invalid::MaxPriorityFeeGreaterThanMaxFee {
                max_fee_per_gas: Box::new(tx_data.fee.max_fee_per_gas),
                max_priority_fee_per_gas: Box::new(tx_data.fee.max_priority_fee_per_gas),
            });
        }
        Ok(())
    }

    async fn run_tx_pretty(
        &mut self,
<<<<<<< HEAD
        tx: &Transaction,
        executor: &mut dyn BatchExecutor<StorageView<ForkStorage>>,
        config: &TestNodeConfig,
        fee_input_provider: &TestNodeFeeInputProvider,
    ) -> AnvilNodeResult<BatchTransactionExecutionResult> {
=======
        tx: Transaction,
        executor: &mut dyn BatchExecutor<ForkStorage>,
        config: &TestNodeConfig,
        fee_input_provider: &TestNodeFeeInputProvider,
    ) -> anyhow::Result<BatchTransactionExecutionResult> {
>>>>>>> 1aad8cc1
        // Check if target address has code before executing the transaction
        if let Some(to_address) = tx.recipient_account() {
            let code_key = zksync_types::get_code_key(&to_address);
            let bytecode_hash = zksync_multivm::interface::storage::ReadStorage::read_value(
                &mut self.fork_storage,
                &code_key,
            );

            // If bytecode hash is zero, there's no code at this address
            if bytecode_hash.is_zero() {
                sh_warn!(
                    "Transaction {} was sent to address {to_address}, which is not associated with any contract.",
                    tx.hash()
                );
            }
        }

        let BatchTransactionExecutionResult {
            tx_result,
            compression_result,
            call_traces,
        } = executor.execute_tx(tx.clone()).await?;
        compression_result.map_err(|_inner| {
            // We ignore `inner` because bytecode
            // compression error currently does not hold
            // any precise information
            anvil_zksync::node::TransactionHalt {
                inner: Box::new(anvil_zksync::halt::FailedToPublishCompressedBytecodes),
                transaction_hash: Box::new(tx.hash()),
            }
        })?;

        let spent_on_pubdata =
            tx_result.statistics.gas_used - tx_result.statistics.computational_gas_used as u64;

        let status = match &tx_result.result {
            ExecutionResult::Success { .. } => "SUCCESS",
            ExecutionResult::Revert { .. } => "FAILED",
            ExecutionResult::Halt { .. } => "HALTED",
        };

        // Print transaction summary
        if config.show_tx_summary {
            formatter::print_transaction_summary(config.get_l2_gas_price(), tx, &tx_result, status);
        }
        // Print gas details if enabled
        if config.show_gas_details != ShowGasDetails::None {
            self.display_detailed_gas_info(
                Some(&self.bootloader_debug_result.read().unwrap()),
                spent_on_pubdata,
                fee_input_provider,
            )
            .unwrap_or_else(|err| {
                sh_err!("{}", format!("Cannot display gas details: {err}"));
            });
        }
        // Print storage logs if enabled
        if config.show_storage_logs != ShowStorageLogs::None {
            print_storage_logs_details(config.show_storage_logs, &tx_result);
        }
        // Print VM details if enabled
        if config.show_vm_details != ShowVMDetails::None {
            let mut formatter = formatter::Formatter::new();
            formatter.print_vm_details(&tx_result);
        }

        if !call_traces.is_empty() {
            let mut builder = CallTraceDecoderBuilder::new();

            builder = builder.with_signature_identifier(
                SignaturesIdentifier::new(Some(config.get_cache_dir().into()), config.offline)
                    .map_err(|err| {
                        anyhow::anyhow!("Failed to create SignaturesIdentifier: {:#}", err)
                    })?,
            );

            let decoder = builder.build();
            let mut arena = build_call_trace_arena(&call_traces, &tx_result);
            decode_trace_arena(&mut arena, &decoder).await?;

            let verbosity = get_shell().verbosity;
            if verbosity >= 2 {
                let filtered_arena = filter_call_trace_arena(&arena, verbosity);
                let trace_output = render_trace_arena_inner(&filtered_arena, false);
                sh_println!("\nTraces:\n{}", trace_output);
            }
            if !config.disable_console_log {
                self.console_log_handler
                    .handle_calls_recursive(&call_traces);
            }
        }

        Ok(BatchTransactionExecutionResult {
            tx_result,
            compression_result: Ok(()),
            call_traces,
        })
    }

    /// Runs transaction and commits it to a new block.
    #[allow(clippy::too_many_arguments)]
    async fn run_tx(
        &mut self,
        tx: &Transaction,
        tx_index: u64,
        next_log_index: &mut usize,
        block_ctx: &BlockContext,
        batch_env: &L1BatchEnv,
        executor: &mut dyn BatchExecutor<ForkStorage>,
        config: &TestNodeConfig,
        fee_input_provider: &TestNodeFeeInputProvider,
    ) -> AnvilNodeResult<TransactionResult> {
        let tx_hash = tx.hash();
        let transaction_type = tx.tx_format();

        if let ExecuteTransactionCommon::L2(l2_tx_data) = &tx.common_data {
            // If the transaction can not be validated, we return immediately
            self.validate_tx(batch_env, l2_tx_data).map_err(|e| {
                anvil_zksync::node::TransactionValidationFailed {
                    inner: Box::new(e),
                    transaction_hash: Box::new(tx_hash),
                }
            })?;
        }

        let BatchTransactionExecutionResult {
            tx_result: result,
            compression_result: _,
            call_traces,
        } = self
            .run_tx_pretty(tx, executor, config, fee_input_provider)
            .await?;

        if let ExecutionResult::Halt { reason } = result.result {
            // Halt means that something went really bad with the transaction execution
            // (in most cases invalid signature, but it could also be bootloader panic etc).
            // In such cases, we should not persist the VM data and should pretend that
            // the transaction never existed.
            return Err(anvil_zksync::node::TransactionHalt {
                inner: Box::new(reason.to_halt_error().await),
                transaction_hash: Box::new(tx_hash),
            });
        }
        let saved_factory_deps = VmEvent::extract_bytecodes_marked_as_known(&result.logs.events);

        // Get transaction factory deps
        let factory_deps = &tx.execute.factory_deps;
        let mut tx_factory_deps: HashMap<_, _> = factory_deps
            .iter()
            .map(|bytecode| {
                (
                    BytecodeHash::for_bytecode(bytecode).value(),
                    bytecode.clone(),
                )
            })
            .collect();
        // Ensure that *dynamic* factory deps (ones that may be created when executing EVM contracts)
        // are added into the lookup map as well.
        tx_factory_deps.extend(result.dynamic_factory_deps.clone());

        let new_bytecodes = saved_factory_deps
            .map(|bytecode_hash| {
                let bytecode = tx_factory_deps.get(&bytecode_hash).unwrap_or_else(|| {
                    panic!(
                        "Failed to get factory deps on tx: bytecode hash: {:?}, tx hash: {}",
                        bytecode_hash,
                        tx.hash()
                    )
                });
                (bytecode_hash, bytecode.clone())
            })
            .collect::<Vec<_>>();

        let logs = result
            .logs
            .events
            .iter()
            .enumerate()
            .map(|(log_idx, log)| api::Log {
                address: log.address,
                topics: log.indexed_topics.clone(),
                data: Bytes(log.value.clone()),
                block_hash: Some(block_ctx.hash),
                block_number: Some(block_ctx.miniblock.into()),
                l1_batch_number: Some(U64::from(batch_env.number.0)),
                transaction_hash: Some(tx_hash),
                transaction_index: Some(U64::from(tx_index)),
                log_index: Some(U256::from(log_idx)),
                transaction_log_index: Some(U256::from(log_idx)),
                log_type: None,
                removed: Some(false),
                block_timestamp: Some(block_ctx.timestamp.into()),
            })
            .collect();
        let tx_receipt = api::TransactionReceipt {
            transaction_hash: tx_hash,
            transaction_index: U64::from(tx_index),
            block_hash: block_ctx.hash,
            block_number: block_ctx.miniblock.into(),
            l1_batch_tx_index: Some(U64::from(tx_index)),
            l1_batch_number: Some(U64::from(batch_env.number.0)),
            from: tx.initiator_account(),
            to: tx.recipient_account(),
            cumulative_gas_used: Default::default(),
            gas_used: Some(tx.gas_limit() - result.refunds.gas_refunded),
            contract_address: contract_address_from_tx_result(&result),
            logs,
            l2_to_l1_logs: result
                .logs
                .user_l2_to_l1_logs
                .iter()
                .enumerate()
                .map(|(log_index, log)| api::L2ToL1Log {
                    block_hash: Some(block_ctx.hash),
                    block_number: block_ctx.miniblock.into(),
                    l1_batch_number: Some(U64::from(batch_env.number.0)),
                    log_index: U256::from(*next_log_index + log_index),
                    transaction_index: U64::from(tx_index),
                    transaction_hash: tx_hash,
                    transaction_log_index: U256::from(log_index),
                    tx_index_in_l1_batch: Some(U64::from(tx_index)),
                    shard_id: log.0.shard_id.into(),
                    is_service: log.0.is_service,
                    sender: log.0.sender,
                    key: log.0.key,
                    value: log.0.value,
                })
                .collect(),
            status: if result.result.is_failed() {
                U64::from(0)
            } else {
                U64::from(1)
            },
            effective_gas_price: Some(fee_input_provider.gas_price().into()),
            transaction_type: Some((transaction_type as u32).into()),
            logs_bloom: Default::default(),
        };
        *next_log_index += result.logs.user_l2_to_l1_logs.len();
        let debug = create_debug_output(tx, &result, call_traces).expect("create debug output"); // OK to unwrap here as Halt is handled above

        Ok(TransactionResult {
            info: TxExecutionInfo {
                tx: tx.clone(),
                batch_number: batch_env.number.0,
                miniblock_number: block_ctx.miniblock,
            },
            new_bytecodes,
            receipt: tx_receipt,
            debug,
        })
    }

    pub(super) async fn run_tx_batch(
        &mut self,
        TxBatch { txs, impersonating }: TxBatch,
        node_inner: &mut InMemoryNodeInner,
    ) -> AnvilNodeResult<TxBatchExecutionResult> {
        let system_contracts = self
            .system_contracts
            .contracts(TxExecutionMode::VerifyExecute, impersonating)
            .clone();
        let base_system_contracts_hashes = system_contracts.hashes();
        // Prepare a new block context and a new batch env
        let system_env =
            node_inner.create_system_env(system_contracts, TxExecutionMode::VerifyExecute);
        let (batch_env, mut block_ctx) = node_inner.create_l1_batch_env().await;
        // Advance clock as we are consuming next timestamp for this block
<<<<<<< HEAD

        if self.time.advance_timestamp() != block_ctx.timestamp {
            return Err(anvil_zksync::node::generic_error!(
                "Advancing clock produced different timestamp than expected. This should never happen -- please report this as a bug."
            ));
        };

        let storage = StorageView::new(self.fork_storage.clone());
=======
        anyhow::ensure!(
            self.time.advance_timestamp() == block_ctx.timestamp,
            "advancing clock produced different timestamp than expected"
        );
>>>>>>> 1aad8cc1
        let pubdata_params = PubdataParams {
            l2_da_validator_address: Address::zero(),
            pubdata_type: PubdataType::Rollup,
        };
        let mut executor = if self.system_contracts.use_zkos {
            todo!("BatchExecutor support for zkos is yet to be implemented")
        } else {
            self.executor_factory.init_main_batch(
                self.fork_storage.clone(),
                batch_env.clone(),
                system_env.clone(),
                pubdata_params,
            )
        };

        // Compute block hash. Note that the computed block hash here will be different than that in production.
        let tx_hashes = txs.iter().map(|t| t.hash()).collect::<Vec<_>>();
        block_ctx.hash = compute_hash(
            system_env.version,
            (block_ctx.miniblock as u32).into(),
            block_ctx.timestamp,
            block_ctx.prev_block_hash,
            &tx_hashes,
        );

        // Execute transactions and bootloader
        let mut tx_results = Vec::with_capacity(tx_hashes.len());
        let mut tx_index = 0;
        let mut next_log_index = 0;
        let total = txs.len();

        for tx in txs {
            if let Some(ref pb) = self.progress_report {
                pb.set_message(format!(
                    "Replaying transaction {}/{} from 0x{:x}...",
                    tx_index + 1,
                    total,
                    tx.hash()
                ));
            }

            let result = self
                .run_tx(
                    &tx,
                    tx_index,
                    &mut next_log_index,
                    &block_ctx,
                    &batch_env,
                    &mut executor,
                    &node_inner.config,
                    &node_inner.fee_input_provider,
                )
                .await;

            // Update progress bar
            if let Some(ref pb) = self.progress_report {
                pb.inc(1);
            }
            match result {
                Ok(tx_result) => {
                    tx_results.push(tx_result);
                    tx_index += 1;
                }
                Err(e) => {
                    match &e {
                        // Validation errors are reported and the execution proceeds
                        AnvilNodeError::TransactionValidationFailed { .. } => {
                            let error_report = ExecutionErrorReport::new(&e, Some(&tx));
                            sh_eprintln!("{error_report}");
                            executor.rollback_last_tx().await?;
                        }
                        // Halts are reported and the execution proceeds
                        AnvilNodeError::TransactionHalt { inner, .. } => {
                            let error_report = ExecutionErrorReport::new(inner.as_ref(), Some(&tx));
                            sh_eprintln!("{error_report}");
                            executor.rollback_last_tx().await?;
                        }
                        // Other errors are not recoverable so we pass them up
                        // the execution stack immediately
                        _ => return Err(e),
                    }
                }
            }
        }
        // TODO: This is the correct hash as reported by VM, but we can't compute it correct above
        //       because we don't know which txs are going to be halted
        block_ctx.hash = compute_hash(
            system_env.version,
            (block_ctx.miniblock as u32).into(),
            block_ctx.timestamp,
            block_ctx.prev_block_hash,
            tx_results
                .iter()
                .map(|tx_result| &tx_result.receipt.transaction_hash),
        );

        let mut block_ctxs = vec![block_ctx.clone()];
        if !tx_results.is_empty() {
            // Create an empty virtual block at the end of the batch (only if the last block was
            // not empty, i.e. virtual).
            let mut virtual_block_ctx = block_ctx.new_block(&mut self.time);
            virtual_block_ctx.hash = L2BlockHasher::new(
                L2BlockNumber(virtual_block_ctx.miniblock as u32),
                virtual_block_ctx.timestamp,
                block_ctx.hash,
            )
            .finalize(system_env.version);
            let l2_block_env = L2BlockEnv {
                number: (block_ctx.miniblock + 1) as u32,
                timestamp: block_ctx.timestamp + 1,
                prev_block_hash: block_ctx.hash,
                max_virtual_blocks_to_create: 1,
            };
            executor.start_next_l2_block(l2_block_env).await?;
            block_ctxs.push(virtual_block_ctx);
        }

        let (finished_l1_batch, modified_storage_keys) = if self.generate_system_logs {
            // If system log generation is enabled we run realistic (and time-consuming) bootloader flow
            let (finished_l1_batch, storage_view) = Box::new(executor).finish_batch().await?;
            (
                finished_l1_batch,
                storage_view.modified_storage_keys().clone(),
            )
        } else {
            // Otherwise we mock the execution with a single bootloader iteration
            let mut finished_l1_batch = FinishedL1Batch::mock();
            let (bootloader_execution_result, storage_view) = executor.bootloader().await?;
            finished_l1_batch.block_tip_execution_result = bootloader_execution_result;
            (
                finished_l1_batch,
                storage_view.modified_storage_keys().clone(),
            )
        };
        assert!(
            !finished_l1_batch
                .block_tip_execution_result
                .result
                .is_failed(),
            "VM must not fail when finalizing block: {:#?}",
            finished_l1_batch.block_tip_execution_result.result
        );

        Ok(TxBatchExecutionResult {
            tx_results,
            base_system_contracts_hashes,
            batch_env,
            block_ctxs,
            finished_l1_batch,
            modified_storage_keys,
        })
    }

    /// Set or unset the progress report.
    pub fn set_progress_report(&mut self, bar: Option<ProgressBar>) {
        self.progress_report = bar;
    }
}

fn contract_address_from_tx_result(execution_result: &VmExecutionResultAndLogs) -> Option<H160> {
    for query in execution_result.logs.storage_logs.iter().rev() {
        if query.log.is_write() && query.log.key.address() == &ACCOUNT_CODE_STORAGE_ADDRESS {
            return Some(h256_to_address(query.log.key.key()));
        }
    }
    None
}

#[cfg(test)]
mod test {
    use super::*;
    use crate::node::fork::{Fork, ForkClient, ForkDetails};
    use crate::testing::{TransactionBuilder, STORAGE_CONTRACT_BYTECODE};
    use alloy::dyn_abi::{DynSolType, DynSolValue};
    use alloy::primitives::U256 as AlloyU256;
    use anvil_zksync::node::AnvilNodeResult;
    use anvil_zksync_common::cache::CacheConfig;
    use anvil_zksync_config::constants::{
        DEFAULT_ACCOUNT_BALANCE, DEFAULT_ESTIMATE_GAS_PRICE_SCALE_FACTOR,
        DEFAULT_ESTIMATE_GAS_SCALE_FACTOR, DEFAULT_FAIR_PUBDATA_PRICE, DEFAULT_L1_GAS_PRICE,
        DEFAULT_L2_GAS_PRICE, TEST_NODE_NETWORK_ID,
    };
    use anvil_zksync_config::types::SystemContractsOptions;
    use std::str::FromStr;
    use zksync_multivm::interface::executor::BatchExecutorFactory;
    use zksync_multivm::interface::storage::StorageView;
    use zksync_multivm::interface::{L2Block, SystemEnv};
    use zksync_multivm::vm_latest::constants::BATCH_COMPUTATIONAL_GAS_LIMIT;
    use zksync_multivm::vm_latest::utils::l2_blocks::load_last_l2_block;
    use zksync_types::fee::Fee;
    use zksync_types::fee_model::BatchFeeInput;
    use zksync_types::l2::{L2Tx, TransactionType};
    use zksync_types::utils::deployed_address_create;
    use zksync_types::{
        u256_to_h256, K256PrivateKey, L1BatchNumber, L2ChainId, Nonce, ProtocolVersionId, H256,
    };

    struct VmRunnerTester {
        vm_runner: VmRunner,
        config: TestNodeConfig,
        system_contracts: SystemContracts,
    }

    impl VmRunnerTester {
        fn new_custom(fork_client: Option<ForkClient>, config: TestNodeConfig) -> Self {
            let time = Time::new(0);
            let fork_storage = ForkStorage::new(
                Fork::new(fork_client, CacheConfig::None),
                SystemContractsOptions::BuiltIn,
                ProtocolVersionId::latest(),
                None,
            );
            let system_contracts = SystemContracts::from_options(
                config.system_contracts_options,
                ProtocolVersionId::latest(),
                config.use_evm_emulator,
                config.use_zkos,
            );
            let vm_runner = VmRunner::new(
                time,
                fork_storage,
                system_contracts.clone(),
                false,
                config.is_bytecode_compression_enforced(),
            );
            VmRunnerTester {
                vm_runner,
                config,
                system_contracts,
            }
        }

        fn new() -> Self {
            Self::new_custom(None, TestNodeConfig::default())
        }

        fn make_rich(&self, account: &Address) {
            let key = zksync_types::utils::storage_key_for_eth_balance(account);
            self.vm_runner
                .fork_storage
                .set_value(key, u256_to_h256(U256::from(DEFAULT_ACCOUNT_BALANCE)));
        }

<<<<<<< HEAD
        async fn test_tx(&mut self, tx: Transaction) -> AnvilNodeResult<TransactionResult> {
=======
        async fn test_tx(&mut self, tx: Transaction) -> anyhow::Result<TransactionResult> {
            Ok(self.test_txs(vec![tx]).await?.into_iter().next().unwrap())
        }

        async fn test_txs(
            &mut self,
            txs: Vec<Transaction>,
        ) -> anyhow::Result<Vec<TransactionResult>> {
>>>>>>> 1aad8cc1
            let system_env = SystemEnv {
                zk_porter_available: false,
                version: ProtocolVersionId::latest(),
                base_system_smart_contracts: self
                    .system_contracts
                    .contracts(TxExecutionMode::VerifyExecute, false)
                    .clone(),
                bootloader_gas_limit: BATCH_COMPUTATIONAL_GAS_LIMIT,
                execution_mode: TxExecutionMode::VerifyExecute,
                default_validation_computational_gas_limit: BATCH_COMPUTATIONAL_GAS_LIMIT,
                chain_id: L2ChainId::from(TEST_NODE_NETWORK_ID),
            };
            let last_l2_block = load_last_l2_block(
                &StorageView::new(self.vm_runner.fork_storage.clone()).to_rc_ptr(),
            )
            .unwrap_or_else(|| L2Block {
                number: 0,
                hash: H256::from_str(
                    "0xe8e77626586f73b955364c7b4bbf0bb7f7685ebd40e852b164633a4acbd3244c",
                )
                .unwrap(),
                timestamp: 0,
            });
            let block_ctx = BlockContext {
                hash: Default::default(),
                batch: last_l2_block.number + 1,
                miniblock: (last_l2_block.number + 1) as u64,
                timestamp: last_l2_block.timestamp + 1,
                prev_block_hash: last_l2_block.hash,
            };
            let batch_env = L1BatchEnv {
                previous_batch_hash: None,
                number: L1BatchNumber::from(block_ctx.batch),
                timestamp: block_ctx.timestamp,
                fee_input: BatchFeeInput::l1_pegged(DEFAULT_L1_GAS_PRICE, DEFAULT_L2_GAS_PRICE),
                fee_account: H160::zero(),
                enforced_base_fee: None,
                first_l2_block: L2BlockEnv {
                    number: block_ctx.miniblock as u32,
                    timestamp: block_ctx.timestamp,
                    prev_block_hash: block_ctx.prev_block_hash,
                    max_virtual_blocks_to_create: 1,
                },
            };
            let mut executor = self.vm_runner.executor_factory.init_batch(
                self.vm_runner.fork_storage.clone(),
                batch_env.clone(),
                system_env,
                PubdataParams::default(),
            );

<<<<<<< HEAD
            self.vm_runner
                .run_tx(
                    &tx,
                    0,
                    &mut 0,
                    &block_ctx,
                    &batch_env,
                    executor.as_mut(),
                    &self.config,
                    &TestNodeFeeInputProvider::default(),
                )
                .await
        }

        async fn deploy_contract(
            &mut self,
            private_key: &K256PrivateKey,
            bytecode: Vec<u8>,
            calldata: Option<Vec<u8>>,
            nonce: Nonce,
        ) -> AnvilNodeResult<TransactionResult> {
            let tx = TransactionBuilder::deploy_contract(private_key, bytecode, calldata, nonce);
            self.test_tx(tx.into()).await
=======
            let mut log_index = 0;
            let mut results = vec![];
            for (i, tx) in txs.into_iter().enumerate() {
                results.push(
                    self.vm_runner
                        .run_tx(
                            tx,
                            i as u64,
                            &mut log_index,
                            &block_ctx,
                            &batch_env,
                            executor.as_mut(),
                            &self.config,
                            &TestNodeFeeInputProvider::default(),
                        )
                        .await?,
                );
            }
            Ok(results)
>>>>>>> 1aad8cc1
        }
    }

    /// Decodes a `bytes` tx result to its concrete parameter type.
    fn decode_tx_result(output: &[u8], param_type: DynSolType) -> DynSolValue {
        let result = DynSolType::Bytes
            .abi_decode(output)
            .expect("failed decoding output");
        let result_bytes = match result {
            DynSolValue::Bytes(bytes) => bytes,
            _ => panic!("expected bytes but got a different type"),
        };

        param_type
            .abi_decode(&result_bytes)
            .expect("failed decoding output")
    }

    #[tokio::test]
    async fn test_run_l2_tx_validates_tx_gas_limit_too_high() {
        let mut tester = VmRunnerTester::new();
        let tx = TransactionBuilder::new()
            .set_gas_limit(U256::from(u64::MAX) + 1)
            .build();
        let max_gas = U256::from(u64::MAX);
        let expected = AnvilNodeError::TransactionValidationFailed {
            transaction_hash: Box::new(tx.hash()),
            inner: Box::new(anvil_zksync::tx_invalid::InvalidGasLimit {
                tx_gas_limit: Box::new(tx.common_data.fee.gas_limit),
                max_gas: Box::new(max_gas),
            }),
        };
        let err = tester.test_tx(tx.into()).await.unwrap_err();
        assert_eq!(err, expected);
    }

    #[tokio::test]
    async fn test_run_l2_tx_validates_tx_max_fee_per_gas_too_low() {
        let mut tester = VmRunnerTester::new();
        let tx = TransactionBuilder::new()
            .set_max_fee_per_gas(U256::from(DEFAULT_L2_GAS_PRICE - 1))
            .build();
        let expected = AnvilNodeError::TransactionValidationFailed {
            transaction_hash: Box::new(tx.hash()),
            inner: Box::new(anvil_zksync::tx_invalid::MaxFeePerGasTooLow {
                max_fee_per_gas: Box::new(tx.common_data.fee.max_fee_per_gas),
                l2_gas_price: Box::new(DEFAULT_L2_GAS_PRICE.into()),
            }),
        };
        let err = tester.test_tx(tx.into()).await.unwrap_err();
        assert_eq!(err, expected);
    }

    #[tokio::test]
    async fn test_run_l2_tx_validates_tx_max_priority_fee_per_gas_higher_than_max_fee_per_gas() {
        let mut tester = VmRunnerTester::new();
        let max_priority_fee_per_gas = U256::from(250_000_000 + 1);
        let tx = TransactionBuilder::new()
            .set_max_priority_fee_per_gas(max_priority_fee_per_gas)
            .build();

        let expected = AnvilNodeError::TransactionValidationFailed {
            transaction_hash: Box::new(tx.hash()),
            inner: Box::new(anvil_zksync::tx_invalid::MaxPriorityFeeGreaterThanMaxFee {
                max_fee_per_gas: Box::new(tx.common_data.fee.max_fee_per_gas),
                max_priority_fee_per_gas: Box::new(tx.common_data.fee.max_priority_fee_per_gas),
            }),
        };
        let err = tester.test_tx(tx.into()).await.unwrap_err();
        assert_eq!(err, expected);
    }

    #[tokio::test]
    async fn test_run_tx_raw_does_not_panic_on_mock_fork_client_call() {
        let mut tester = VmRunnerTester::new();

        // Perform a transaction to get storage to an intermediate state
        let tx = TransactionBuilder::new().build();
        tester.make_rich(&tx.initiator_account());
        let res = tester.test_tx(tx.into()).await.unwrap();
        assert_eq!(res.receipt.status, U64::from(1));

        // Execute next transaction using a fresh in-memory node and mocked fork client
        let fork_details = ForkDetails {
            chain_id: TEST_NODE_NETWORK_ID.into(),
            batch_number: L1BatchNumber(1),
            block_number: L2BlockNumber(2),
            block_hash: Default::default(),
            block_timestamp: 1002,
            api_block: api::Block::default(),
            l1_gas_price: 1000,
            l2_fair_gas_price: DEFAULT_L2_GAS_PRICE,
            fair_pubdata_price: DEFAULT_FAIR_PUBDATA_PRICE,
            estimate_gas_price_scale_factor: DEFAULT_ESTIMATE_GAS_PRICE_SCALE_FACTOR,
            estimate_gas_scale_factor: DEFAULT_ESTIMATE_GAS_SCALE_FACTOR,
            ..Default::default()
        };
        let mock_fork_client = ForkClient::mock(
            fork_details,
            tester
                .vm_runner
                .fork_storage
                .inner
                .read()
                .unwrap()
                .raw_storage
                .clone(),
        );
        let mut tester =
            VmRunnerTester::new_custom(Some(mock_fork_client), TestNodeConfig::default());
        let tx = TransactionBuilder::new().build();
        tester.make_rich(&tx.initiator_account());
        tester
            .test_tx(tx.into())
            .await
            .expect("transaction must pass with mock fork client");
    }

    #[tokio::test]
    async fn test_transact_returns_data_in_built_in_without_security_mode() {
        let mut tester = VmRunnerTester::new_custom(
            None,
            TestNodeConfig {
                system_contracts_options: SystemContractsOptions::BuiltInWithoutSecurity,
                ..Default::default()
            },
        );

        let private_key = K256PrivateKey::from_bytes(H256::repeat_byte(0xef)).unwrap();
        let from_account = private_key.address();
        tester.make_rich(&from_account);

        let deployed_address = deployed_address_create(from_account, U256::zero());
        let deploy_tx = TransactionBuilder::deploy_contract(
            &private_key,
            hex::decode(STORAGE_CONTRACT_BYTECODE).unwrap(),
            None,
            Nonce(0),
        );

        let mut tx = L2Tx::new_signed(
            Some(deployed_address),
            hex::decode("bbf55335").unwrap(), // keccak selector for "transact_retrieve1()"
            Nonce(1),
            Fee {
                gas_limit: U256::from(4_000_000),
                max_fee_per_gas: U256::from(250_000_000),
                max_priority_fee_per_gas: U256::from(250_000_000),
                gas_per_pubdata_limit: U256::from(50000),
            },
            U256::from(0),
            zksync_types::L2ChainId::from(260),
            &private_key,
            vec![],
            Default::default(),
        )
        .expect("failed signing tx");
        tx.common_data.transaction_type = TransactionType::LegacyTransaction;
        tx.set_input(vec![], H256::repeat_byte(0x2));

        let result = tester
            .test_txs(vec![deploy_tx.into(), tx.into()])
            .await
            .expect("failed tx");
        assert_eq!(
            result[1].receipt.status,
            U64::from(1),
            "invalid status {:?}",
            result[1].receipt.status
        );

        let actual = decode_tx_result(&result[1].debug.output.0, DynSolType::Uint(256));
        let expected = DynSolValue::Uint(AlloyU256::from(1024), 256);
        assert_eq!(expected, actual, "invalid result");
    }
}<|MERGE_RESOLUTION|>--- conflicted
+++ resolved
@@ -1,11 +1,5 @@
 use crate::bootloader_debug::BootloaderDebug;
-<<<<<<< HEAD
-use crate::deps::storage_view::StorageView;
 use crate::formatter::{self, ExecutionErrorReport};
-=======
-use crate::formatter;
-use crate::formatter::ExecutionErrorReport;
->>>>>>> 1aad8cc1
 use crate::node::batch::{MainBatchExecutorFactory, TraceCalls};
 use crate::node::error::ToHaltError;
 use crate::node::inner::fork_storage::ForkStorage;
@@ -165,19 +159,11 @@
 
     async fn run_tx_pretty(
         &mut self,
-<<<<<<< HEAD
         tx: &Transaction,
-        executor: &mut dyn BatchExecutor<StorageView<ForkStorage>>,
+        executor: &mut dyn BatchExecutor<ForkStorage>,
         config: &TestNodeConfig,
         fee_input_provider: &TestNodeFeeInputProvider,
     ) -> AnvilNodeResult<BatchTransactionExecutionResult> {
-=======
-        tx: Transaction,
-        executor: &mut dyn BatchExecutor<ForkStorage>,
-        config: &TestNodeConfig,
-        fee_input_provider: &TestNodeFeeInputProvider,
-    ) -> anyhow::Result<BatchTransactionExecutionResult> {
->>>>>>> 1aad8cc1
         // Check if target address has code before executing the transaction
         if let Some(to_address) = tx.recipient_account() {
             let code_key = zksync_types::get_code_key(&to_address);
@@ -445,7 +431,6 @@
             node_inner.create_system_env(system_contracts, TxExecutionMode::VerifyExecute);
         let (batch_env, mut block_ctx) = node_inner.create_l1_batch_env().await;
         // Advance clock as we are consuming next timestamp for this block
-<<<<<<< HEAD
 
         if self.time.advance_timestamp() != block_ctx.timestamp {
             return Err(anvil_zksync::node::generic_error!(
@@ -453,13 +438,6 @@
             ));
         };
 
-        let storage = StorageView::new(self.fork_storage.clone());
-=======
-        anyhow::ensure!(
-            self.time.advance_timestamp() == block_ctx.timestamp,
-            "advancing clock produced different timestamp than expected"
-        );
->>>>>>> 1aad8cc1
         let pubdata_params = PubdataParams {
             l2_da_validator_address: Address::zero(),
             pubdata_type: PubdataType::Rollup,
@@ -703,18 +681,14 @@
                 .set_value(key, u256_to_h256(U256::from(DEFAULT_ACCOUNT_BALANCE)));
         }
 
-<<<<<<< HEAD
         async fn test_tx(&mut self, tx: Transaction) -> AnvilNodeResult<TransactionResult> {
-=======
-        async fn test_tx(&mut self, tx: Transaction) -> anyhow::Result<TransactionResult> {
             Ok(self.test_txs(vec![tx]).await?.into_iter().next().unwrap())
         }
 
         async fn test_txs(
             &mut self,
             txs: Vec<Transaction>,
-        ) -> anyhow::Result<Vec<TransactionResult>> {
->>>>>>> 1aad8cc1
+        ) -> AnvilNodeResult<Vec<TransactionResult>> {
             let system_env = SystemEnv {
                 zk_porter_available: false,
                 version: ProtocolVersionId::latest(),
@@ -766,38 +740,13 @@
                 PubdataParams::default(),
             );
 
-<<<<<<< HEAD
-            self.vm_runner
-                .run_tx(
-                    &tx,
-                    0,
-                    &mut 0,
-                    &block_ctx,
-                    &batch_env,
-                    executor.as_mut(),
-                    &self.config,
-                    &TestNodeFeeInputProvider::default(),
-                )
-                .await
-        }
-
-        async fn deploy_contract(
-            &mut self,
-            private_key: &K256PrivateKey,
-            bytecode: Vec<u8>,
-            calldata: Option<Vec<u8>>,
-            nonce: Nonce,
-        ) -> AnvilNodeResult<TransactionResult> {
-            let tx = TransactionBuilder::deploy_contract(private_key, bytecode, calldata, nonce);
-            self.test_tx(tx.into()).await
-=======
             let mut log_index = 0;
             let mut results = vec![];
             for (i, tx) in txs.into_iter().enumerate() {
                 results.push(
                     self.vm_runner
                         .run_tx(
-                            tx,
+                            &tx,
                             i as u64,
                             &mut log_index,
                             &block_ctx,
@@ -810,7 +759,6 @@
                 );
             }
             Ok(results)
->>>>>>> 1aad8cc1
         }
     }
 
