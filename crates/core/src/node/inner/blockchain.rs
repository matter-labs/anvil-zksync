--- conflicted
+++ resolved
@@ -20,9 +20,9 @@
 use zksync_types::l2::L2Tx;
 use zksync_types::writes::StateDiffRecord;
 use zksync_types::{
-    api, api::BlockId, h256_to_u256, web3::Bytes, AccountTreeId, Address, ExecuteTransactionCommon,
-    L1BatchNumber, L2BlockNumber, ProtocolVersionId, StorageKey, H256, SYSTEM_CONTEXT_ADDRESS,
-    SYSTEM_CONTEXT_BLOCK_INFO_POSITION, U256, U64,
+    AccountTreeId, Address, ExecuteTransactionCommon, H256, L1BatchNumber, L2BlockNumber,
+    ProtocolVersionId, SYSTEM_CONTEXT_ADDRESS, SYSTEM_CONTEXT_BLOCK_INFO_POSITION, StorageKey, U64,
+    U256, api, api::BlockId, h256_to_u256, web3::Bytes,
 };
 
 /// Read-only view on blockchain state.
@@ -376,10 +376,6 @@
                 commit_tx_finality: None,
                 prove_tx_finality: None,
                 execute_tx_finality: None,
-                precommitted_at: None,
-                precommit_chain_id: None,
-                precommit_tx_finality: None,
-                precommit_tx_hash: None,
             },
             operator_address: Address::zero(),
             protocol_version: Some(self.protocol_version),
@@ -675,13 +671,9 @@
                     | api::BlockNumber::Committed
                     | api::BlockNumber::L1Committed
                     | api::BlockNumber::Latest
-<<<<<<< HEAD
-                    | api::BlockNumber::FastFinalized
-=======
->>>>>>> 5d861180
                     | api::BlockNumber::Precommitted => self.current_block,
                     api::BlockNumber::Earliest => L2BlockNumber(0),
-                    api::BlockNumber::Number(n) => L2BlockNumber(n.as_u32())
+                    api::BlockNumber::Number(n) => L2BlockNumber(n.as_u32()),
                 };
                 self.hashes.get(&number).copied()
             }
