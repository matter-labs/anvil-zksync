use std::path::{Path, PathBuf};

use crate::deps::system_contracts::load_builtin_contract;
use crate::node::ImpersonationManager;
use anvil_zksync_config::types::{SystemContractsOptions, ZKOSConfig};
use zksync_contracts::{
    read_sys_contract_bytecode, BaseSystemContracts, BaseSystemContractsHashes, ContractLanguage,
    SystemContractCode, SystemContractsRepo,
};
use zksync_multivm::interface::TxExecutionMode;
use zksync_types::bytecode::BytecodeHash;
use zksync_types::{Address, ProtocolVersionId};

/// Builder for SystemContracts
#[derive(Debug, Default)]
pub struct SystemContractsBuilder {
    system_contracts_options: Option<SystemContractsOptions>,
    system_contracts_path: Option<PathBuf>,
    protocol_version: Option<ProtocolVersionId>,
    use_evm_emulator: bool,
    use_zkos: bool,
}

impl SystemContractsBuilder {
    /// Create a new builder with default values
    pub fn new() -> Self {
        Self::default()
    }

    /// Set the system contracts options (e.g. Local, BuiltIn, BuiltInWithoutSecurity)
    pub fn system_contracts_options(mut self, opts: SystemContractsOptions) -> Self {
        self.system_contracts_options = Some(opts);
        self
    }

    /// Set the system contracts path
    pub fn system_contracts_path(mut self, path: Option<PathBuf>) -> Self {
        self.system_contracts_path = path;
        self
    }

    /// Set the protocol version
    pub fn protocol_version(mut self, version: ProtocolVersionId) -> Self {
        self.protocol_version = Some(version);
        self
    }

    /// Enable or disable the EVM emulator
    pub fn use_evm_emulator(mut self, flag: bool) -> Self {
        self.use_evm_emulator = flag;
        self
    }

    /// Enable or disable ZKOS
    pub fn use_zkos(mut self, flag: bool) -> Self {
        self.use_zkos = flag;
        self
    }

    /// Build the SystemContracts instance.
    ///
    /// This method will panic if the `system_contracts_options` is not provided.
    /// For the protocol version, if none is provided, the latest version is used.
    pub fn build(self) -> SystemContracts {
        let options = self
            .system_contracts_options
            .expect("SystemContractsOptions must be provided");
        let protocol_version = self
            .protocol_version
            .unwrap_or_else(ProtocolVersionId::latest);

        tracing::debug!(
            %protocol_version, use_evm_emulator = self.use_evm_emulator, use_zkos = self.use_zkos,
            "Building SystemContracts"
        );

        SystemContracts::from_options(
            options,
            self.system_contracts_path,
            protocol_version,
            self.use_evm_emulator,
            self.use_zkos,
        )
    }
}

/// Holds the system contracts (and bootloader) that are used by the in-memory node.
#[derive(Debug, Clone)]
pub struct SystemContracts {
    pub protocol_version: ProtocolVersionId,
    baseline_contracts: BaseSystemContracts,
    playground_contracts: BaseSystemContracts,
    fee_estimate_contracts: BaseSystemContracts,
    baseline_impersonating_contracts: BaseSystemContracts,
    fee_estimate_impersonating_contracts: BaseSystemContracts,
    use_evm_emulator: bool,
    // For now, store the zkos switch flag here.
    // Long term, we should probably refactor this code, and add another struct ('System')
    // that would hold separate things for ZKOS and for EraVM. (but that's too early for now).
    pub zkos_config: ZKOSConfig,
}

<<<<<<< HEAD
impl Default for SystemContracts {
    /// Creates SystemContracts that use compiled-in contracts.
    fn default() -> Self {
        SystemContracts::from_options(&SystemContractsOptions::BuiltIn, false, Default::default())
=======
impl SystemContracts {
    /// Creates a builder for SystemContracts
    pub fn builder() -> SystemContractsBuilder {
        SystemContractsBuilder::new()
>>>>>>> d3cfb664
    }

    /// Creates the SystemContracts that use the complied contracts from ZKSYNC_HOME path.
    /// These are loaded at binary runtime.
    pub fn from_options(
        options: SystemContractsOptions,
        system_contracts_path: Option<PathBuf>,
        protocol_version: ProtocolVersionId,
        use_evm_emulator: bool,
        zkos_config: ZKOSConfig,
    ) -> Self {
        tracing::info!(
            %protocol_version,
            use_evm_emulator,
            use_zkos,
            "initializing system contracts"
        );
        let path = system_contracts_path.unwrap_or_else(|| SystemContractsRepo::default().root);
        Self {
            protocol_version,
            baseline_contracts: baseline_contracts(
                options,
                protocol_version,
                use_evm_emulator,
                &path,
            ),
            playground_contracts: playground(options, protocol_version, use_evm_emulator, &path),
            fee_estimate_contracts: fee_estimate_contracts(
                options,
                protocol_version,
                use_evm_emulator,
                &path,
            ),
            baseline_impersonating_contracts: baseline_impersonating_contracts(
                options,
                protocol_version,
                use_evm_emulator,
                &path,
            ),
            fee_estimate_impersonating_contracts: fee_estimate_impersonating_contracts(
                options,
                protocol_version,
                use_evm_emulator,
                &path,
            ),
            use_evm_emulator,
            zkos_config,
        }
    }

    /// Whether it accepts the transactions that have 'null' as target.
    /// This is used only when EVM emulator is enabled, or we're running in zkos mode.
    pub fn allow_no_target(&self) -> bool {
        self.zkos_config.use_zkos || self.use_evm_emulator
    }

    pub fn use_zkos(&self) -> bool {
        self.zkos_config.use_zkos
    }

    pub fn contracts_for_l2_call(&self) -> &BaseSystemContracts {
        self.contracts(TxExecutionMode::EthCall, false)
    }

    pub fn contracts_for_fee_estimate(&self, impersonating: bool) -> &BaseSystemContracts {
        self.contracts(TxExecutionMode::EstimateFee, impersonating)
    }

    pub fn contracts(
        &self,
        execution_mode: TxExecutionMode,
        impersonating: bool,
    ) -> &BaseSystemContracts {
        match (execution_mode, impersonating) {
            // 'real' contracts, that do all the checks.
            (TxExecutionMode::VerifyExecute, false) => &self.baseline_contracts,
            // Ignore invalid signatures. These requests are often coming unsigned, and they keep changing the
            // gas limit - so the signatures are often not matching.
            (TxExecutionMode::EstimateFee, false) => &self.fee_estimate_contracts,
            // Read-only call - don't check signatures, have a lower (fixed) gas limit.
            (TxExecutionMode::EthCall, false) => &self.playground_contracts,
            // Without account validation and sender related checks.
            (TxExecutionMode::VerifyExecute, true) => &self.baseline_impersonating_contracts,
            (TxExecutionMode::EstimateFee, true) => &self.fee_estimate_impersonating_contracts,
            (TxExecutionMode::EthCall, true) => {
                panic!("Account impersonating with eth_call is not supported")
            }
        }
    }

    pub fn base_system_contracts_hashes(&self) -> BaseSystemContractsHashes {
        self.baseline_contracts.hashes()
    }

    pub fn system_contracts_for_initiator(
        &self,
        impersonation: &ImpersonationManager,
        initiator: &Address,
    ) -> BaseSystemContracts {
        if impersonation.is_impersonating(initiator) {
            tracing::info!("Executing tx from impersonated account {initiator:?}");
            self.contracts(TxExecutionMode::VerifyExecute, true).clone()
        } else {
            self.contracts(TxExecutionMode::VerifyExecute, false)
                .clone()
        }
    }
}

/// Creates BaseSystemContracts object with a specific bootloader.
fn bsc_load_with_bootloader(
    bootloader_bytecode: Vec<u8>,
    options: SystemContractsOptions,
    protocol_version: ProtocolVersionId,
    use_evm_emulator: bool,
    system_contracts_path: &Path,
) -> BaseSystemContracts {
    let repo = system_contracts_repo(system_contracts_path);
    let hash = BytecodeHash::for_bytecode(&bootloader_bytecode);

    let bootloader = SystemContractCode {
        code: bootloader_bytecode,
        hash: hash.value(),
    };

    let aa_bytecode = match options {
        SystemContractsOptions::BuiltIn => {
            load_builtin_contract(protocol_version, "DefaultAccount")
        }
        SystemContractsOptions::Local => {
            repo.read_sys_contract_bytecode("", "DefaultAccount", None, ContractLanguage::Sol)
        }
        SystemContractsOptions::BuiltInWithoutSecurity => {
            load_builtin_contract(protocol_version, "DefaultAccountNoSecurity")
        }
    };

    let aa_hash = BytecodeHash::for_bytecode(&aa_bytecode);
    let default_aa = SystemContractCode {
        code: aa_bytecode,
        hash: aa_hash.value(),
    };

    let evm_emulator = if use_evm_emulator {
        let evm_emulator_bytecode = match options {
            SystemContractsOptions::Local => {
                read_sys_contract_bytecode("", "EvmEmulator", ContractLanguage::Yul)
            }
            SystemContractsOptions::BuiltIn | SystemContractsOptions::BuiltInWithoutSecurity => {
                load_builtin_contract(protocol_version, "EvmEmulator")
            }
        };
        let evm_emulator_hash = BytecodeHash::for_bytecode(&evm_emulator_bytecode);
        Some(SystemContractCode {
            code: evm_emulator_bytecode,
            hash: evm_emulator_hash.value(),
        })
    } else {
        None
    };

    BaseSystemContracts {
        bootloader,
        default_aa,
        evm_emulator,
    }
}

/// BaseSystemContracts with playground bootloader -  used for handling 'eth_calls'.
fn playground(
    options: SystemContractsOptions,
    protocol_version: ProtocolVersionId,
    use_evm_emulator: bool,
    system_contracts_path: &Path,
) -> BaseSystemContracts {
    let repo = system_contracts_repo(system_contracts_path);
    let bootloader_bytecode = match options {
        SystemContractsOptions::BuiltIn | SystemContractsOptions::BuiltInWithoutSecurity => {
            load_builtin_contract(protocol_version, "playground_batch")
        }
        SystemContractsOptions::Local => repo.read_sys_contract_bytecode(
            "bootloader",
            "playground_batch",
            Some("Bootloader"),
            ContractLanguage::Yul,
        ),
    };

    bsc_load_with_bootloader(
        bootloader_bytecode,
        options,
        protocol_version,
        use_evm_emulator,
        system_contracts_path,
    )
}

/// Returns the system contracts for fee estimation.
///
/// # Returns
///
/// A `BaseSystemContracts` struct containing the system contracts used for handling 'eth_estimateGas'.
/// It sets ENSURE_RETURNED_MAGIC to 0 and BOOTLOADER_TYPE to 'playground_block'
fn fee_estimate_contracts(
    options: SystemContractsOptions,
    protocol_version: ProtocolVersionId,
    use_evm_emulator: bool,
    system_contracts_path: &Path,
) -> BaseSystemContracts {
    let repo = system_contracts_repo(system_contracts_path);
    let bootloader_bytecode = match options {
        SystemContractsOptions::BuiltIn | SystemContractsOptions::BuiltInWithoutSecurity => {
            load_builtin_contract(protocol_version, "fee_estimate")
        }
        SystemContractsOptions::Local => repo.read_sys_contract_bytecode(
            "bootloader",
            "fee_estimate",
            Some("Bootloader"),
            ContractLanguage::Yul,
        ),
    };

    bsc_load_with_bootloader(
        bootloader_bytecode,
        options,
        protocol_version,
        use_evm_emulator,
        system_contracts_path,
    )
}

fn fee_estimate_impersonating_contracts(
    options: SystemContractsOptions,
    protocol_version: ProtocolVersionId,
    use_evm_emulator: bool,
    system_contracts_path: &Path,
) -> BaseSystemContracts {
    let repo = system_contracts_repo(system_contracts_path);
    let bootloader_bytecode = match options {
        SystemContractsOptions::BuiltIn | SystemContractsOptions::BuiltInWithoutSecurity => {
            load_builtin_contract(protocol_version, "fee_estimate_impersonating")
        }
        // Account impersonating is not supported with the local contracts
        SystemContractsOptions::Local => repo.read_sys_contract_bytecode(
            "bootloader",
            "fee_estimate",
            Some("Bootloader"),
            ContractLanguage::Yul,
        ),
    };

    bsc_load_with_bootloader(
        bootloader_bytecode,
        options,
        protocol_version,
        use_evm_emulator,
        system_contracts_path,
    )
}

fn baseline_contracts(
    options: SystemContractsOptions,
    protocol_version: ProtocolVersionId,
    use_evm_emulator: bool,
    system_contracts_path: &Path,
) -> BaseSystemContracts {
    let repo = system_contracts_repo(system_contracts_path);
    let bootloader_bytecode = match options {
        SystemContractsOptions::BuiltIn | SystemContractsOptions::BuiltInWithoutSecurity => {
            load_builtin_contract(protocol_version, "proved_batch")
        }
        SystemContractsOptions::Local => repo.read_sys_contract_bytecode(
            "bootloader",
            "proved_batch",
            Some("Bootloader"),
            ContractLanguage::Yul,
        ),
    };
    bsc_load_with_bootloader(
        bootloader_bytecode,
        options,
        protocol_version,
        use_evm_emulator,
        system_contracts_path,
    )
}

fn baseline_impersonating_contracts(
    options: SystemContractsOptions,
    protocol_version: ProtocolVersionId,
    use_evm_emulator: bool,
    system_contracts_path: &Path,
) -> BaseSystemContracts {
    let repo = system_contracts_repo(system_contracts_path);
    let bootloader_bytecode = match options {
        SystemContractsOptions::BuiltIn | SystemContractsOptions::BuiltInWithoutSecurity => {
            load_builtin_contract(protocol_version, "proved_batch_impersonating")
        }
        // Account impersonating is not supported with the local contracts
        SystemContractsOptions::Local => repo.read_sys_contract_bytecode(
            "bootloader",
            "proved_batch",
            Some("Bootloader"),
            ContractLanguage::Yul,
        ),
    };
    bsc_load_with_bootloader(
        bootloader_bytecode,
        options,
        protocol_version,
        use_evm_emulator,
        system_contracts_path,
    )
}

fn system_contracts_repo(root: &Path) -> SystemContractsRepo {
    SystemContractsRepo {
        root: root.to_path_buf(),
    }
}<|MERGE_RESOLUTION|>--- conflicted
+++ resolved
@@ -100,17 +100,10 @@
     pub zkos_config: ZKOSConfig,
 }
 
-<<<<<<< HEAD
-impl Default for SystemContracts {
-    /// Creates SystemContracts that use compiled-in contracts.
-    fn default() -> Self {
-        SystemContracts::from_options(&SystemContractsOptions::BuiltIn, false, Default::default())
-=======
 impl SystemContracts {
     /// Creates a builder for SystemContracts
     pub fn builder() -> SystemContractsBuilder {
         SystemContractsBuilder::new()
->>>>>>> d3cfb664
     }
 
     /// Creates the SystemContracts that use the complied contracts from ZKSYNC_HOME path.
