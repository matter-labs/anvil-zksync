use std::path::{Path, PathBuf};

use crate::deps::system_contracts::load_builtin_contract;
use crate::node::ImpersonationManager;
use anvil_zksync_config::types::{SystemContractsOptions, ZKOSConfig};
use zksync_contracts::{
    read_sys_contract_bytecode, BaseSystemContracts, BaseSystemContractsHashes, ContractLanguage,
    SystemContractCode, SystemContractsRepo,
};
use zksync_multivm::interface::TxExecutionMode;
use zksync_types::bytecode::BytecodeHash;
use zksync_types::{Address, ProtocolVersionId};

/// Builder for SystemContracts
#[derive(Debug, Default)]
pub struct SystemContractsBuilder {
    system_contracts_options: Option<SystemContractsOptions>,
    system_contracts_path: Option<PathBuf>,
    protocol_version: Option<ProtocolVersionId>,
    use_evm_emulator: bool,
    use_zkos: bool,
}

impl SystemContractsBuilder {
    /// Create a new builder with default values
    pub fn new() -> Self {
        Self::default()
    }

    /// Set the system contracts options (e.g. Local, BuiltIn, BuiltInWithoutSecurity)
    pub fn system_contracts_options(mut self, opts: SystemContractsOptions) -> Self {
        self.system_contracts_options = Some(opts);
        self
    }

    /// Set the system contracts path
    pub fn system_contracts_path(mut self, path: Option<PathBuf>) -> Self {
        self.system_contracts_path = path;
        self
    }

    /// Set the protocol version
    pub fn protocol_version(mut self, version: ProtocolVersionId) -> Self {
        self.protocol_version = Some(version);
        self
    }

    /// Enable or disable the EVM emulator
    pub fn use_evm_emulator(mut self, flag: bool) -> Self {
        self.use_evm_emulator = flag;
        self
    }

    /// Enable or disable ZKOS
    pub fn use_zkos(mut self, flag: bool) -> Self {
        self.use_zkos = flag;
        self
    }

    /// Build the SystemContracts instance.
    ///
    /// This method will panic if the `system_contracts_options` is not provided.
    /// For the protocol version, if none is provided, the latest version is used.
    pub fn build(self) -> SystemContracts {
        let options = self
            .system_contracts_options
            .expect("SystemContractsOptions must be provided");
        let protocol_version = self
            .protocol_version
            .unwrap_or_else(ProtocolVersionId::latest);

        tracing::debug!(
            %protocol_version, use_evm_emulator = self.use_evm_emulator, use_zkos = self.use_zkos,
            "Building SystemContracts"
        );

        SystemContracts::from_options(
            options,
            self.system_contracts_path,
            protocol_version,
            self.use_evm_emulator,
            self.use_zkos,
        )
    }
}

/// Holds the system contracts (and bootloader) that are used by the in-memory node.
#[derive(Debug, Clone)]
pub struct SystemContracts {
    pub protocol_version: ProtocolVersionId,
    baseline_contracts: BaseSystemContracts,
    playground_contracts: BaseSystemContracts,
    fee_estimate_contracts: BaseSystemContracts,
    baseline_impersonating_contracts: BaseSystemContracts,
    fee_estimate_impersonating_contracts: BaseSystemContracts,
    use_evm_emulator: bool,
    // For now, store the zkos switch flag here.
    // Long term, we should probably refactor this code, and add another struct ('System')
    // that would hold separate things for ZKOS and for EraVM. (but that's too early for now).
    pub zkos_config: ZKOSConfig,
}

<<<<<<< HEAD
impl Default for SystemContracts {
    /// Creates SystemContracts that use compiled-in contracts.
    fn default() -> Self {
        SystemContracts::from_options(&SystemContractsOptions::BuiltIn, false, Default::default())
=======
impl SystemContracts {
    /// Creates a builder for SystemContracts
    pub fn builder() -> SystemContractsBuilder {
        SystemContractsBuilder::new()
>>>>>>> d3cfb664
    }

    /// Creates the SystemContracts that use the complied contracts from ZKSYNC_HOME path.
    /// These are loaded at binary runtime.
    pub fn from_options(
        options: SystemContractsOptions,
        system_contracts_path: Option<PathBuf>,
        protocol_version: ProtocolVersionId,
        use_evm_emulator: bool,
        zkos_config: ZKOSConfig,
    ) -> Self {
        tracing::info!(
            %protocol_version,
            use_evm_emulator,
            use_zkos,
            "initializing system contracts"
        );
        let path = system_contracts_path.unwrap_or_else(|| SystemContractsRepo::default().root);
        Self {
            protocol_version,
            baseline_contracts: baseline_contracts(
                options,
                protocol_version,
                use_evm_emulator,
                &path,
            ),
            playground_contracts: playground(options, protocol_version, use_evm_emulator, &path),
            fee_estimate_contracts: fee_estimate_contracts(
                options,
                protocol_version,
                use_evm_emulator,
                &path,
            ),
            baseline_impersonating_contracts: baseline_impersonating_contracts(
                options,
                protocol_version,
                use_evm_emulator,
                &path,
            ),
            fee_estimate_impersonating_contracts: fee_estimate_impersonating_contracts(
                options,
                protocol_version,
                use_evm_emulator,
                &path,
            ),
            use_evm_emulator,
            zkos_config,
        }
    }

    /// Whether it accepts the transactions that have 'null' as target.
    /// This is used only when EVM emulator is enabled, or we're running in zkos mode.
    pub fn allow_no_target(&self) -> bool {
        self.zkos_config.use_zkos || self.use_evm_emulator
    }

    pub fn use_zkos(&self) -> bool {
        self.zkos_config.use_zkos
    }

    pub fn contracts_for_l2_call(&self) -> &BaseSystemContracts {
        self.contracts(TxExecutionMode::EthCall, false)
    }

    pub fn contracts_for_fee_estimate(&self, impersonating: bool) -> &BaseSystemContracts {
        self.contracts(TxExecutionMode::EstimateFee, impersonating)
    }

    pub fn contracts(
        &self,
        execution_mode: TxExecutionMode,
        impersonating: bool,
    ) -> &BaseSystemContracts {
        match (execution_mode, impersonating) {
            // 'real' contracts, that do all the checks.
            (TxExecutionMode::VerifyExecute, false) => &self.baseline_contracts,
            // Ignore invalid signatures. These requests are often coming unsigned, and they keep changing the
            // gas limit - so the signatures are often not matching.
            (TxExecutionMode::EstimateFee, false) => &self.fee_estimate_contracts,
            // Read-only call - don't check signatures, have a lower (fixed) gas limit.
            (TxExecutionMode::EthCall, false) => &self.playground_contracts,
            // Without account validation and sender related checks.
            (TxExecutionMode::VerifyExecute, true) => &self.baseline_impersonating_contracts,
            (TxExecutionMode::EstimateFee, true) => &self.fee_estimate_impersonating_contracts,
            (TxExecutionMode::EthCall, true) => {
                panic!("Account impersonating with eth_call is not supported")
            }
        }
    }

    pub fn base_system_contracts_hashes(&self) -> BaseSystemContractsHashes {
        self.baseline_contracts.hashes()
    }

    pub fn system_contracts_for_initiator(
        &self,
        impersonation: &ImpersonationManager,
        initiator: &Address,
    ) -> BaseSystemContracts {
        if impersonation.is_impersonating(initiator) {
            tracing::info!("Executing tx from impersonated account {initiator:?}");
            self.contracts(TxExecutionMode::VerifyExecute, true).clone()
        } else {
            self.contracts(TxExecutionMode::VerifyExecute, false)
                .clone()
        }
    }
}

/// Creates BaseSystemContracts object with a specific bootloader.
fn bsc_load_with_bootloader(
    bootloader_bytecode: Vec<u8>,
    options: SystemContractsOptions,
    protocol_version: ProtocolVersionId,
    use_evm_emulator: bool,
    system_contracts_path: &Path,
) -> BaseSystemContracts {
    let repo = system_contracts_repo(system_contracts_path);
    let hash = BytecodeHash::for_bytecode(&bootloader_bytecode);

    let bootloader = SystemContractCode {
        code: bootloader_bytecode,
        hash: hash.value(),
    };

    let aa_bytecode = match options {
        SystemContractsOptions::BuiltIn => {
            load_builtin_contract(protocol_version, "DefaultAccount")
        }
        SystemContractsOptions::Local => {
            repo.read_sys_contract_bytecode("", "DefaultAccount", None, ContractLanguage::Sol)
        }
        SystemContractsOptions::BuiltInWithoutSecurity => {
            load_builtin_contract(protocol_version, "DefaultAccountNoSecurity")
        }
    };

    let aa_hash = BytecodeHash::for_bytecode(&aa_bytecode);
    let default_aa = SystemContractCode {
        code: aa_bytecode,
        hash: aa_hash.value(),
    };

    let evm_emulator = if use_evm_emulator {
        let evm_emulator_bytecode = match options {
            SystemContractsOptions::Local => {
                read_sys_contract_bytecode("", "EvmEmulator", ContractLanguage::Yul)
            }
            SystemContractsOptions::BuiltIn | SystemContractsOptions::BuiltInWithoutSecurity => {
                load_builtin_contract(protocol_version, "EvmEmulator")
            }
        };
        let evm_emulator_hash = BytecodeHash::for_bytecode(&evm_emulator_bytecode);
        Some(SystemContractCode {
            code: evm_emulator_bytecode,
            hash: evm_emulator_hash.value(),
        })
    } else {
        None
    };

    BaseSystemContracts {
        bootloader,
        default_aa,
        evm_emulator,
    }
}

/// BaseSystemContracts with playground bootloader -  used for handling 'eth_calls'.
fn playground(
    options: SystemContractsOptions,
    protocol_version: ProtocolVersionId,
    use_evm_emulator: bool,
    system_contracts_path: &Path,
) -> BaseSystemContracts {
    let repo = system_contracts_repo(system_contracts_path);
    let bootloader_bytecode = match options {
        SystemContractsOptions::BuiltIn | SystemContractsOptions::BuiltInWithoutSecurity => {
            load_builtin_contract(protocol_version, "playground_batch")
        }
        SystemContractsOptions::Local => repo.read_sys_contract_bytecode(
            "bootloader",
            "playground_batch",
            Some("Bootloader"),
            ContractLanguage::Yul,
        ),
    };

    bsc_load_with_bootloader(
        bootloader_bytecode,
        options,
        protocol_version,
        use_evm_emulator,
        system_contracts_path,
    )
}

/// Returns the system contracts for fee estimation.
///
/// # Returns
///
/// A `BaseSystemContracts` struct containing the system contracts used for handling 'eth_estimateGas'.
/// It sets ENSURE_RETURNED_MAGIC to 0 and BOOTLOADER_TYPE to 'playground_block'
fn fee_estimate_contracts(
    options: SystemContractsOptions,
    protocol_version: ProtocolVersionId,
    use_evm_emulator: bool,
    system_contracts_path: &Path,
) -> BaseSystemContracts {
    let repo = system_contracts_repo(system_contracts_path);
    let bootloader_bytecode = match options {
        SystemContractsOptions::BuiltIn | SystemContractsOptions::BuiltInWithoutSecurity => {
            load_builtin_contract(protocol_version, "fee_estimate")
        }
        SystemContractsOptions::Local => repo.read_sys_contract_bytecode(
            "bootloader",
            "fee_estimate",
            Some("Bootloader"),
            ContractLanguage::Yul,
        ),
    };

    bsc_load_with_bootloader(
        bootloader_bytecode,
        options,
        protocol_version,
        use_evm_emulator,
        system_contracts_path,
    )
}

fn fee_estimate_impersonating_contracts(
    options: SystemContractsOptions,
    protocol_version: ProtocolVersionId,
    use_evm_emulator: bool,
    system_contracts_path: &Path,
) -> BaseSystemContracts {
    let repo = system_contracts_repo(system_contracts_path);
    let bootloader_bytecode = match options {
        SystemContractsOptions::BuiltIn | SystemContractsOptions::BuiltInWithoutSecurity => {
            load_builtin_contract(protocol_version, "fee_estimate_impersonating")
        }
        // Account impersonating is not supported with the local contracts
        SystemContractsOptions::Local => repo.read_sys_contract_bytecode(
            "bootloader",
            "fee_estimate",
            Some("Bootloader"),
            ContractLanguage::Yul,
        ),
    };

    bsc_load_with_bootloader(
        bootloader_bytecode,
        options,
        protocol_version,
        use_evm_emulator,
        system_contracts_path,
    )
}

fn baseline_contracts(
    options: SystemContractsOptions,
    protocol_version: ProtocolVersionId,
    use_evm_emulator: bool,
    system_contracts_path: &Path,
) -> BaseSystemContracts {
    let repo = system_contracts_repo(system_contracts_path);
    let bootloader_bytecode = match options {
        SystemContractsOptions::BuiltIn | SystemContractsOptions::BuiltInWithoutSecurity => {
            load_builtin_contract(protocol_version, "proved_batch")
        }
        SystemContractsOptions::Local => repo.read_sys_contract_bytecode(
            "bootloader",
            "proved_batch",
            Some("Bootloader"),
            ContractLanguage::Yul,
        ),
    };
    bsc_load_with_bootloader(
        bootloader_bytecode,
        options,
        protocol_version,
        use_evm_emulator,
        system_contracts_path,
    )
}

fn baseline_impersonating_contracts(
    options: SystemContractsOptions,
    protocol_version: ProtocolVersionId,
    use_evm_emulator: bool,
    system_contracts_path: &Path,
) -> BaseSystemContracts {
    let repo = system_contracts_repo(system_contracts_path);
    let bootloader_bytecode = match options {
        SystemContractsOptions::BuiltIn | SystemContractsOptions::BuiltInWithoutSecurity => {
            load_builtin_contract(protocol_version, "proved_batch_impersonating")
        }
        // Account impersonating is not supported with the local contracts
        SystemContractsOptions::Local => repo.read_sys_contract_bytecode(
            "bootloader",
            "proved_batch",
            Some("Bootloader"),
            ContractLanguage::Yul,
        ),
    };
    bsc_load_with_bootloader(
        bootloader_bytecode,
        options,
        protocol_version,
        use_evm_emulator,
        system_contracts_path,
    )
}

fn system_contracts_repo(root: &Path) -> SystemContractsRepo {
    SystemContractsRepo {
        root: root.to_path_buf(),
    }
}<|MERGE_RESOLUTION|>--- conflicted
+++ resolved
@@ -18,7 +18,7 @@
     system_contracts_path: Option<PathBuf>,
     protocol_version: Option<ProtocolVersionId>,
     use_evm_emulator: bool,
-    use_zkos: bool,
+    zkos_config: ZKOSConfig,
 }
 
 impl SystemContractsBuilder {
@@ -53,7 +53,13 @@
 
     /// Enable or disable ZKOS
     pub fn use_zkos(mut self, flag: bool) -> Self {
-        self.use_zkos = flag;
+        self.zkos_config.use_zkos = flag;
+         self
+    }
+
+    /// Set the ZKOS configuration
+    pub fn use_zkos_config(mut self, config: &ZKOSConfig) -> Self {
+        self.zkos_config = config.clone();
         self
     }
 
@@ -70,7 +76,7 @@
             .unwrap_or_else(ProtocolVersionId::latest);
 
         tracing::debug!(
-            %protocol_version, use_evm_emulator = self.use_evm_emulator, use_zkos = self.use_zkos,
+            %protocol_version, use_evm_emulator = self.use_evm_emulator, use_zkos = self.zkos_config.use_zkos,
             "Building SystemContracts"
         );
 
@@ -79,7 +85,7 @@
             self.system_contracts_path,
             protocol_version,
             self.use_evm_emulator,
-            self.use_zkos,
+            &self.zkos_config,
         )
     }
 }
@@ -100,17 +106,10 @@
     pub zkos_config: ZKOSConfig,
 }
 
-<<<<<<< HEAD
-impl Default for SystemContracts {
-    /// Creates SystemContracts that use compiled-in contracts.
-    fn default() -> Self {
-        SystemContracts::from_options(&SystemContractsOptions::BuiltIn, false, Default::default())
-=======
 impl SystemContracts {
     /// Creates a builder for SystemContracts
     pub fn builder() -> SystemContractsBuilder {
         SystemContractsBuilder::new()
->>>>>>> d3cfb664
     }
 
     /// Creates the SystemContracts that use the complied contracts from ZKSYNC_HOME path.
@@ -120,12 +119,12 @@
         system_contracts_path: Option<PathBuf>,
         protocol_version: ProtocolVersionId,
         use_evm_emulator: bool,
-        zkos_config: ZKOSConfig,
+        zkos_config: &ZKOSConfig,
     ) -> Self {
         tracing::info!(
             %protocol_version,
             use_evm_emulator,
-            use_zkos,
+            zkos_config.use_zkos,
             "initializing system contracts"
         );
         let path = system_contracts_path.unwrap_or_else(|| SystemContractsRepo::default().root);
@@ -157,7 +156,7 @@
                 &path,
             ),
             use_evm_emulator,
-            zkos_config,
+            zkos_config: zkos_config.clone(),
         }
     }
 
@@ -165,6 +164,10 @@
     /// This is used only when EVM emulator is enabled, or we're running in zkos mode.
     pub fn allow_no_target(&self) -> bool {
         self.zkos_config.use_zkos || self.use_evm_emulator
+    }
+
+    pub fn zkos_config(&self) -> &ZKOSConfig {
+        &self.zkos_config
     }
 
     pub fn use_zkos(&self) -> bool {
