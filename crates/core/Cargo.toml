[package]
name = "anvil_zksync_core"
version.workspace = true
edition.workspace = true
authors.workspace = true
homepage.workspace = true
repository.workspace = true
license.workspace = true
keywords.workspace = true
categories.workspace = true

[dependencies]
anvil_zksync_types.workspace = true
anvil_zksync_config.workspace = true
anvil_zksync_common.workspace = true

zksync_multivm.workspace = true
zksync_contracts.workspace = true
zksync_types.workspace = true
zksync_web3_decl.workspace = true

anyhow.workspace = true
tokio.workspace = true
futures.workspace = true
once_cell.workspace = true

<<<<<<< HEAD
alloy = { workspace = true, default-features = false, features = ["json-abi", "dyn-abi", "sol-types"] }
=======
alloy = { workspace = true, default-features = false, features = ["json-abi", "dyn-abi", "eip712"] }
>>>>>>> 6cb09256

reqwest.workspace = true
serde.workspace = true
tracing.workspace = true
tracing-subscriber.workspace = true
colored.workspace = true
lazy_static.workspace = true
eyre.workspace = true
serde_json.workspace = true
hex.workspace = true
itertools.workspace = true
rustc-hash.workspace = true
indexmap.workspace = true
chrono.workspace = true
time.workspace = true
flate2.workspace = true
thiserror.workspace = true
async-trait.workspace = true
url.workspace = true

derive_more.workspace = true
anstyle.workspace = true
colorchoice.workspace = true

[dev-dependencies]
maplit.workspace = true
httptest.workspace = true
tempdir.workspace = true
test-case.workspace = true
backon.workspace = true

[features]
serde = []
arbitrary = []<|MERGE_RESOLUTION|>--- conflicted
+++ resolved
@@ -24,11 +24,7 @@
 futures.workspace = true
 once_cell.workspace = true
 
-<<<<<<< HEAD
-alloy = { workspace = true, default-features = false, features = ["json-abi", "dyn-abi", "sol-types"] }
-=======
-alloy = { workspace = true, default-features = false, features = ["json-abi", "dyn-abi", "eip712"] }
->>>>>>> 6cb09256
+alloy = { workspace = true, default-features = false, features = ["json-abi", "dyn-abi", "sol-types", "eip712"] }
 
 reqwest.workspace = true
 serde.workspace = true
