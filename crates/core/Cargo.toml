[package]
name = "anvil_zksync_core"
version.workspace = true
edition.workspace = true
authors.workspace = true
homepage.workspace = true
repository.workspace = true
license.workspace = true
keywords.workspace = true
categories.workspace = true

[dependencies]
anvil_zksync_types.workspace = true
anvil_zksync_config.workspace = true

zksync_multivm.workspace = true
zksync_contracts.workspace = true
zksync_types.workspace = true
zksync_web3_decl.workspace = true
zksync_basic_types.workspace = true

anyhow.workspace = true
tokio.workspace = true
futures.workspace = true
once_cell.workspace = true

reqwest.workspace = true
serde.workspace = true
tracing.workspace = true
tracing-subscriber.workspace = true
colored.workspace = true
lazy_static.workspace = true
eyre.workspace = true
serde_json.workspace = true
hex.workspace = true
ethabi.workspace = true
itertools.workspace = true
rustc-hash.workspace = true
indexmap.workspace = true
chrono.workspace = true
time.workspace = true
flate2.workspace = true
thiserror.workspace = true
async-trait.workspace = true


forward_system = { workspace = true, optional = true }
basic_system = { workspace = true, optional = true } 
zk_ee = { workspace = true, optional = true }
system_hooks = { workspace = true, optional = true }
ruint = { workspace = true, optional = true }

[dev-dependencies]
maplit.workspace = true
ethers.workspace = true
httptest.workspace = true
tempdir.workspace = true
zksync-web3-rs.workspace = true
test-case.workspace = true
<<<<<<< HEAD



[features]
zkos = ["forward_system", "basic_system", "zk_ee", "system_hooks", "ruint", "anvil_zksync_config/zkos"]
default = []
=======
backon.workspace = true
>>>>>>> f7638c2f
<|MERGE_RESOLUTION|>--- conflicted
+++ resolved
@@ -57,13 +57,9 @@
 tempdir.workspace = true
 zksync-web3-rs.workspace = true
 test-case.workspace = true
-<<<<<<< HEAD
-
+backon.workspace = true
 
 
 [features]
 zkos = ["forward_system", "basic_system", "zk_ee", "system_hooks", "ruint", "anvil_zksync_config/zkos"]
-default = []
-=======
-backon.workspace = true
->>>>>>> f7638c2f
+default = []