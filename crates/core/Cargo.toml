[package]
name = "anvil_zksync_core"
version.workspace = true
edition.workspace = true
authors.workspace = true
homepage.workspace = true
repository.workspace = true
license.workspace = true
keywords.workspace = true
categories.workspace = true

[dependencies]
anvil_zksync_types.workspace = true
anvil_zksync_config.workspace = true
anvil_zksync_common.workspace = true

zksync_multivm.workspace = true
zksync_contracts.workspace = true
zksync_types.workspace = true
zksync_web3_decl.workspace = true
zksync_error.workspace = true
<<<<<<< HEAD
zksync-error-description.workspace = true
=======
>>>>>>> 055cd432

anyhow.workspace = true
tokio.workspace = true
futures.workspace = true
once_cell.workspace = true

alloy = { workspace = true, default-features = false, features = ["json-abi", "dyn-abi", "eip712"] }

reqwest = { workspace = true, default-features = false, features = ["rustls-tls", "rustls-tls-native-roots"] }
serde.workspace = true
tracing.workspace = true
tracing-subscriber.workspace = true
colored.workspace = true
lazy_static.workspace = true
eyre.workspace = true
serde_json.workspace = true
hex.workspace = true
itertools.workspace = true
rustc-hash.workspace = true
indexmap.workspace = true
chrono.workspace = true
time.workspace = true
flate2.workspace = true
thiserror.workspace = true
async-trait.workspace = true
url.workspace = true

[dev-dependencies]
maplit.workspace = true
httptest.workspace = true
tempdir.workspace = true
test-case.workspace = true
backon.workspace = true

[build-dependencies]
zksync-error-codegen.workspace = true<|MERGE_RESOLUTION|>--- conflicted
+++ resolved
@@ -19,10 +19,7 @@
 zksync_types.workspace = true
 zksync_web3_decl.workspace = true
 zksync_error.workspace = true
-<<<<<<< HEAD
-zksync-error-description.workspace = true
-=======
->>>>>>> 055cd432
+# zksync-error-description.workspace = true
 
 anyhow.workspace = true
 tokio.workspace = true
