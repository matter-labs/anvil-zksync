use crate::constants::*;
use crate::types::*;
use crate::utils::{format_eth, format_gwei};
use alloy_signer_local::PrivateKeySigner;
use colored::{Colorize, CustomColor};
use serde_json::{json, to_writer, Value};
use std::collections::HashMap;
use std::fs::File;
use std::net::{IpAddr, Ipv4Addr};
use std::time::Duration;
use zksync_types::fee_model::FeeModelConfigV2;
use zksync_types::U256;

pub const VERSION_MESSAGE: &str = concat!(env!("CARGO_PKG_VERSION"));

const BANNER: &str = r#"
                      _  _         _____ _  __
  __ _  _ __  __   __(_)| |       |__  /| |/ / ___  _   _  _ __    ___
 / _` || '_ \ \ \ / /| || | _____   / / | ' / / __|| | | || '_ \  / __|
| (_| || | | | \ V / | || ||_____| / /_ | . \ \__ \| |_| || | | || (__
 \__,_||_| |_|  \_/  |_||_|       /____||_|\_\|___/ \__, ||_| |_| \___|
                                                    |___/
"#;
/// Struct to hold the details of the fork for display purposes
pub struct ForkPrintInfo {
    pub network_rpc: String,
    pub l1_block: String,
    pub l2_block: String,
    pub block_timestamp: String,
    pub fork_block_hash: String,
    pub fee_model_config_v2: Option<FeeModelConfigV2>,
}

/// Defines the configuration parameters for the [InMemoryNode].
#[derive(Debug, Clone)]
pub struct TestNodeConfig {
    /// Filename to write anvil-zksync output as json
    pub config_out: Option<String>,
    /// Port the node will listen on
    pub port: u16,
    /// Print node config on startup if true
    pub show_node_config: bool,
    /// Print transactions and calls summary if true
    pub show_tx_summary: bool,
    /// If true, logs events.
    pub show_event_logs: bool,
    /// Disables printing of `console.log` invocations to stdout if true
    pub disable_console_log: bool,
    /// Controls visibility of call logs
    pub show_calls: ShowCalls,
    /// Whether to show call output data
    pub show_outputs: bool,
    /// Level of detail for storage logs
    pub show_storage_logs: ShowStorageLogs,
    /// Level of detail for VM execution logs
    pub show_vm_details: ShowVMDetails,
    /// Level of detail for gas usage logs
    pub show_gas_details: ShowGasDetails,
    /// Whether to resolve hash references
    pub resolve_hashes: bool,
    /// Don’t print anything on startup if true
    pub silent: bool,
    /// Configuration for system contracts
    pub system_contracts_options: SystemContractsOptions,
    /// Directory to override bytecodes
    pub override_bytecodes_dir: Option<String>,
    /// Enables EVM emulation mode
    pub use_evm_emulator: bool,
    /// Optional chain ID for the node
    pub chain_id: Option<u32>,
    /// L1 gas price (optional override)
    pub l1_gas_price: Option<u64>,
    /// L2 gas price (optional override)
    pub l2_gas_price: Option<u64>,
    /// Price for pubdata on L1
    pub l1_pubdata_price: Option<u64>,
    /// L1 gas price scale factor for gas estimation
    pub price_scale_factor: Option<f64>,
    /// The factor by which to scale the gasLimit
    pub limit_scale_factor: Option<f32>,
    /// Logging verbosity level
    pub log_level: LogLevel,
    /// Path to the log file
    pub log_file_path: String,
    /// Cache configuration for the test node
    pub cache_config: CacheConfig,
    /// Signer accounts that will be initialized with `genesis_balance` in the genesis block.
    pub genesis_accounts: Vec<PrivateKeySigner>,
    /// Native token balance of every genesis account in the genesis block
    pub genesis_balance: U256,
    /// The generator used to generate the dev accounts
    pub account_generator: Option<AccountGenerator>,
    /// Signer accounts that can sign messages/transactions
    pub signer_accounts: Vec<PrivateKeySigner>,
    /// The genesis to use to initialize the node
    pub genesis: Option<Genesis>,
    /// Genesis block timestamp
    pub genesis_timestamp: Option<u64>,
    /// Enable auto impersonation of accounts on startup
    pub enable_auto_impersonate: bool,
    /// Whether the node operates in offline mode
    pub offline: bool,
    /// The host the server will listen on
    pub host: Vec<IpAddr>,
    /// Whether we need to enable the health check endpoint.
    pub health_check_endpoint: bool,
    /// Block time in seconds for interval sealing.
    /// If unset, node seals a new block as soon as there is at least one transaction.
    pub block_time: Option<Duration>,
    /// Maximum number of transactions per block
    pub max_transactions: usize,
    /// Disable automatic sealing mode and use `BlockSealer::Noop` instead
    pub no_mining: bool,
<<<<<<< HEAD
    /// How transactions are sorted in the mempool
    pub transactions_order: TransactionOrder,
=======
    /// The cors `allow_origin` header
    pub allow_origin: String,
    /// Disable CORS if true
    pub no_cors: bool,
>>>>>>> 07ebfbc8
}

impl Default for TestNodeConfig {
    fn default() -> Self {
        // generate some random wallets
        let genesis_accounts = AccountGenerator::new(10).phrase(DEFAULT_MNEMONIC).gen();
        Self {
            // Node configuration defaults
            config_out: None,
            port: NODE_PORT,
            show_node_config: true,
            show_tx_summary: true,
            show_event_logs: false,
            disable_console_log: false,
            show_calls: Default::default(),
            show_outputs: false,
            show_storage_logs: Default::default(),
            show_vm_details: Default::default(),
            show_gas_details: Default::default(),
            resolve_hashes: false,
            silent: false,
            system_contracts_options: Default::default(),
            override_bytecodes_dir: None,
            use_evm_emulator: false,
            chain_id: None,

            // Gas configuration defaults
            l1_gas_price: None,
            l2_gas_price: None,
            l1_pubdata_price: None,
            price_scale_factor: None,
            limit_scale_factor: None,

            // Log configuration defaults
            log_level: Default::default(),
            log_file_path: String::from(DEFAULT_LOG_FILE_PATH),

            // Cache configuration default
            cache_config: Default::default(),

            // Account generator
            account_generator: None,
            genesis_accounts: genesis_accounts.clone(),
            signer_accounts: genesis_accounts,
            enable_auto_impersonate: false,
            // 100ETH default balance
            genesis_balance: U256::from(100u128 * 10u128.pow(18)),
            genesis_timestamp: Some(NON_FORK_FIRST_BLOCK_TIMESTAMP),
            genesis: None,

            // Offline mode disabled by default
            offline: false,
            host: vec![IpAddr::V4(Ipv4Addr::LOCALHOST)],
            health_check_endpoint: false,

            // Block sealing configuration default
            block_time: None,
            no_mining: false,

            max_transactions: 1000,
<<<<<<< HEAD
            transactions_order: TransactionOrder::Fees,
=======

            // Server configuration
            allow_origin: "*".to_string(),
            no_cors: false,
>>>>>>> 07ebfbc8
        }
    }
}

impl TestNodeConfig {
    pub fn print(&self, fork_details: Option<&ForkPrintInfo>) {
        if self.config_out.is_some() {
            let config_out = self.config_out.as_deref().unwrap();
            to_writer(
                &File::create(config_out)
                    .expect("Unable to create anvil-zksync config description file"),
                &self.as_json(fork_details),
            )
            .expect("Failed writing json");
        }

        if self.silent || !self.show_node_config {
            return;
        }

        let color = CustomColor::new(13, 71, 198);

        println!("{}", BANNER.custom_color(color));

        tracing::info!("Version:        {}", VERSION_MESSAGE.green());
        tracing::info!(
            "Repository:     {}",
            "https://github.com/matter-labs/anvil-zksync".green()
        );
        println!("\n");

        tracing::info!("Rich Accounts");
        tracing::info!("========================");
        let balance = format_eth(self.genesis_balance);
        for (idx, account) in self.genesis_accounts.iter().enumerate() {
            tracing::info!("({}) {} ({balance})", idx, account.address());
        }
        println!("\n");

        tracing::info!("Private Keys");
        tracing::info!("========================");
        for (idx, account) in self.genesis_accounts.iter().enumerate() {
            let private_key = hex::encode(account.credential().to_bytes());
            tracing::info!("({}) 0x{}", idx, private_key);
        }
        println!("\n");

        if let Some(ref generator) = self.account_generator {
            tracing::info!("Wallet");
            tracing::info!("========================");
            tracing::info!("Mnemonic:            {}", generator.get_phrase().green());
            tracing::info!(
                "Derivation path:     {}",
                generator.get_derivation_path().green()
            );
        }
        println!("\n");

        if let Some(fd) = fork_details {
            tracing::info!("Fork Details");
            tracing::info!("========================");
            tracing::info!("Network RPC:               {}", fd.network_rpc.green());
            tracing::info!(
                "Chain ID:                  {}",
                self.get_chain_id().to_string().green()
            );
            tracing::info!("L1 Batch #:                {}", fd.l1_block.green());
            tracing::info!("L2 Block #:                {}", fd.l2_block.green());
            tracing::info!(
                "Block Timestamp:           {}",
                fd.block_timestamp.to_string().green()
            );
            tracing::info!(
                "Fork Block Hash:           {}",
                format!("{:#}", fd.fork_block_hash).green()
            );
            if let Some(fee_config) = &fd.fee_model_config_v2 {
                tracing::info!(
                    "Compute Overhead Part:     {}",
                    fee_config.compute_overhead_part.to_string().green()
                );
                tracing::info!(
                    "Pubdata Overhead Part:     {}",
                    fee_config.pubdata_overhead_part.to_string().green()
                );
                tracing::info!(
                    "Batch Overhead L1 Gas:     {}",
                    fee_config.batch_overhead_l1_gas.to_string().green()
                );
                tracing::info!(
                    "Max Gas Per Batch:         {}",
                    fee_config.max_gas_per_batch.to_string().green()
                );
                tracing::info!(
                    "Max Pubdata Per Batch:     {}",
                    fee_config.max_pubdata_per_batch.to_string().green()
                );
            }
            println!("\n");
        } else {
            tracing::info!("Network Configuration");
            tracing::info!("========================");
            tracing::info!(
                "Chain ID: {}",
                self.chain_id
                    .unwrap_or(TEST_NODE_NETWORK_ID)
                    .to_string()
                    .green()
            );
            println!("\n");
        }
        tracing::info!("Gas Configuration");
        tracing::info!("========================");
        tracing::info!(
            "L1 Gas Price (gwei):               {}",
            format_gwei(self.get_l1_gas_price().into()).green()
        );
        tracing::info!(
            "L2 Gas Price (gwei):               {}",
            format_gwei(self.get_l2_gas_price().into()).green()
        );
        tracing::info!(
            "L1 Pubdata Price (gwei):           {}",
            format_gwei(self.get_l1_pubdata_price().into()).green()
        );
        tracing::info!(
            "Estimated Gas Price Scale Factor:  {}",
            self.get_price_scale().to_string().green()
        );
        tracing::info!(
            "Estimated Gas Limit Scale Factor:  {}",
            self.get_gas_limit_scale().to_string().green()
        );
        println!("\n");

        tracing::info!("Genesis Timestamp");
        tracing::info!("========================");
        tracing::info!("{}", self.get_genesis_timestamp().to_string().green());
        println!("\n");

        tracing::info!("Node Configuration");
        tracing::info!("========================");
        tracing::info!("Port:               {}", self.port);
        tracing::info!(
            "EVM Emulator:       {}",
            if self.use_evm_emulator {
                "Enabled".green()
            } else {
                "Disabled".red()
            }
        );
        tracing::info!(
            "Health Check Endpoint: {}",
            if self.health_check_endpoint {
                "Enabled".green()
            } else {
                "Disabled".red()
            }
        );
        println!("\n");
        tracing::info!("========================================");
        for host in &self.host {
            tracing::info!(
                "  Listening on {}:{}",
                host.to_string().green(),
                self.port.to_string().green()
            );
        }
        tracing::info!("========================================");
        println!("\n");
    }

    fn as_json(&self, fork: Option<&ForkPrintInfo>) -> Value {
        let mut wallet_description = HashMap::new();
        let mut available_accounts = Vec::with_capacity(self.genesis_accounts.len());
        let mut private_keys = Vec::with_capacity(self.genesis_accounts.len());

        for wallet in &self.genesis_accounts {
            available_accounts.push(format!("{:?}", wallet.address()));
            private_keys.push(format!("0x{}", hex::encode(wallet.credential().to_bytes())));
        }

        if let Some(ref gen) = self.account_generator {
            let phrase = gen.get_phrase().to_string();
            let derivation_path = gen.get_derivation_path().to_string();

            wallet_description.insert("derivation_path".to_string(), derivation_path);
            wallet_description.insert("mnemonic".to_string(), phrase);
        };

        if let Some(fork) = fork {
            json!({
              "available_accounts": available_accounts,
              "private_keys": private_keys,
              "endpoint": fork.network_rpc,
              "l1_block": fork.l1_block,
              "l2_block": fork.l2_block,
              "block_hash": fork.fork_block_hash,
              "chain_id": self.get_chain_id(),
              "wallet": wallet_description,
              "l1_gas_price": format!("{}", self.get_l1_gas_price()),
              "l2_gas_price": format!("{}", self.get_l2_gas_price()),
              "l1_pubdata_price": format!("{}", self.get_l1_pubdata_price()),
              "price_scale_factor": format!("{}", self.get_price_scale()),
              "limit_scale_factor": format!("{}", self.get_gas_limit_scale()),
              "fee_model_config_v2": fork.fee_model_config_v2,
            })
        } else {
            json!({
              "available_accounts": available_accounts,
              "private_keys": private_keys,
              "wallet": wallet_description,
              "chain_id": self.get_chain_id(),
              "l1_gas_price": format!("{}", self.get_l1_gas_price()),
              "l2_gas_price": format!("{}", self.get_l2_gas_price()),
              "l1_pubdata_price": format!("{}", self.get_l1_pubdata_price()),
              "price_scale_factor": format!("{}", self.get_price_scale()),
              "limit_scale_factor": format!("{}", self.get_gas_limit_scale()),
            })
        }
    }

    /// Sets the file path to write the anvil-zksync config info to.
    #[must_use]
    pub fn set_config_out(mut self, config_out: Option<String>) -> Self {
        self.config_out = config_out;
        self
    }

    /// Set the port for the test node
    #[must_use]
    pub fn with_port(mut self, port: Option<u16>) -> Self {
        if let Some(port) = port {
            self.port = port;
        }
        self
    }

    /// Get the port for the test node
    pub fn get_port(&self) -> u16 {
        self.port
    }

    /// Set the chain ID for the test node
    #[must_use]
    pub fn with_chain_id(mut self, chain_id: Option<u32>) -> Self {
        if let Some(chain_id) = chain_id {
            self.chain_id = Some(chain_id);
        }
        self
    }

    /// Get the chain ID for the test node
    pub fn get_chain_id(&self) -> u32 {
        self.chain_id.unwrap_or(TEST_NODE_NETWORK_ID)
    }

    /// Update the chain ID
    pub fn update_chain_id(&mut self, chain_id: Option<u32>) -> &mut Self {
        self.chain_id = chain_id;
        self
    }

    /// Set the system contracts configuration option
    #[must_use]
    pub fn with_system_contracts(mut self, option: Option<SystemContractsOptions>) -> Self {
        if let Some(option) = option {
            self.system_contracts_options = option;
        }
        self
    }

    /// Get the system contracts configuration option
    pub fn get_system_contracts(&self) -> SystemContractsOptions {
        self.system_contracts_options
    }

    /// Set the override bytecodes directory
    #[must_use]
    pub fn with_override_bytecodes_dir(mut self, dir: Option<String>) -> Self {
        if let Some(dir) = dir {
            self.override_bytecodes_dir = Some(dir);
        }
        self
    }

    /// Get the override bytecodes directory
    pub fn get_override_bytecodes_dir(&self) -> Option<&String> {
        self.override_bytecodes_dir.as_ref()
    }

    /// Enable or disable EVM emulation
    #[must_use]
    pub fn with_evm_emulator(mut self, enable: Option<bool>) -> Self {
        if let Some(enable) = enable {
            self.use_evm_emulator = enable;
        }
        self
    }

    /// Get the EVM emulation status
    pub fn is_evm_emulator_enabled(&self) -> bool {
        self.use_evm_emulator
    }

    /// Set the L1 gas price
    #[must_use]
    pub fn with_l1_gas_price(mut self, price: Option<u64>) -> Self {
        if let Some(price) = price {
            self.l1_gas_price = Some(price);
        }
        self
    }

    /// Get the L1 gas price
    pub fn get_l1_gas_price(&self) -> u64 {
        self.l1_gas_price.unwrap_or(DEFAULT_L1_GAS_PRICE)
    }

    /// Update the L1 gas price
    pub fn update_l1_gas_price(&mut self, price: Option<u64>) -> &mut Self {
        self.l1_gas_price = price;
        self
    }

    /// Set the L2 gas price
    #[must_use]
    pub fn with_l2_gas_price(mut self, price: Option<u64>) -> Self {
        if let Some(price) = price {
            self.l2_gas_price = Some(price);
        }
        self
    }

    /// Get the L2 gas price
    pub fn get_l2_gas_price(&self) -> u64 {
        self.l2_gas_price.unwrap_or(DEFAULT_L2_GAS_PRICE)
    }

    /// Update the L2 gas price
    pub fn update_l2_gas_price(&mut self, price: Option<u64>) -> &mut Self {
        self.l2_gas_price = price;
        self
    }

    /// Set the L1 pubdata price
    #[must_use]
    pub fn with_l1_pubdata_price(mut self, price: Option<u64>) -> Self {
        self.l1_pubdata_price = price;
        self
    }

    /// Get the L1 pubdata price
    pub fn get_l1_pubdata_price(&self) -> u64 {
        self.l1_pubdata_price.unwrap_or(DEFAULT_FAIR_PUBDATA_PRICE)
    }

    /// Update the L1 pubdata price
    pub fn update_l1_pubdata_price(&mut self, price: Option<u64>) -> &mut Self {
        self.l1_pubdata_price = price;
        self
    }

    /// Set the log level
    #[must_use]
    pub fn with_log_level(mut self, level: Option<LogLevel>) -> Self {
        if let Some(level) = level {
            self.log_level = level;
        }
        self
    }

    /// Get the log level
    pub fn get_log_level(&self) -> LogLevel {
        self.log_level
    }

    /// Set the cache configuration
    #[must_use]
    pub fn with_cache_config(mut self, config: Option<CacheConfig>) -> Self {
        if let Some(config) = config {
            self.cache_config = config;
        }
        self
    }

    /// Get the cache configuration
    pub fn get_cache_config(&self) -> &CacheConfig {
        &self.cache_config
    }

    /// Set the log file path
    #[must_use]
    pub fn with_log_file_path(mut self, path: Option<String>) -> Self {
        if let Some(path) = path {
            self.log_file_path = path;
        }
        self
    }

    /// Get the log file path
    pub fn get_log_file_path(&self) -> &str {
        &self.log_file_path
    }

    /// Applies the defaults for debug mode.
    #[must_use]
    pub fn with_debug_mode(mut self) -> Self {
        self.show_calls = ShowCalls::User;
        self.resolve_hashes = true;
        self.show_gas_details = ShowGasDetails::All;
        self
    }

    /// Set the visibility of call logs
    #[must_use]
    pub fn with_show_calls(mut self, show_calls: Option<ShowCalls>) -> Self {
        if let Some(show_calls) = show_calls {
            self.show_calls = show_calls;
        }
        self
    }

    /// Get the visibility of call logs
    pub fn get_show_calls(&self) -> ShowCalls {
        self.show_calls
    }

    /// Enable or disable resolving hashes
    #[must_use]
    pub fn with_resolve_hashes(mut self, resolve: Option<bool>) -> Self {
        if let Some(resolve) = resolve {
            self.resolve_hashes = resolve;
        }
        self
    }

    /// Enable or disable silent mode
    #[must_use]
    pub fn with_silent(mut self, silent: Option<bool>) -> Self {
        if let Some(silent) = silent {
            self.silent = silent;
        }
        self
    }

    /// Enable or disable printing node config on startup
    #[must_use]
    pub fn with_show_node_config(mut self, show_node_config: Option<bool>) -> Self {
        if let Some(show_node_config) = show_node_config {
            self.show_node_config = show_node_config;
        }
        self
    }

    // Enable or disable printing transactions and calls summary
    #[must_use]
    pub fn with_show_tx_summary(mut self, show_tx_summary: Option<bool>) -> Self {
        if let Some(show_tx_summary) = show_tx_summary {
            self.show_tx_summary = show_tx_summary;
        }
        self
    }
    /// Enable or disable logging events
    #[must_use]
    pub fn with_show_event_logs(mut self, show_event_logs: Option<bool>) -> Self {
        if let Some(show_event_logs) = show_event_logs {
            self.show_event_logs = show_event_logs;
        }
        self
    }

    /// Get the visibility of event logs
    pub fn get_show_event_logs(&self) -> bool {
        self.show_event_logs
    }

    // Enable or disable printing of `console.log` invocations to stdout
    #[must_use]
    pub fn with_disable_console_log(mut self, disable_console_log: Option<bool>) -> Self {
        if let Some(disable_console_log) = disable_console_log {
            self.disable_console_log = disable_console_log;
        }
        self
    }

    /// Check if resolving hashes is enabled
    pub fn is_resolve_hashes_enabled(&self) -> bool {
        self.resolve_hashes
    }

    /// Set the visibility of storage logs
    #[must_use]
    pub fn with_show_storage_logs(mut self, show_storage_logs: Option<ShowStorageLogs>) -> Self {
        if let Some(show_storage_logs) = show_storage_logs {
            self.show_storage_logs = show_storage_logs;
        }
        self
    }

    /// Get the visibility of storage logs
    pub fn get_show_storage_logs(&self) -> ShowStorageLogs {
        self.show_storage_logs
    }

    /// Set the detail level of VM execution logs
    #[must_use]
    pub fn with_vm_log_detail(mut self, detail: Option<ShowVMDetails>) -> Self {
        if let Some(detail) = detail {
            self.show_vm_details = detail;
        }
        self
    }

    /// Get the detail level of VM execution logs
    pub fn get_vm_log_detail(&self) -> ShowVMDetails {
        self.show_vm_details
    }

    /// Set the visibility of gas usage logs
    #[must_use]
    pub fn with_show_gas_details(mut self, show_gas_details: Option<ShowGasDetails>) -> Self {
        if let Some(show_gas_details) = show_gas_details {
            self.show_gas_details = show_gas_details;
        }
        self
    }

    /// Get the visibility of gas usage logs
    pub fn get_show_gas_details(&self) -> ShowGasDetails {
        self.show_gas_details
    }

    /// Set show outputs
    #[must_use]
    pub fn with_show_outputs(mut self, show_outputs: Option<bool>) -> Self {
        if let Some(show_outputs) = show_outputs {
            self.show_outputs = show_outputs;
        }
        self
    }

    /// Get show outputs
    pub fn get_show_outputs(&self) -> bool {
        self.show_outputs
    }

    /// Set the gas limit scale factor
    #[must_use]
    pub fn with_gas_limit_scale(mut self, scale: Option<f32>) -> Self {
        if let Some(scale) = scale {
            self.limit_scale_factor = Some(scale);
        }
        self
    }

    /// Get the gas limit scale factor
    pub fn get_gas_limit_scale(&self) -> f32 {
        self.limit_scale_factor
            .unwrap_or(DEFAULT_ESTIMATE_GAS_SCALE_FACTOR)
    }

    /// Update the gas limit scale factor
    pub fn update_gas_limit_scale(&mut self, scale: Option<f32>) -> &mut Self {
        self.limit_scale_factor = scale;
        self
    }

    /// Set the price scale factor
    #[must_use]
    pub fn with_price_scale(mut self, scale: Option<f64>) -> Self {
        if let Some(scale) = scale {
            self.price_scale_factor = Some(scale);
        }
        self
    }

    /// Get the price scale factor
    pub fn get_price_scale(&self) -> f64 {
        self.price_scale_factor
            .unwrap_or(DEFAULT_ESTIMATE_GAS_PRICE_SCALE_FACTOR)
    }

    /// Updates the price scale factor
    pub fn update_price_scale(&mut self, scale: Option<f64>) -> &mut Self {
        self.price_scale_factor = scale;
        self
    }

    /// Sets the balance of the genesis accounts in the genesis block
    #[must_use]
    pub fn with_genesis_balance<U: Into<U256>>(mut self, balance: U) -> Self {
        self.genesis_balance = balance.into();
        self
    }

    /// Sets the genesis accounts.
    #[must_use]
    pub fn with_genesis_accounts(mut self, accounts: Vec<PrivateKeySigner>) -> Self {
        self.genesis_accounts = accounts;
        self
    }

    /// Sets the signer accounts
    #[must_use]
    pub fn with_signer_accounts(mut self, accounts: Vec<PrivateKeySigner>) -> Self {
        self.signer_accounts = accounts;
        self
    }

    /// Sets both the genesis accounts and the signer accounts
    /// so that `genesis_accounts == accounts`
    #[must_use]
    pub fn with_account_generator(mut self, generator: AccountGenerator) -> Self {
        let accounts = generator.gen();
        self.account_generator = Some(generator);
        self.with_signer_accounts(accounts.clone())
            .with_genesis_accounts(accounts)
    }

    /// Sets the genesis timestamp
    #[must_use]
    pub fn with_genesis_timestamp(mut self, timestamp: Option<u64>) -> Self {
        self.genesis_timestamp = timestamp;
        self
    }

    /// Returns the genesis timestamp to use
    pub fn get_genesis_timestamp(&self) -> u64 {
        self.genesis_timestamp
            .unwrap_or(NON_FORK_FIRST_BLOCK_TIMESTAMP)
    }

    /// Sets the init genesis (genesis.json)
    #[must_use]
    pub fn with_genesis(mut self, genesis: Option<Genesis>) -> Self {
        self.genesis = genesis;
        self
    }

    /// Sets whether to enable autoImpersonate
    #[must_use]
    pub fn with_auto_impersonate(mut self, enable_auto_impersonate: bool) -> Self {
        self.enable_auto_impersonate = enable_auto_impersonate;
        self
    }

    /// Set the offline mode
    #[must_use]
    pub fn with_offline(mut self, offline: Option<bool>) -> Self {
        if let Some(offline) = offline {
            self.offline = offline;
        }
        self
    }

    /// Get the offline mode status
    pub fn is_offline(&self) -> bool {
        self.offline
    }

    /// Sets the host the server will listen on
    #[must_use]
    pub fn with_host(mut self, host: Vec<IpAddr>) -> Self {
        self.host = if host.is_empty() {
            vec![IpAddr::V4(Ipv4Addr::LOCALHOST)]
        } else {
            host
        };
        self
    }
    /// Set the health check endpoint mode
    #[must_use]
    pub fn with_health_check_endpoint(mut self, health_check_endpoint: Option<bool>) -> Self {
        if let Some(health_check_endpoint) = health_check_endpoint {
            self.health_check_endpoint = health_check_endpoint;
        }
        self
    }

    /// Get the health check endpoint mode status
    pub fn is_health_check_endpoint_endpoint_enabled(&self) -> bool {
        self.health_check_endpoint
    }

    /// Set the block time
    #[must_use]
    pub fn with_block_time(mut self, block_time: Option<Duration>) -> Self {
        self.block_time = block_time;
        self
    }

    /// If set to `true` auto sealing will be disabled
    #[must_use]
    pub fn with_no_mining(mut self, no_mining: bool) -> Self {
        self.no_mining = no_mining;
        self
    }
<<<<<<< HEAD
    // Set transactions order in the mempool
    #[must_use]
    pub fn with_transactions_order(mut self, transactions_order: TransactionOrder) -> Self {
        self.transactions_order = transactions_order;
=======

    // Set allow_origin CORS header
    #[must_use]
    pub fn with_allow_origin(mut self, allow_origin: String) -> Self {
        self.allow_origin = allow_origin;
        self
    }

    // Enable or disable CORS
    #[must_use]
    pub fn with_no_cors(mut self, no_cors: Option<bool>) -> Self {
        if let Some(no_cors) = no_cors {
            self.no_cors = no_cors;
        }
>>>>>>> 07ebfbc8
        self
    }
}<|MERGE_RESOLUTION|>--- conflicted
+++ resolved
@@ -111,15 +111,12 @@
     pub max_transactions: usize,
     /// Disable automatic sealing mode and use `BlockSealer::Noop` instead
     pub no_mining: bool,
-<<<<<<< HEAD
-    /// How transactions are sorted in the mempool
-    pub transactions_order: TransactionOrder,
-=======
     /// The cors `allow_origin` header
     pub allow_origin: String,
     /// Disable CORS if true
     pub no_cors: bool,
->>>>>>> 07ebfbc8
+    /// How transactions are sorted in the mempool
+    pub transactions_order: TransactionOrder,
 }
 
 impl Default for TestNodeConfig {
@@ -180,14 +177,11 @@
             no_mining: false,
 
             max_transactions: 1000,
-<<<<<<< HEAD
             transactions_order: TransactionOrder::Fees,
-=======
 
             // Server configuration
             allow_origin: "*".to_string(),
             no_cors: false,
->>>>>>> 07ebfbc8
         }
     }
 }
@@ -886,12 +880,13 @@
         self.no_mining = no_mining;
         self
     }
-<<<<<<< HEAD
+
     // Set transactions order in the mempool
     #[must_use]
     pub fn with_transactions_order(mut self, transactions_order: TransactionOrder) -> Self {
         self.transactions_order = transactions_order;
-=======
+        self
+    }
 
     // Set allow_origin CORS header
     #[must_use]
@@ -906,7 +901,6 @@
         if let Some(no_cors) = no_cors {
             self.no_cors = no_cors;
         }
->>>>>>> 07ebfbc8
         self
     }
 }