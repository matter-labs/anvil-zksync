use crate::bytecode_override::override_bytecodes;
use crate::cli::{Cli, Command, PeriodicStateDumper};
use crate::utils::update_with_fork_details;
use anvil_zksync_config::constants::{
    DEFAULT_ESTIMATE_GAS_PRICE_SCALE_FACTOR, DEFAULT_ESTIMATE_GAS_SCALE_FACTOR,
    DEFAULT_FAIR_PUBDATA_PRICE, DEFAULT_L1_GAS_PRICE, DEFAULT_L2_GAS_PRICE, LEGACY_RICH_WALLETS,
    RICH_WALLETS, TEST_NODE_NETWORK_ID,
};
use anvil_zksync_config::types::SystemContractsOptions;
use anvil_zksync_config::ForkPrintInfo;
use anvil_zksync_core::fork::ForkDetails;
use anvil_zksync_core::namespaces::{
    AnvilNamespaceT, ConfigurationApiNamespaceT, DebugNamespaceT, EthNamespaceT,
    EthTestNodeNamespaceT, EvmNamespaceT, HardhatNamespaceT, NetNamespaceT, Web3NamespaceT,
    ZksNamespaceT,
};
use anvil_zksync_core::node::{
    BlockProducer, BlockSealer, BlockSealerMode, ImpersonationManager, InMemoryNode,
    TimestampManager, TxPool,
};
use anvil_zksync_core::observability::Observability;
use anvil_zksync_core::system_contracts::SystemContracts;
use anyhow::anyhow;
use clap::Parser;
use futures::{
    channel::oneshot,
    future::{self},
    FutureExt,
};
use jsonrpc_core::MetaIoHandler;
use jsonrpc_http_server::DomainsValidation;
use logging_middleware::LoggingMiddleware;
use std::fs::File;
use std::time::Duration;
use std::{env, net::SocketAddr, str::FromStr};
use tokio::signal;
use tracing_subscriber::filter::LevelFilter;
use zksync_types::fee_model::{FeeModelConfigV2, FeeParams};
use zksync_types::H160;
use zksync_web3_decl::namespaces::ZksNamespaceClient;

mod bytecode_override;
mod cli;
mod logging_middleware;
mod utils;

#[allow(clippy::too_many_arguments)]
async fn build_json_http(
    addr: SocketAddr,
    log_level_filter: LevelFilter,
    node: InMemoryNode,
    enable_health_api: bool,
    cors_allow_origin: String,
    disable_cors: bool,
) -> tokio::task::JoinHandle<()> {
    let (sender, recv) = oneshot::channel::<()>();

    let io_handler = {
        let mut io = MetaIoHandler::with_middleware(LoggingMiddleware::new(log_level_filter));

        io.extend_with(NetNamespaceT::to_delegate(node.clone()));
        io.extend_with(Web3NamespaceT::to_delegate(node.clone()));
        io.extend_with(ConfigurationApiNamespaceT::to_delegate(node.clone()));
        io.extend_with(DebugNamespaceT::to_delegate(node.clone()));
        io.extend_with(EthNamespaceT::to_delegate(node.clone()));
        io.extend_with(EthTestNodeNamespaceT::to_delegate(node.clone()));
        io.extend_with(AnvilNamespaceT::to_delegate(node.clone()));
        io.extend_with(EvmNamespaceT::to_delegate(node.clone()));
        io.extend_with(HardhatNamespaceT::to_delegate(node.clone()));
        io.extend_with(ZksNamespaceT::to_delegate(node));
        io
    };

    std::thread::spawn(move || {
        let runtime = tokio::runtime::Builder::new_multi_thread()
            .enable_all()
            .worker_threads(1)
            .build()
            .unwrap();

        let allow_origin = if disable_cors {
            "null"
        } else {
            &cors_allow_origin
        };
        let mut builder = jsonrpc_http_server::ServerBuilder::new(io_handler)
            .threads(1)
            .event_loop_executor(runtime.handle().clone())
            .cors(DomainsValidation::AllowOnly(vec![allow_origin.into()]));

        if enable_health_api {
            builder = builder.health_api(("/health", "web3_clientVersion"));
        }

        let server = builder.start_http(&addr).unwrap();

        server.wait();
        drop(sender);
    });

    tokio::spawn(recv.map(drop))
}

#[tokio::main]
async fn main() -> anyhow::Result<()> {
    // Check for deprecated options
    Cli::deprecated_config_option();

    let opt = Cli::parse();
    let command = opt.command.clone();

    let mut config = opt.clone().into_test_node_config().map_err(|e| anyhow!(e))?;

    let log_level_filter = LevelFilter::from(config.log_level);
    let log_file = File::create(&config.log_file_path)?;

    // Initialize the tracing subscriber
    let observability = Observability::init(
        vec!["anvil_zksync".into()],
        log_level_filter,
        log_file,
        config.silent,
    )?;

    // Use `Command::Run` as default.
    let command = command.as_ref().unwrap_or(&Command::Run);
    let fork_details = match command {
        Command::Run => {
            if config.offline {
                tracing::warn!("Running in offline mode: default fee parameters will be used.");
                config = config
                    .clone()
                    .with_l1_gas_price(config.l1_gas_price.or(Some(DEFAULT_L1_GAS_PRICE)))
                    .with_l2_gas_price(config.l2_gas_price.or(Some(DEFAULT_L2_GAS_PRICE)))
                    .with_price_scale(
                        config
                            .price_scale_factor
                            .or(Some(DEFAULT_ESTIMATE_GAS_PRICE_SCALE_FACTOR)),
                    )
                    .with_gas_limit_scale(
                        config
                            .limit_scale_factor
                            .or(Some(DEFAULT_ESTIMATE_GAS_SCALE_FACTOR)),
                    )
                    .with_l1_pubdata_price(
                        config.l1_pubdata_price.or(Some(DEFAULT_FAIR_PUBDATA_PRICE)),
                    )
                    .with_chain_id(config.chain_id.or(Some(TEST_NODE_NETWORK_ID)));
                None
            } else {
                // Initialize the client to get the fee params
                let (_, client) = ForkDetails::fork_network_and_client("mainnet")
                    .map_err(|e| anyhow!("Failed to initialize client: {:?}", e))?;

                let fee = client.get_fee_params().await.map_err(|e| {
                    tracing::error!("Failed to fetch fee params: {:?}", e);
                    anyhow!(e)
                })?;

                match fee {
                    FeeParams::V2(fee_v2) => {
                        config = config
                            .clone()
                            .with_l1_gas_price(config.l1_gas_price.or(Some(fee_v2.l1_gas_price())))
                            .with_l2_gas_price(
                                config
                                    .l2_gas_price
                                    .or(Some(fee_v2.config().minimal_l2_gas_price)),
                            )
                            .with_price_scale(
                                config
                                    .price_scale_factor
                                    .or(Some(DEFAULT_ESTIMATE_GAS_PRICE_SCALE_FACTOR)),
                            )
                            .with_gas_limit_scale(
                                config
                                    .limit_scale_factor
                                    .or(Some(DEFAULT_ESTIMATE_GAS_SCALE_FACTOR)),
                            )
                            .with_l1_pubdata_price(
                                config.l1_pubdata_price.or(Some(fee_v2.l1_pubdata_price())),
                            )
                            .with_chain_id(Some(TEST_NODE_NETWORK_ID));
                    }
                    FeeParams::V1(_) => {
                        return Err(anyhow!("Unsupported FeeParams::V1 in this context"));
                    }
                }

                None
            }
        }
        Command::Fork(fork) => {
            let fork_details_result = if let Some(tx_hash) = fork.fork_transaction_hash {
                // If fork_transaction_hash is provided, use from_network_tx
                ForkDetails::from_network_tx(&fork.fork_url, tx_hash, &config.cache_config).await
            } else {
                // Otherwise, use from_network
                ForkDetails::from_network(
                    &fork.fork_url,
                    fork.fork_block_number,
                    &config.cache_config,
                )
                .await
            };

            update_with_fork_details(&mut config, fork_details_result).await?
        }
        Command::ReplayTx(replay_tx) => {
            let fork_details_result = ForkDetails::from_network_tx(
                &replay_tx.fork_url,
                replay_tx.tx,
                &config.cache_config,
            )
            .await;

            update_with_fork_details(&mut config, fork_details_result).await?
        }
    };

    // If we're replaying the transaction, we need to sync to the previous block
    // and then replay all the transactions that happened in
    let transactions_to_replay = if let Command::ReplayTx(replay_tx) = command {
        match fork_details
            .as_ref()
            .unwrap()
            .get_earlier_transactions_in_same_block(replay_tx.tx)
        {
            Ok(txs) => txs,
            Err(error) => {
                tracing::error!(
                    "failed to get earlier transactions in the same block for replay tx: {:?}",
                    error
                );
                return Err(anyhow!(error));
            }
        }
    } else {
        vec![]
    };

    if matches!(
        config.system_contracts_options,
        SystemContractsOptions::Local
    ) {
        if let Some(path) = env::var_os("ZKSYNC_HOME") {
            tracing::info!("+++++ Reading local contracts from {:?} +++++", path);
        }
    }

    let fork_print_info = if let Some(fd) = fork_details.as_ref() {
        let fee_model_config_v2 = match fd.fee_params {
            Some(FeeParams::V2(fee_params_v2)) => {
                let config = fee_params_v2.config();
                Some(FeeModelConfigV2 {
                    minimal_l2_gas_price: config.minimal_l2_gas_price,
                    compute_overhead_part: config.compute_overhead_part,
                    pubdata_overhead_part: config.pubdata_overhead_part,
                    batch_overhead_l1_gas: config.batch_overhead_l1_gas,
                    max_gas_per_batch: config.max_gas_per_batch,
                    max_pubdata_per_batch: config.max_pubdata_per_batch,
                })
            }
            _ => None,
        };

        Some(ForkPrintInfo {
            network_rpc: fd.fork_source.get_fork_url().unwrap_or_default(),
            l1_block: fd.l1_block.to_string(),
            l2_block: fd.l2_miniblock.to_string(),
            block_timestamp: fd.block_timestamp.to_string(),
            fork_block_hash: format!("{:#x}", fd.l2_block.hash),
            fee_model_config_v2,
        })
    } else {
        None
    };

    let time = TimestampManager::default();
    let impersonation = ImpersonationManager::default();
    let pool = TxPool::new(impersonation.clone());
    let sealing_mode = if config.no_mining {
        BlockSealerMode::noop()
    } else if let Some(block_time) = config.block_time {
        BlockSealerMode::fixed_time(config.max_transactions, block_time)
    } else {
        BlockSealerMode::immediate(config.max_transactions, pool.add_tx_listener())
    };
    let block_sealer = BlockSealer::new(sealing_mode);

    let node: InMemoryNode = InMemoryNode::new(
        fork_details,
        Some(observability),
        &config,
        time.clone(),
        impersonation,
        pool.clone(),
        block_sealer.clone(),
    );

    // Load state from `--load-state` if provided
    if let Some(ref load_state_path) = config.load_state {
        let bytes = std::fs::read(load_state_path)
            .expect("Failed to read load state file");
        node.load_state(zksync_types::web3::Bytes(bytes))?;
    }

    // Load state from `--state` if provided and contains a saved state
    if let Some(ref state_path) = config.state {
        let bytes = std::fs::read(state_path)
            .expect("Failed to read load state file");
        node.load_state(zksync_types::web3::Bytes(bytes))?;
    }

    if let Some(ref bytecodes_dir) = config.override_bytecodes_dir {
        override_bytecodes(&node, bytecodes_dir.to_string()).unwrap();
    }

    if !transactions_to_replay.is_empty() {
        let _ = node.apply_txs(transactions_to_replay, config.max_transactions);
    }

    for signer in config.genesis_accounts.iter() {
        let address = H160::from_slice(signer.address().as_ref());
        node.set_rich_account(address, config.genesis_balance);
    }
    for signer in config.signer_accounts.iter() {
        let address = H160::from_slice(signer.address().as_ref());
        node.set_rich_account(address, config.genesis_balance);
    }
    // sets legacy rich wallets
    for wallet in LEGACY_RICH_WALLETS.iter() {
        let address = wallet.0;
        node.set_rich_account(H160::from_str(address).unwrap(), config.genesis_balance);
    }
    // sets additional legacy rich wallets
    for wallet in RICH_WALLETS.iter() {
        let address = wallet.0;
        node.set_rich_account(H160::from_str(address).unwrap(), config.genesis_balance);
    }

    let mut threads = future::join_all(config.host.iter().map(|host| {
        let addr = SocketAddr::new(*host, config.port);
        build_json_http(
            addr,
            log_level_filter,
            node.clone(),
            config.health_check_endpoint,
            config.allow_origin.clone(),
            config.no_cors,
        )
    }))
    .await;

<<<<<<< HEAD
    let dump_path = config.dump_state.clone().or_else(|| {
        config.state.clone()
    });
   
=======
    // Start the state dumper
    let dump_state = config.dump_state.clone();
>>>>>>> 673561c9
    let dump_interval = config
        .state_interval
        .map(Duration::from_secs)
        .unwrap_or(Duration::from_secs(60)); // Default to 60 seconds
    let preserve_historical_states = config.preserve_historical_states;
<<<<<<< HEAD

    // If user provided a dump state path, spawn the periodic dumper
    if let Some(dump_path) = dump_path {
        let node_for_dumper = node.clone();
        let mut state_dumper = PeriodicStateDumper::new(
            node_for_dumper,
            Some(dump_path),
            dump_interval,
            preserve_historical_states,
        );

        // Spawn a task to handle periodic dumping and final dump on shutdown
        let dumper_handle = tokio::spawn(async move {
            tokio::select! {
                _ = signal::ctrl_c() => {
                    tracing::trace!("received shutdown signal, shutting down");
                },
                _ = &mut state_dumper => {}
            }

            state_dumper.dump().await;

            std::process::exit(0);
        });
        threads.push(dumper_handle);
    }

=======
    let node_for_dumper = node.clone();
    let mut state_dumper = PeriodicStateDumper::new(
        node_for_dumper,
        dump_state,
        dump_interval,
        preserve_historical_states,
    );
    // Start the block producer
>>>>>>> 673561c9
    let system_contracts =
        SystemContracts::from_options(&config.system_contracts_options, config.use_evm_emulator);
    let block_producer = BlockProducer::new(node, pool, block_sealer, system_contracts);

    // Spawn a task to handle periodic dumping, block producer, and final dump on shutdown
    let handle = tokio::spawn(async move {
        tokio::select! {
            _ = signal::ctrl_c() => {
                tracing::trace!("received shutdown signal, shutting down");
            },
            _ = &mut state_dumper => {
                tracing::trace!("State dumper completed");
            },
           _ = block_producer => {
                tracing::trace!("Block producer completed");
           }
        }
        state_dumper.dump().await;

        std::process::exit(0);
    });
    threads.push(handle);

    config.print(fork_print_info.as_ref());

    future::select_all(threads).await.0.unwrap();

    Ok(())
}<|MERGE_RESOLUTION|>--- conflicted
+++ resolved
@@ -352,58 +352,23 @@
     }))
     .await;
 
-<<<<<<< HEAD
     let dump_path = config.dump_state.clone().or_else(|| {
         config.state.clone()
     });
    
-=======
-    // Start the state dumper
-    let dump_state = config.dump_state.clone();
->>>>>>> 673561c9
     let dump_interval = config
         .state_interval
         .map(Duration::from_secs)
         .unwrap_or(Duration::from_secs(60)); // Default to 60 seconds
     let preserve_historical_states = config.preserve_historical_states;
-<<<<<<< HEAD
-
-    // If user provided a dump state path, spawn the periodic dumper
-    if let Some(dump_path) = dump_path {
-        let node_for_dumper = node.clone();
-        let mut state_dumper = PeriodicStateDumper::new(
-            node_for_dumper,
-            Some(dump_path),
-            dump_interval,
-            preserve_historical_states,
-        );
-
-        // Spawn a task to handle periodic dumping and final dump on shutdown
-        let dumper_handle = tokio::spawn(async move {
-            tokio::select! {
-                _ = signal::ctrl_c() => {
-                    tracing::trace!("received shutdown signal, shutting down");
-                },
-                _ = &mut state_dumper => {}
-            }
-
-            state_dumper.dump().await;
-
-            std::process::exit(0);
-        });
-        threads.push(dumper_handle);
-    }
-
-=======
     let node_for_dumper = node.clone();
     let mut state_dumper = PeriodicStateDumper::new(
         node_for_dumper,
-        dump_state,
+        dump_path,
         dump_interval,
         preserve_historical_states,
     );
     // Start the block producer
->>>>>>> 673561c9
     let system_contracts =
         SystemContracts::from_options(&config.system_contracts_options, config.use_evm_emulator);
     let block_producer = BlockProducer::new(node, pool, block_sealer, system_contracts);
