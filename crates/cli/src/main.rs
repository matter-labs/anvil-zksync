use crate::bytecode_override::override_bytecodes;
use crate::cli::{Cli, Command, ForkUrl, PeriodicStateDumper};
use crate::utils::update_with_fork_details;
use anvil_zksync_api_server::NodeServerBuilder;
use anvil_zksync_common::{sh_eprintln, sh_err, sh_warn};
use anvil_zksync_config::constants::{
    DEFAULT_ESTIMATE_GAS_PRICE_SCALE_FACTOR, DEFAULT_ESTIMATE_GAS_SCALE_FACTOR,
    DEFAULT_FAIR_PUBDATA_PRICE, DEFAULT_L1_GAS_PRICE, DEFAULT_L2_GAS_PRICE, LEGACY_RICH_WALLETS,
    RICH_WALLETS, TEST_NODE_NETWORK_ID,
};
use anvil_zksync_config::types::SystemContractsOptions;
use anvil_zksync_config::ForkPrintInfo;
use anvil_zksync_core::filters::EthFilters;
use anvil_zksync_core::node::fork::ForkClient;
use anvil_zksync_core::node::{
    BlockSealer, BlockSealerMode, ImpersonationManager, InMemoryNode, InMemoryNodeInner,
    NodeExecutor, StorageKeyLayout, TestNodeFeeInputProvider, TxPool,
};
use anvil_zksync_core::observability::Observability;
use anvil_zksync_core::system_contracts::SystemContracts;
<<<<<<< HEAD
use anyhow::Context;
=======
use anvil_zksync_l1_sidecar::L1Sidecar;
use anyhow::{anyhow, Context};
>>>>>>> 1aa22177
use clap::Parser;
use std::fs::File;
use std::future::Future;
use std::pin::Pin;
use std::sync::Arc;
use std::time::Duration;
use std::{env, net::SocketAddr, str::FromStr};
use tokio::sync::RwLock;
use tower_http::cors::AllowOrigin;
use tracing_subscriber::filter::LevelFilter;
use zksync_error::anvil_zksync::gen::{generic_error, to_domain};
use zksync_error::anvil_zksync::AnvilZksyncError;
use zksync_types::fee_model::{FeeModelConfigV2, FeeParams};
use zksync_types::{L2BlockNumber, H160};

mod bytecode_override;
mod cli;
mod utils;

#[tokio::main]
async fn main() -> Result<(), AnvilZksyncError> {
    // Check for deprecated options
    Cli::deprecated_config_option();

    let opt = Cli::parse();
    let command = opt.command.clone();

    let mut config = opt.into_test_node_config().map_err(to_domain)?;

    let log_level_filter = LevelFilter::from(config.log_level);
    let log_file = File::create(&config.log_file_path).map_err(to_domain)?;

    // Initialize the tracing subscriber
    let observability = Observability::init(
        vec!["anvil_zksync".into()],
        log_level_filter,
        log_file,
        config.silent,
    )
    .map_err(to_domain)?;

    // Use `Command::Run` as default.
    let command = command.as_ref().unwrap_or(&Command::Run);
    let (fork_client, transactions_to_replay) = match command {
        Command::Run => {
            if config.offline {
                sh_warn!("Running in offline mode: default fee parameters will be used.");
                config = config
                    .clone()
                    .with_l1_gas_price(config.l1_gas_price.or(Some(DEFAULT_L1_GAS_PRICE)))
                    .with_l2_gas_price(config.l2_gas_price.or(Some(DEFAULT_L2_GAS_PRICE)))
                    .with_price_scale(
                        config
                            .price_scale_factor
                            .or(Some(DEFAULT_ESTIMATE_GAS_PRICE_SCALE_FACTOR)),
                    )
                    .with_gas_limit_scale(
                        config
                            .limit_scale_factor
                            .or(Some(DEFAULT_ESTIMATE_GAS_SCALE_FACTOR)),
                    )
                    .with_l1_pubdata_price(
                        config.l1_pubdata_price.or(Some(DEFAULT_FAIR_PUBDATA_PRICE)),
                    )
                    .with_chain_id(config.chain_id.or(Some(TEST_NODE_NETWORK_ID)));
                (None, Vec::new())
            } else {
                // Initialize the client to get the fee params
                let client = ForkClient::at_block_number(ForkUrl::Mainnet.to_config(), None)
                    .await
                    .map_err(to_domain)?;
                let fee = client.get_fee_params().await.map_err(to_domain)?;

                match fee {
                    FeeParams::V2(fee_v2) => {
                        config = config
                            .clone()
                            .with_l1_gas_price(config.l1_gas_price.or(Some(fee_v2.l1_gas_price())))
                            .with_l2_gas_price(
                                config
                                    .l2_gas_price
                                    .or(Some(fee_v2.config().minimal_l2_gas_price)),
                            )
                            .with_price_scale(
                                config
                                    .price_scale_factor
                                    .or(Some(DEFAULT_ESTIMATE_GAS_PRICE_SCALE_FACTOR)),
                            )
                            .with_gas_limit_scale(
                                config
                                    .limit_scale_factor
                                    .or(Some(DEFAULT_ESTIMATE_GAS_SCALE_FACTOR)),
                            )
                            .with_l1_pubdata_price(
                                config.l1_pubdata_price.or(Some(fee_v2.l1_pubdata_price())),
                            )
                            .with_chain_id(config.chain_id.or(Some(TEST_NODE_NETWORK_ID)));
                    }
                    FeeParams::V1(_) => {
                        return Err(
                            generic_error!("Unsupported FeeParams::V1 in this context").into()
                        );
                    }
                }

                (None, Vec::new())
            }
        }
        Command::Fork(fork) => {
            let (fork_client, earlier_txs) = if let Some(tx_hash) = fork.fork_transaction_hash {
                // If transaction hash is provided, we fork at the parent of block containing tx
                ForkClient::at_before_tx(fork.fork_url.to_config(), tx_hash)
                    .await
                    .map_err(to_domain)?
            } else {
                // Otherwise, we fork at the provided block
                (
                    ForkClient::at_block_number(
                        fork.fork_url.to_config(),
                        fork.fork_block_number.map(|bn| L2BlockNumber(bn as u32)),
                    )
                    .await
                    .map_err(to_domain)?,
                    Vec::new(),
                )
            };

            update_with_fork_details(&mut config, &fork_client.details).await;
            (Some(fork_client), earlier_txs)
        }
        Command::ReplayTx(replay_tx) => {
            let (fork_client, earlier_txs) =
                ForkClient::at_before_tx(replay_tx.fork_url.to_config(), replay_tx.tx)
                    .await
                    .map_err(to_domain)?;

            update_with_fork_details(&mut config, &fork_client.details).await;
            (Some(fork_client), earlier_txs)
        }
    };

    if matches!(
        config.system_contracts_options,
        SystemContractsOptions::Local
    ) {
        if let Some(path) = env::var_os("ZKSYNC_HOME") {
            tracing::debug!("Reading local contracts from {:?}", path);
        }
    }

    let fork_print_info = if let Some(fork_client) = &fork_client {
        let fee_model_config_v2 = match &fork_client.details.fee_params {
            FeeParams::V2(fee_params_v2) => {
                let config = fee_params_v2.config();
                FeeModelConfigV2 {
                    minimal_l2_gas_price: config.minimal_l2_gas_price,
                    compute_overhead_part: config.compute_overhead_part,
                    pubdata_overhead_part: config.pubdata_overhead_part,
                    batch_overhead_l1_gas: config.batch_overhead_l1_gas,
                    max_gas_per_batch: config.max_gas_per_batch,
                    max_pubdata_per_batch: config.max_pubdata_per_batch,
                }
            }
            _ => {
                return Err(to_domain(generic_error!(
                    "fork is using unsupported fee parameters: {:?}",
                    fork_client.details.fee_params
                )))
            }
        };

        Some(ForkPrintInfo {
            network_rpc: fork_client.url.to_string(),
            l1_block: fork_client.details.batch_number.to_string(),
            l2_block: fork_client.details.block_number.to_string(),
            block_timestamp: fork_client.details.block_timestamp.to_string(),
            fork_block_hash: format!("{:#x}", fork_client.details.block_hash),
            fee_model_config_v2,
        })
    } else {
        None
    };

    let mut node_service_tasks: Vec<Pin<Box<dyn Future<Output = anyhow::Result<()>>>>> = Vec::new();
    let l1_sidecar = match config.l1_config.as_ref() {
        Some(l1_config) => {
            let (l1_sidecar, l1_sidecar_runner) = L1Sidecar::builtin(l1_config.port).await?;
            node_service_tasks.push(Box::pin(l1_sidecar_runner.run()));
            l1_sidecar
        }
        None => L1Sidecar::none(),
    };

    let impersonation = ImpersonationManager::default();
    if config.enable_auto_impersonate {
        // Enable auto impersonation if configured
        impersonation.set_auto_impersonation(true);
    }
    let pool = TxPool::new(impersonation.clone(), config.transaction_order);

    let fee_input_provider =
        TestNodeFeeInputProvider::from_fork(fork_client.as_ref().map(|f| &f.details));
    let filters = Arc::new(RwLock::new(EthFilters::default()));
    let system_contracts = SystemContracts::from_options(
        &config.system_contracts_options,
        config.use_evm_emulator,
        config.use_zkos,
    );
    let storage_key_layout = if config.use_zkos {
        StorageKeyLayout::ZkOs
    } else {
        StorageKeyLayout::ZkEra
    };

    let (node_inner, storage, blockchain, time, fork) = InMemoryNodeInner::init(
        fork_client,
        fee_input_provider.clone(),
        filters,
        config.clone(),
        impersonation.clone(),
        system_contracts.clone(),
        storage_key_layout,
    );

    let (node_executor, node_handle) = NodeExecutor::new(
        node_inner.clone(),
        system_contracts.clone(),
        storage_key_layout,
    );
    let sealing_mode = if config.no_mining {
        BlockSealerMode::noop()
    } else if let Some(block_time) = config.block_time {
        BlockSealerMode::fixed_time(config.max_transactions, block_time)
    } else {
        BlockSealerMode::immediate(config.max_transactions, pool.add_tx_listener())
    };
    let (block_sealer, block_sealer_state) =
        BlockSealer::new(sealing_mode, pool.clone(), node_handle.clone());
    node_service_tasks.push(Box::pin(block_sealer.run()));

    let node: InMemoryNode = InMemoryNode::new(
        node_inner,
        blockchain,
        storage,
        fork,
        node_handle,
        Some(observability),
        time,
        impersonation,
        pool,
        block_sealer_state,
        system_contracts,
        storage_key_layout,
    );

    // We start the node executor now so it can receive and handle commands
    // during replay. Otherwise, replay would send commands and hang.
    tokio::spawn(async move {
        if let Err(err) = node_executor.run().await {
            sh_err!("node executor ended with error: {:?}", err);
        }
    });

    if let Some(ref bytecodes_dir) = config.override_bytecodes_dir {
        override_bytecodes(&node, bytecodes_dir.to_string())
            .await
            .unwrap();
    }

    if !transactions_to_replay.is_empty() {
        node.apply_txs(transactions_to_replay, config.max_transactions)
<<<<<<< HEAD
            .await
            .map_err(to_domain)?;
=======
            .await?;

        // If we are in replay mode, we don't start the server
        return Ok(());
>>>>>>> 1aa22177
    }

    // TODO: Consider moving to `InMemoryNodeInner::init`
    let rich_addresses = itertools::chain!(
        config
            .genesis_accounts
            .iter()
            .map(|acc| H160::from_slice(acc.address().as_ref())),
        config
            .signer_accounts
            .iter()
            .map(|acc| H160::from_slice(acc.address().as_ref())),
        LEGACY_RICH_WALLETS
            .iter()
            .map(|(address, _)| H160::from_str(address).unwrap()),
        RICH_WALLETS
            .iter()
            .map(|(address, _, _)| H160::from_str(address).unwrap()),
    )
    .collect::<Vec<_>>();
    for address in rich_addresses {
        node.set_rich_account(address, config.genesis_balance).await;
    }

    let mut server_builder = NodeServerBuilder::new(
        node.clone(),
        l1_sidecar,
        AllowOrigin::exact(
            config
                .allow_origin
                .parse()
                .context("allow origin is malformed")
                .map_err(to_domain)?,
        ),
    );
    if config.health_check_endpoint {
        server_builder.enable_health_api()
    }
    if !config.no_cors {
        server_builder.enable_cors();
    }
    let mut server_handles = Vec::with_capacity(config.host.len());
    for host in &config.host {
        let mut addr = SocketAddr::new(*host, config.port);

        match server_builder.clone().build(addr).await {
            Ok(server) => {
                config.port = server.local_addr().port();
                server_handles.push(server.run());
            }
            Err(err) => {
                sh_eprintln!(
                    "Failed to bind to address {}:{}: {}. Retrying with a different port...",
                    host,
                    config.port,
                    err
                );

                // Attempt to bind to a dynamic port
                addr.set_port(0);
                match server_builder.clone().build(addr).await {
                    Ok(server) => {
                        config.port = server.local_addr().port();
                        tracing::info!(
                            "Successfully started server on port {} for host {}",
                            config.port,
                            host
                        );
                        server_handles.push(server.run());
                    }
                    Err(err) => {
                        return Err(to_domain(generic_error!(
                            "Failed to start server on host {} with port: {}",
                            host,
                            err
                        )));
                    }
                }
            }
        }
    }
    let any_server_stopped =
        futures::future::select_all(server_handles.into_iter().map(|h| Box::pin(h.stopped())));

    // Load state from `--load-state` if provided
    if let Some(ref load_state_path) = config.load_state {
        let bytes = std::fs::read(load_state_path).expect("Failed to read load state file");
        node.load_state(zksync_types::web3::Bytes(bytes))
            .await
            .map_err(to_domain)?;
    }
    if let Some(ref state_path) = config.state {
        let bytes = std::fs::read(state_path).expect("Failed to read load state file");
        node.load_state(zksync_types::web3::Bytes(bytes))
            .await
            .map_err(to_domain)?;
    }

    let state_path = config.dump_state.clone().or_else(|| config.state.clone());
    let dump_interval = config
        .state_interval
        .map(Duration::from_secs)
        .unwrap_or(Duration::from_secs(60)); // Default to 60 seconds
    let preserve_historical_states = config.preserve_historical_states;
    let node_for_dumper = node.clone();
    let state_dumper = PeriodicStateDumper::new(
        node_for_dumper,
        state_path,
        dump_interval,
        preserve_historical_states,
    );
    node_service_tasks.push(Box::pin(state_dumper));

    config.print(fork_print_info.as_ref());
    let node_service_stopped = futures::future::select_all(node_service_tasks);

    tokio::select! {
        _ = tokio::signal::ctrl_c() => {
            tracing::trace!("received shutdown signal, shutting down");
        },
        _ = any_server_stopped => {
            tracing::trace!("node server was stopped")
        },
        _ = node_service_stopped => {
            tracing::trace!("node service was stopped")
        }
    }

    Ok(())
}<|MERGE_RESOLUTION|>--- conflicted
+++ resolved
@@ -18,12 +18,8 @@
 };
 use anvil_zksync_core::observability::Observability;
 use anvil_zksync_core::system_contracts::SystemContracts;
-<<<<<<< HEAD
+use anvil_zksync_l1_sidecar::L1Sidecar;
 use anyhow::Context;
-=======
-use anvil_zksync_l1_sidecar::L1Sidecar;
-use anyhow::{anyhow, Context};
->>>>>>> 1aa22177
 use clap::Parser;
 use std::fs::File;
 use std::future::Future;
@@ -210,7 +206,7 @@
     let mut node_service_tasks: Vec<Pin<Box<dyn Future<Output = anyhow::Result<()>>>>> = Vec::new();
     let l1_sidecar = match config.l1_config.as_ref() {
         Some(l1_config) => {
-            let (l1_sidecar, l1_sidecar_runner) = L1Sidecar::builtin(l1_config.port).await?;
+            let (l1_sidecar, l1_sidecar_runner) = L1Sidecar::builtin(l1_config.port).await.map_err(to_domain)?;
             node_service_tasks.push(Box::pin(l1_sidecar_runner.run()));
             l1_sidecar
         }
@@ -295,15 +291,11 @@
 
     if !transactions_to_replay.is_empty() {
         node.apply_txs(transactions_to_replay, config.max_transactions)
-<<<<<<< HEAD
             .await
             .map_err(to_domain)?;
-=======
-            .await?;
 
         // If we are in replay mode, we don't start the server
         return Ok(());
->>>>>>> 1aa22177
     }
 
     // TODO: Consider moving to `InMemoryNodeInner::init`
