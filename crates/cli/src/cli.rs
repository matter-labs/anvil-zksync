use crate::utils::{
    get_cli_command_telemetry_props, parse_genesis_file, TELEMETRY_SENSITIVE_VALUE,
};
use alloy::signers::local::coins_bip39::{English, Mnemonic};
use anvil_zksync_common::{
    cache::{CacheConfig, CacheType, DEFAULT_DISK_CACHE_DIR},
    sh_err, sh_warn,
    utils::io::write_json_file,
};
use anvil_zksync_config::constants::{DEFAULT_MNEMONIC, TEST_NODE_NETWORK_ID};
use anvil_zksync_config::types::{AccountGenerator, Genesis, SystemContractsOptions, ZKOSConfig};
use anvil_zksync_config::{BaseTokenConfig, L1Config, TestNodeConfig};
use anvil_zksync_core::node::fork::ForkConfig;
use anvil_zksync_core::node::{InMemoryNode, VersionedState};
use anvil_zksync_types::{
    LogLevel, ShowGasDetails, ShowStorageLogs, ShowVMDetails, TransactionOrder,
};
use clap::{arg, command, ArgAction, Parser, Subcommand, ValueEnum};
use flate2::read::GzDecoder;
use futures::FutureExt;
use num::rational::Ratio;
use rand::{rngs::StdRng, SeedableRng};
use std::collections::HashMap;
use std::env;
use std::io::Read;
use std::net::IpAddr;
use std::num::NonZeroU64;
use std::path::PathBuf;
use std::str::FromStr;
use std::time::Duration;
use std::{
    future::Future,
    pin::Pin,
    task::{Context, Poll},
};
use tokio::time::{Instant, Interval};
use url::Url;
use zksync_telemetry::TelemetryProps;
use zksync_types::fee_model::BaseTokenConversionRatio;
use zksync_types::{ProtocolVersionId, H256, U256};

const DEFAULT_PORT: &str = "8011";
const DEFAULT_HOST: &str = "0.0.0.0";
const DEFAULT_ACCOUNTS: &str = "10";
const DEFAULT_BALANCE: &str = "10000";
const DEFAULT_ALLOW_ORIGIN: &str = "*";
const DEFAULT_TX_ORDER: &str = "fifo";

#[derive(Debug, Parser, Clone)]
#[command(
    author = "Matter Labs",
    version,
    about = "A fast and extensible local ZKsync test node.",
    long_about = "anvil-zksync\n\nA developer-friendly ZKsync local node for testing."
)]
pub struct Cli {
    #[command(subcommand)]
    pub command: Option<Command>,

    // General Options
    #[arg(long, help_heading = "General Options")]
    /// Run in offline mode (disables all network requests).
    pub offline: bool,

    #[arg(long, help_heading = "General Options")]
    /// Enable health check endpoint.
    /// It will be available for GET requests at /health.
    /// The endpoint will return 200 OK if the node is healthy.
    pub health_check_endpoint: bool,

    /// Writes output of `anvil-zksync` as json to user-specified file.
    #[arg(long, value_name = "OUT_FILE", help_heading = "General Options")]
    pub config_out: Option<String>,

    #[arg(long, default_value = DEFAULT_PORT, help_heading = "Network Options")]
    /// Port to listen on (default: 8011).
    pub port: Option<u16>,

    /// The hosts the server will listen on.
    #[arg(
        long,
        value_name = "IP_ADDR",
        env = "ANVIL_ZKSYNC_IP_ADDR",
        default_value = DEFAULT_HOST,
        value_delimiter = ',',
        help_heading = "Network Options"
    )]
    pub host: Vec<IpAddr>,

    #[arg(long, help_heading = "Network Options")]
    /// Specify chain ID (default: 260).
    pub chain_id: Option<u32>,

    #[arg(long, default_value = "true", default_missing_value = "true", num_args(0..=1), help_heading = "Debugging Options")]
    /// If true, prints node config on startup.
    pub show_node_config: Option<bool>,

    // Debugging Options
    #[arg(long, help_heading = "Debugging Options")]
    /// Show storage log information.
    pub show_storage_logs: Option<ShowStorageLogs>,

    #[arg(long, help_heading = "Debugging Options")]
    /// Show VM details information.
    pub show_vm_details: Option<ShowVMDetails>,

    #[arg(long, help_heading = "Debugging Options")]
    /// Show gas details information.
    pub show_gas_details: Option<ShowGasDetails>,

    /// Increments verbosity each time it is used. (-vv, -vvv)
    ///
    /// Example usage:
    ///   - `-vv` => verbosity level 2 (includes user calls, user L1-L2 logs, and event calls)
    ///   - `-vvv` => level 3 (includes system calls, system L1-L2 logs, and system event calls)
    ///   - `-vvvv` => level 4 (includes system calls, system event calls, and precompiles)
    ///   - `-vvvvv` => level 5 (includes everything)
    #[arg(short = 'v', long = "verbosity", action = ArgAction::Count, help_heading = "Debugging Options")]
    pub verbosity: u8,

    // Gas Configuration
    #[arg(long, help_heading = "Gas Configuration")]
    /// Custom L1 gas price (in wei).
    pub l1_gas_price: Option<u64>,

    #[arg(long, alias = "gas-price", help_heading = "Gas Configuration")]
    /// Custom L2 gas price (in wei).
    pub l2_gas_price: Option<u64>,

    #[arg(long, help_heading = "Gas Configuration")]
    /// Custom L1 pubdata price (in wei).
    pub l1_pubdata_price: Option<u64>,

    #[arg(long, help_heading = "Gas Configuration")]
    /// Gas price estimation scale factor.
    pub price_scale_factor: Option<f64>,

    #[arg(long, help_heading = "Gas Configuration")]
    /// Gas limit estimation scale factor.
    pub limit_scale_factor: Option<f32>,

    #[arg(long, help_heading = "System Configuration")]
    /// Directory to override bytecodes.
    pub override_bytecodes_dir: Option<String>,

    #[arg(long, help_heading = "System Configuration")]
    /// Enforces bytecode compression (default: false).
    pub enforce_bytecode_compression: Option<bool>,

    // System Configuration
    #[arg(long, help_heading = "System Configuration")]
    /// Option for system contracts (default: built-in).
    pub dev_system_contracts: Option<SystemContractsOptions>,

    /// Override the location of the compiled system contracts.
    #[arg(
        long,
        help_heading = "System Configuration",
        value_parser = clap::value_parser!(PathBuf),
    )]
    pub system_contracts_path: Option<PathBuf>,

    #[arg(long, value_parser = protocol_version_from_str, help_heading = "System Configuration")]
    /// Protocol version to use for new blocks (default: 26). Also affects revision of built-in
    /// contracts that will get deployed (if applicable).
    pub protocol_version: Option<ProtocolVersionId>,

    #[arg(long, help_heading = "System Configuration")]
    /// Enables EVM interpreter.
    pub evm_interpreter: bool,

    #[clap(flatten)]
    /// ZKOS detailed config.
    pub zkos_config: ZKOSConfig,

    // Logging Configuration
    #[arg(long, help_heading = "Logging Configuration")]
    /// Log level (default: info).
    pub log: Option<LogLevel>,

    #[arg(long, help_heading = "Logging Configuration")]
    /// Log file path (default: anvil-zksync.log).
    pub log_file_path: Option<String>,

    #[arg(long, alias = "quiet", default_missing_value = "true", num_args(0..=1), help_heading = "Logging Configuration")]
    /// If true, the tool will not print anything on startup.
    pub silent: Option<bool>,

    // Cache Options
    #[arg(long, help_heading = "Cache Options")]
    /// Cache type (none, memory, or disk). Default: "disk".
    pub cache: Option<CacheType>,

    #[arg(long, help_heading = "Cache Options")]
    /// Reset the local disk cache.
    pub reset_cache: Option<bool>,

    #[arg(long, help_heading = "Cache Options")]
    /// Cache directory location for disk cache (default: .cache).
    pub cache_dir: Option<String>,

    /// Number of dev accounts to generate and configure.
    #[arg(
        long,
        short,
        default_value = DEFAULT_ACCOUNTS,
        value_name = "NUM",
        help_heading = "Account Configuration"
    )]
    pub accounts: u64,

    /// The balance of every dev account in Ether.
    #[arg(
        long,
        default_value = DEFAULT_BALANCE,
        value_name = "NUM",
        help_heading = "Account Configuration"
    )]
    pub balance: u64,

    /// The timestamp of the genesis block.
    #[arg(long, value_name = "NUM")]
    pub timestamp: Option<u64>,

    /// Initialize the genesis block with the given `genesis.json` file.
    #[arg(long, value_name = "PATH", value_parser= parse_genesis_file)]
    pub init: Option<Genesis>,

    /// This is an alias for both --load-state and --dump-state.
    ///
    /// It initializes the chain with the state and block environment stored at the file, if it
    /// exists, and dumps the chain's state on exit.
    #[arg(
        long,
        value_name = "PATH",
        conflicts_with_all = &[
            "init",
            "dump_state",
            "load_state"
        ]
    )]
    pub state: Option<PathBuf>,

    /// Interval in seconds at which the state and block environment is to be dumped to disk.
    ///
    /// See --state and --dump-state
    #[arg(short, long, value_name = "SECONDS")]
    pub state_interval: Option<u64>,

    /// Dump the state and block environment of chain on exit to the given file.
    ///
    /// If the value is a directory, the state will be written to `<VALUE>/state.json`.
    #[arg(long, value_name = "PATH", conflicts_with = "init")]
    pub dump_state: Option<PathBuf>,

    /// Preserve historical state snapshots when dumping the state.
    ///
    /// This will save the in-memory states of the chain at particular block hashes.
    ///
    /// These historical states will be loaded into the memory when `--load-state` / `--state`, and
    /// aids in RPC calls beyond the block at which state was dumped.
    #[arg(long, conflicts_with = "init", default_value = "false")]
    pub preserve_historical_states: bool,

    /// Initialize the chain from a previously saved state snapshot.
    #[arg(long, value_name = "PATH", conflicts_with = "init")]
    pub load_state: Option<PathBuf>,

    /// BIP39 mnemonic phrase used for generating accounts.
    /// Cannot be used if `mnemonic_random` or `mnemonic_seed` are used.
    #[arg(long, short, conflicts_with_all = &["mnemonic_seed", "mnemonic_random"], help_heading = "Account Configuration")]
    pub mnemonic: Option<String>,

    /// Automatically generates a BIP39 mnemonic phrase and derives accounts from it.
    /// Cannot be used with other `mnemonic` options.
    /// You can specify the number of words you want in the mnemonic.
    /// [default: 12]
    #[arg(long, conflicts_with_all = &["mnemonic", "mnemonic_seed"], default_missing_value = "12", num_args(0..=1), help_heading = "Account Configuration")]
    pub mnemonic_random: Option<usize>,

    /// Generates a BIP39 mnemonic phrase from a given seed.
    /// Cannot be used with other `mnemonic` options.
    /// CAREFUL: This is NOT SAFE and should only be used for testing.
    /// Never use the private keys generated in production.
    #[arg(long = "mnemonic-seed-unsafe", conflicts_with_all = &["mnemonic", "mnemonic_random"],  help_heading = "Account Configuration")]
    pub mnemonic_seed: Option<u64>,

    /// Sets the derivation path of the child key to be derived.
    /// [default: m/44'/60'/0'/0/]
    #[arg(long, help_heading = "Account Configuration")]
    pub derivation_path: Option<String>,

    /// Enables automatic impersonation on startup. This allows any transaction sender to be
    /// simulated as different accounts, which is useful for testing contract behavior.
    #[arg(
        long,
        visible_alias = "auto-unlock",
        help_heading = "Account Configuration"
    )]
    pub auto_impersonate: bool,

    /// Block time in seconds for interval sealing.
    /// If unset, node seals a new block as soon as there is at least one transaction.
    #[arg(short, long, value_name = "SECONDS", value_parser = duration_from_secs_f64, help_heading = "Block Sealing")]
    pub block_time: Option<Duration>,

    /// Disable auto and interval mining, and mine on demand instead.
    #[arg(long, visible_alias = "no-mine", conflicts_with = "block_time")]
    pub no_mining: bool,

    /// The cors `allow_origin` header
    #[arg(long, default_value = DEFAULT_ALLOW_ORIGIN, help_heading = "Server options")]
    pub allow_origin: String,

    /// Disable CORS.
    #[arg(long, conflicts_with = "allow_origin", help_heading = "Server options")]
    pub no_cors: bool,

    /// Transaction ordering in the mempool.
    #[arg(long, default_value = DEFAULT_TX_ORDER)]
    pub order: TransactionOrder,

    #[clap(flatten)]
    pub l1_group: Option<L1Group>,

    /// Enable automatic execution of L1 batches
    #[arg(long, requires = "l1_group", default_missing_value = "true", num_args(0..=1), help_heading = "UNSTABLE - L1")]
    pub auto_execute_l1: Option<bool>,

    /// Base token symbol to use instead of 'ETH'.
    #[arg(long, help_heading = "Custom Base Token")]
    pub base_token_symbol: Option<String>,

    /// Base token conversion ratio (e.g., '40000', '628/17').
    #[arg(long, help_heading = "Custom Base Token")]
    pub base_token_ratio: Option<Ratio<u64>>,
}

#[derive(Debug, Clone, clap::Args)]
#[group(id = "l1_group", multiple = false)]
pub struct L1Group {
    /// Enable L1 support and spawn L1 anvil node on the provided port (defaults to 8012).
    #[arg(long, conflicts_with = "external_l1", default_missing_value = "8012", num_args(0..=1), help_heading = "UNSTABLE - L1")]
    pub spawn_l1: Option<u16>,

    /// Enable L1 support and use provided address as L1 JSON-RPC endpoint.
    #[arg(long, conflicts_with = "spawn_l1", help_heading = "UNSTABLE - L1")]
    pub external_l1: Option<String>,
}

#[derive(Debug, Subcommand, Clone)]
pub enum Command {
    /// Starts a new empty local network.
    #[command(name = "run")]
    Run,
    /// Starts a local network that is a fork of another network.
    #[command(name = "fork")]
    Fork(ForkArgs),
    /// Starts a local network that is a fork of another network, and replays a given TX on it.
    #[command(name = "replay_tx")]
    ReplayTx(ReplayArgs),
}

#[derive(Debug, Parser, Clone)]
pub struct ForkArgs {
    /// Whether to fork from existing network.
    /// If not set - will start a new network from genesis.
    /// If set - will try to fork a remote network. Possible values:
    /// Possible values:
    ///   • `era` / `mainnet`
    ///   • `era-testnet` / `sepolia-testnet`
    ///   • `abstract` / `abstract-testnet`
    ///   • `sophon` / `sophon-testnet`
    ///   • `cronos` / `cronos-testnet`
    ///   • `lens` / `lens-testnet`
    ///   • `openzk` / `openzk-testnet`
    ///   • `wonderchain-testnet`
    ///   • `zkcandy`
    ///  - http://XXX:YY
    #[arg(
        long,
        alias = "network",
        value_enum,
        help = "Which network to fork (builtins) or an HTTP(S) URL"
    )]
    pub fork_url: ForkUrl,
    // Fork at a given L2 miniblock height.
    // If not set - will use the current finalized block from the network.
    #[arg(
        long,
        value_name = "BLOCK",
        long_help = "Fetch state from a specific block number over a remote endpoint.",
        alias = "fork-at"
    )]
    pub fork_block_number: Option<u64>,

    /// Fetch state from a specific transaction hash over a remote endpoint.
    ///
    /// See --fork-url.
    #[arg(
        long,
        requires = "fork_url",
        value_name = "TRANSACTION",
        conflicts_with = "fork_block_number"
    )]
    pub fork_transaction_hash: Option<H256>,
}

#[derive(Debug, Parser, Clone)]
pub struct ReplayArgs {
    /// Whether to fork from existing network.
    /// If not set - will start a new network from genesis.
    /// If set - will try to fork a remote network. Possible values:
    /// Possible values:
    ///   • `era` / `mainnet`
    ///   • `era-testnet` / `sepolia-testnet`
    ///   • `abstract` / `abstract-testnet`
    ///   • `sophon` / `sophon-testnet`
    ///   • `cronos` / `cronos-testnet`
    ///   • `lens` / `lens-testnet`
    ///   • `openzk` / `openzk-testnet`
    ///   • `wonderchain-testnet`
    ///   • `zkcandy`
    ///   • custom HTTP(S) URL
    ///  - http://XXX:YY
    #[arg(
        long,
        alias = "network",
        value_enum,
        help = "Which network to fork (builtins) or an HTTP(S) URL"
    )]
    pub fork_url: ForkUrl,
    /// Transaction hash to replay.
    #[arg(help = "Transaction hash to replay.")]
    pub tx: H256,
}

// Elastic Network ZK Chains
#[derive(Debug, Clone, ValueEnum)]
#[value(rename_all = "kebab-case")]
pub enum BuiltinNetwork {
    #[value(alias = "mainnet")]
    Era,
    #[value(alias = "sepolia-testnet")]
    EraTestnet,
    Abstract,
    AbstractTestnet,
    #[value(alias = "sophon-mainnet")]
    Sophon,
    SophonTestnet,
    Cronos,
    CronosTestnet,
    Lens,
    LensTestnet,
    Openzk,
    OpenzkTestnet,
    WonderchainTestnet,
    Zkcandy,
}

/// ForkUrl is used to specify the URL of the forked network.
#[derive(Debug, Clone)]
pub enum ForkUrl {
    Builtin(BuiltinNetwork),
    Custom(Url),
}

impl BuiltinNetwork {
    /// Converts the BuiltinNetwork to a ForkConfig.
    pub fn to_fork_config(&self) -> ForkConfig {
        match self {
            BuiltinNetwork::Era => ForkConfig {
                url: "https://mainnet.era.zksync.io".parse().unwrap(),
                estimate_gas_price_scale_factor: 1.5,
                estimate_gas_scale_factor: 1.3,
            },
            BuiltinNetwork::EraTestnet => ForkConfig {
                url: "https://sepolia.era.zksync.dev".parse().unwrap(),
                estimate_gas_price_scale_factor: 2.0,
                estimate_gas_scale_factor: 1.3,
            },
            BuiltinNetwork::Abstract => ForkConfig {
                url: "https://api.mainnet.abs.xyz".parse().unwrap(),
                estimate_gas_price_scale_factor: 1.5,
                estimate_gas_scale_factor: 1.3,
            },
            BuiltinNetwork::AbstractTestnet => ForkConfig {
                url: "https://api.testnet.abs.xyz".parse().unwrap(),
                estimate_gas_price_scale_factor: 1.5,
                estimate_gas_scale_factor: 1.3,
            },
            BuiltinNetwork::Sophon => ForkConfig {
                url: "https://rpc.sophon.xyz".parse().unwrap(),
                estimate_gas_price_scale_factor: 1.5,
                estimate_gas_scale_factor: 1.3,
            },
            BuiltinNetwork::SophonTestnet => ForkConfig {
                url: "https://rpc.testnet.sophon.xyz".parse().unwrap(),
                estimate_gas_price_scale_factor: 1.5,
                estimate_gas_scale_factor: 1.3,
            },
            BuiltinNetwork::Cronos => ForkConfig {
                url: "https://mainnet.zkevm.cronos.org".parse().unwrap(),
                estimate_gas_price_scale_factor: 1.5,
                estimate_gas_scale_factor: 1.3,
            },
            BuiltinNetwork::CronosTestnet => ForkConfig {
                url: "https://testnet.zkevm.cronos.org".parse().unwrap(),
                estimate_gas_price_scale_factor: 1.5,
                estimate_gas_scale_factor: 1.3,
            },
            BuiltinNetwork::Lens => ForkConfig {
                url: "https://rpc.lens.xyz".parse().unwrap(),
                estimate_gas_price_scale_factor: 1.5,
                estimate_gas_scale_factor: 1.3,
            },
            BuiltinNetwork::LensTestnet => ForkConfig {
                url: "https://rpc.testnet.lens.xyz".parse().unwrap(),
                estimate_gas_price_scale_factor: 1.5,
                estimate_gas_scale_factor: 1.3,
            },
            BuiltinNetwork::Openzk => ForkConfig {
                url: "https://rpc.openzk.net".parse().unwrap(),
                estimate_gas_price_scale_factor: 1.5,
                estimate_gas_scale_factor: 1.3,
            },
            BuiltinNetwork::OpenzkTestnet => ForkConfig {
                url: "https://openzk-testnet.rpc.caldera.xyz/http"
                    .parse()
                    .unwrap(),
                estimate_gas_price_scale_factor: 1.5,
                estimate_gas_scale_factor: 1.3,
            },
            BuiltinNetwork::WonderchainTestnet => ForkConfig {
                url: "https://rpc.testnet.wonderchain.org".parse().unwrap(),
                estimate_gas_price_scale_factor: 1.5,
                estimate_gas_scale_factor: 1.3,
            },
            BuiltinNetwork::Zkcandy => ForkConfig {
                url: "https://rpc.zkcandy.io".parse().unwrap(),
                estimate_gas_price_scale_factor: 1.5,
                estimate_gas_scale_factor: 1.3,
            },
        }
    }
}

impl ForkUrl {
    /// Converts the ForkUrl to a ForkConfig.
    pub fn to_config(&self) -> ForkConfig {
        match self {
            ForkUrl::Builtin(net) => net.to_fork_config(),
            ForkUrl::Custom(url) => ForkConfig::unknown(url.clone()),
        }
    }
}

impl FromStr for ForkUrl {
    type Err = String;

    fn from_str(s: &str) -> Result<Self, Self::Err> {
        if let Ok(net) = BuiltinNetwork::from_str(s, true) {
            return Ok(ForkUrl::Builtin(net));
        }
        Url::parse(s)
            .map(ForkUrl::Custom)
            .map_err(|e| format!("`{}` is neither a known network nor a valid URL: {}", s, e))
    }
}

impl Cli {
    /// Checks for deprecated options and warns users.
    pub fn deprecated_config_option() {
        let args: Vec<String> = env::args().collect();

        let deprecated_flags: HashMap<&str, &str> = [
        ("--config",
            "⚠ The '--config' option has been removed. Please migrate to using other configuration options or defaults."),

        ("--show-calls",
            "⚠ The '--show-calls' option is deprecated. Use verbosity levels instead:\n\
             -vv  → Show user calls\n\
             -vvv → Show system calls"),

        ("--show-event-logs",
            "⚠ The '--show-event-logs' option is deprecated. Event logs are now included in traces by default.\n\
             Use verbosity levels instead:\n\
             -vv  → Show user calls\n\
             -vvv → Show system calls"),

        ("--resolve-hashes",
            "⚠ The '--resolve-hashes' option is deprecated. Automatic decoding of function and event selectors\n\
             using OpenChain is now enabled by default, unless running in offline mode.\n\
             If needed, disable it explicitly with `--offline`."),

        ("--show-outputs",
            "⚠ The '--show-outputs' option has been deprecated. Output logs are now included in traces by default."),

        ("--debug",
            "⚠ The '--debug' (or '-d') option is deprecated. Use verbosity levels instead:\n\
             -vv  → Show user calls\n\
             -vvv → Show system calls"),

        ("-d",
            "⚠ The '-d' option is deprecated. Use verbosity levels instead:\n\
             -vv  → Show user calls\n\
             -vvv → Show system calls"),
    ]
    .iter()
    .copied()
    .collect();

        // Prefix flags that may have values assigned (e.g., --show-calls=system)
        let prefix_flags = [
            "--config=",
            "--show-calls=",
            "--resolve-hashes=",
            "--show-outputs=",
            "--show-event-logs=",
        ];

        let mut detected = false;

        for arg in &args {
            if let Some(warning) = deprecated_flags.get(arg.as_str()) {
                if !detected {
                    sh_warn!("⚠ Deprecated CLI Options Detected (as of v0.4.0):\n");
                    sh_warn!("[Options below will be removed in v0.4.1]\n");
                    detected = true;
                }
                sh_warn!("{}", warning);
            } else if let Some(base_flag) =
                prefix_flags.iter().find(|&&prefix| arg.starts_with(prefix))
            {
                let warning = deprecated_flags
                    .get(base_flag.trim_end_matches("="))
                    .unwrap_or(&"⚠ Unknown deprecated option.");
                if !detected {
                    sh_warn!("⚠ Deprecated CLI Options Detected (as of v0.4.0):\n");
                    sh_warn!("[Options below will be removed in v0.4.1]\n");
                    detected = true;
                }
                sh_warn!("{}", warning);
            }
        }
    }

    /// Converts the CLI arguments to a `TestNodeConfig`.
    pub fn into_test_node_config(
        self,
    ) -> Result<TestNodeConfig, zksync_error::anvil_zksync::env::AnvilEnvironmentError> {
        // We keep a serialized version of the provided arguments to communicate them later if the arguments were incorrect.
        let debug_self_repr = format!("{self:#?}");

        let genesis_balance = U256::from(self.balance as u128 * 10u128.pow(18));
        let config = TestNodeConfig::default()
            .with_port(self.port)
            .with_offline(if self.offline { Some(true) } else { None })
            .with_l1_gas_price(self.l1_gas_price)
            .with_l2_gas_price(self.l2_gas_price)
            .with_l1_pubdata_price(self.l1_pubdata_price)
            .with_vm_log_detail(self.show_vm_details)
            .with_show_storage_logs(self.show_storage_logs)
            .with_show_gas_details(self.show_gas_details)
            .with_gas_limit_scale(self.limit_scale_factor)
            .with_price_scale(self.price_scale_factor)
            .with_verbosity_level(self.verbosity)
            .with_show_node_config(self.show_node_config)
            .with_silent(self.silent)
            .with_system_contracts(self.dev_system_contracts)
            .with_system_contracts_path(self.system_contracts_path.clone())
            .with_protocol_version(self.protocol_version)
            .with_override_bytecodes_dir(self.override_bytecodes_dir.clone())
            .with_enforce_bytecode_compression(self.enforce_bytecode_compression)
            .with_log_level(self.log)
            .with_log_file_path(self.log_file_path.clone())
            .with_account_generator(self.account_generator())
            .with_auto_impersonate(self.auto_impersonate)
            .with_genesis_balance(genesis_balance)
            .with_cache_dir(self.cache_dir.clone())
            .with_cache_config(self.cache.map(|cache_type| {
                match cache_type {
                    CacheType::None => CacheConfig::None,
                    CacheType::Memory => CacheConfig::Memory,
                    CacheType::Disk => CacheConfig::Disk {
                        dir: self
                            .cache_dir
                            .unwrap_or_else(|| DEFAULT_DISK_CACHE_DIR.to_string()),
                        reset: self.reset_cache.unwrap_or(false),
                    },
                }
            }))
            .with_genesis_timestamp(self.timestamp)
            .with_genesis(self.init)
            .with_chain_id(self.chain_id)
            .set_config_out(self.config_out)
            .with_host(self.host)
<<<<<<< HEAD
            .with_evm_emulator(if self.emulate_evm { Some(true) } else { None })
            .with_zkos_config(self.zkos_config)
=======
            .with_evm_interpreter(if self.evm_interpreter {
                Some(true)
            } else {
                None
            })
>>>>>>> 4bb1fbaf
            .with_health_check_endpoint(if self.health_check_endpoint {
                Some(true)
            } else {
                None
            })
            .with_block_time(self.block_time)
            .with_no_mining(self.no_mining)
            .with_allow_origin(self.allow_origin)
            .with_no_cors(self.no_cors)
            .with_transaction_order(self.order)
            .with_state(self.state)
            .with_state_interval(self.state_interval)
            .with_dump_state(self.dump_state)
            .with_preserve_historical_states(self.preserve_historical_states)
            .with_load_state(self.load_state)
            .with_l1_config(self.l1_group.and_then(|group| {
                group.spawn_l1.map(|port| L1Config::Spawn { port }).or(group
                    .external_l1
                    .map(|address| L1Config::External { address }))
            }))
            .with_auto_execute_l1(self.auto_execute_l1)
            .with_base_token_config({
                let ratio = self.base_token_ratio.unwrap_or(Ratio::ONE);
                BaseTokenConfig {
                    symbol: self.base_token_symbol.unwrap_or("ETH".to_string()),
                    ratio: BaseTokenConversionRatio {
                        numerator: NonZeroU64::new(*ratio.numer())
                            .expect("base token conversion ratio cannot have 0 as numerator"),
                        denominator: NonZeroU64::new(*ratio.denom())
                            .expect("base token conversion ratio cannot have 0 as denominator"),
                    },
                }
            });

        if self.evm_interpreter && config.protocol_version() < ProtocolVersionId::Version27 {
            return Err(zksync_error::anvil_zksync::env::InvalidArguments {
                details: "EVM interpreter requires protocol version 27 or higher".into(),
                arguments: debug_self_repr,
            });
        }

        Ok(config)
    }

    /// Converts the CLI arguments to a `TelemetryProps` to be used as event props.
    pub fn into_telemetry_props(self) -> TelemetryProps {
        TelemetryProps::new()
            .insert("command", get_cli_command_telemetry_props(self.command))
            .insert_with("offline", self.offline, |v| v.then_some(v))
            .insert_with("health_check_endpoint", self.health_check_endpoint, |v| {
                v.then_some(v)
            })
            .insert_with("config_out", self.config_out, |v| {
                v.map(|_| TELEMETRY_SENSITIVE_VALUE)
            })
            .insert_with("port", self.port, |v| {
                v.filter(|&p| p.to_string() != DEFAULT_PORT)
                    .map(|_| TELEMETRY_SENSITIVE_VALUE)
            })
            .insert_with("host", &self.host, |v| {
                v.first()
                    .filter(|&h| h.to_string() != DEFAULT_HOST || self.host.len() != 1)
                    .map(|_| TELEMETRY_SENSITIVE_VALUE)
            })
            .insert_with("chain_id", self.chain_id, |v| {
                v.map(|_| TELEMETRY_SENSITIVE_VALUE)
            })
            .insert_with("show_node_config", self.show_node_config, |v| {
                (!v.unwrap_or(false)).then_some(false)
            })
            .insert(
                "show_storage_logs",
                self.show_storage_logs.map(|v| v.to_string()),
            )
            .insert(
                "show_vm_details",
                self.show_vm_details.map(|v| v.to_string()),
            )
            .insert(
                "show_gas_details",
                self.show_gas_details.map(|v| v.to_string()),
            )
            .insert(
                "l1_gas_price",
                self.l1_gas_price.map(serde_json::Number::from),
            )
            .insert(
                "l2_gas_price",
                self.l2_gas_price.map(serde_json::Number::from),
            )
            .insert(
                "l1_pubdata_price",
                self.l1_pubdata_price.map(serde_json::Number::from),
            )
            .insert(
                "price_scale_factor",
                self.price_scale_factor.map(|v| {
                    serde_json::Number::from_f64(v).unwrap_or(serde_json::Number::from(0))
                }),
            )
            .insert(
                "limit_scale_factor",
                self.limit_scale_factor.map(|v| {
                    serde_json::Number::from_f64(v as f64).unwrap_or(serde_json::Number::from(0))
                }),
            )
            .insert_with("override_bytecodes_dir", self.override_bytecodes_dir, |v| {
                v.map(|_| TELEMETRY_SENSITIVE_VALUE)
            })
            .insert(
                "dev_system_contracts",
                self.dev_system_contracts.map(|v| format!("{:?}", v)),
            )
            .insert(
                "protocol_version",
                self.protocol_version.map(|v| v.to_string()),
            )
            .insert_with("evm_interpreter", self.evm_interpreter, |v| v.then_some(v))
            .insert("log", self.log.map(|v| v.to_string()))
            .insert_with("log_file_path", self.log_file_path, |v| {
                v.map(|_| TELEMETRY_SENSITIVE_VALUE)
            })
            .insert("silent", self.silent)
            .insert("cache", self.cache.map(|v| format!("{:?}", v)))
            .insert("reset_cache", self.reset_cache)
            .insert_with("cache_dir", self.cache_dir, |v| {
                v.map(|_| TELEMETRY_SENSITIVE_VALUE)
            })
            .insert_with("accounts", self.accounts, |v| {
                (v.to_string() != DEFAULT_ACCOUNTS).then_some(serde_json::Number::from(v))
            })
            .insert_with("balance", self.balance, |v| {
                (v.to_string() != DEFAULT_BALANCE).then_some(serde_json::Number::from(v))
            })
            .insert("timestamp", self.timestamp.map(serde_json::Number::from))
            .insert_with("init", self.init, |v| v.map(|_| TELEMETRY_SENSITIVE_VALUE))
            .insert_with("state", self.state, |v| {
                v.map(|_| TELEMETRY_SENSITIVE_VALUE)
            })
            .insert(
                "state_interval",
                self.state_interval.map(serde_json::Number::from),
            )
            .insert_with("dump_state", self.dump_state, |v| {
                v.map(|_| TELEMETRY_SENSITIVE_VALUE)
            })
            .insert_with(
                "preserve_historical_states",
                self.preserve_historical_states,
                |v| v.then_some(v),
            )
            .insert_with("load_state", self.load_state, |v| {
                v.map(|_| TELEMETRY_SENSITIVE_VALUE)
            })
            .insert_with("mnemonic", self.mnemonic, |v| {
                v.map(|_| TELEMETRY_SENSITIVE_VALUE)
            })
            .insert_with("mnemonic_random", self.mnemonic_random, |v| {
                v.map(|_| TELEMETRY_SENSITIVE_VALUE)
            })
            .insert_with("mnemonic_seed", self.mnemonic_seed, |v| {
                v.map(|_| TELEMETRY_SENSITIVE_VALUE)
            })
            .insert_with("derivation_path", self.derivation_path, |v| {
                v.map(|_| TELEMETRY_SENSITIVE_VALUE)
            })
            .insert_with("auto_impersonate", self.auto_impersonate, |v| {
                v.then_some(v)
            })
            .insert("block_time", self.block_time.map(|v| format!("{:?}", v)))
            .insert_with("no_mining", self.no_mining, |v| v.then_some(v))
            .insert_with("allow_origin", self.allow_origin, |v| {
                (v != DEFAULT_ALLOW_ORIGIN).then_some(TELEMETRY_SENSITIVE_VALUE)
            })
            .insert_with("no_cors", self.no_cors, |v| v.then_some(v))
            .insert_with("order", self.order, |v| {
                (v.to_string() != DEFAULT_TX_ORDER).then_some(v.to_string())
            })
            .take()
    }

    fn account_generator(&self) -> AccountGenerator {
        let mut gen = AccountGenerator::new(self.accounts as usize)
            .phrase(DEFAULT_MNEMONIC)
            .chain_id(self.chain_id.unwrap_or(TEST_NODE_NETWORK_ID));
        if let Some(ref mnemonic) = self.mnemonic {
            gen = gen.phrase(mnemonic);
        } else if let Some(count) = self.mnemonic_random {
            let mut rng = rand::thread_rng();
            let mnemonic = match Mnemonic::<English>::new_with_count(&mut rng, count) {
                Ok(mnemonic) => mnemonic.to_phrase(),
                Err(_) => DEFAULT_MNEMONIC.to_string(),
            };
            gen = gen.phrase(mnemonic);
        } else if let Some(seed) = self.mnemonic_seed {
            let mut seed = StdRng::seed_from_u64(seed);
            let mnemonic = Mnemonic::<English>::new(&mut seed).to_phrase();
            gen = gen.phrase(mnemonic);
        }
        if let Some(ref derivation) = self.derivation_path {
            gen = gen.derivation_path(derivation);
        }
        gen
    }
}

fn duration_from_secs_f64(s: &str) -> Result<Duration, String> {
    let s = s.parse::<f64>().map_err(|e| e.to_string())?;
    if s == 0.0 {
        return Err("Duration must be greater than 0".to_string());
    }
    Duration::try_from_secs_f64(s).map_err(|e| e.to_string())
}

fn protocol_version_from_str(s: &str) -> anyhow::Result<ProtocolVersionId> {
    let version = s.parse::<u16>()?;
    Ok(ProtocolVersionId::try_from(version)?)
}

// Implementation adapted from: https://github.com/foundry-rs/foundry/blob/206dab285437bd6889463ab006b6a5fb984079d8/crates/anvil/src/cmd.rs#L606
/// Helper type to periodically dump the state of the chain to disk
pub struct PeriodicStateDumper {
    in_progress_dump: Option<Pin<Box<dyn Future<Output = ()> + Send + Sync + 'static>>>,
    node: InMemoryNode,
    dump_state: Option<PathBuf>,
    preserve_historical_states: bool,
    interval: Interval,
}

impl PeriodicStateDumper {
    pub fn new(
        node: InMemoryNode,
        dump_state: Option<PathBuf>,
        interval: Duration,
        preserve_historical_states: bool,
    ) -> Self {
        let dump_state = dump_state.map(|mut dump_state| {
            if dump_state.is_dir() {
                dump_state = dump_state.join("state.json");
            }
            dump_state
        });

        let interval = tokio::time::interval_at(Instant::now() + interval, interval);
        Self {
            in_progress_dump: None,
            node,
            dump_state,
            preserve_historical_states,
            interval,
        }
    }

    #[allow(dead_code)] // TODO: Remove this once the method is used
    pub async fn dump(&self) {
        if let Some(state) = self.dump_state.clone() {
            Self::dump_state(self.node.clone(), state, self.preserve_historical_states).await
        }
    }

    /// Infallible state dump
    async fn dump_state(node: InMemoryNode, dump_path: PathBuf, preserve_historical_states: bool) {
        tracing::trace!(path=?dump_path, "Dumping state");

        // Spawn a blocking task for state dumping
        let state_bytes = match node.dump_state(preserve_historical_states).await {
            Ok(bytes) => bytes,
            Err(err) => {
                sh_err!("Failed to dump state: {:?}", err);
                return;
            }
        };

        let mut decoder = GzDecoder::new(&state_bytes.0[..]);
        let mut json_str = String::new();
        if let Err(err) = decoder.read_to_string(&mut json_str) {
            sh_err!("Failed to decompress state bytes: {}", err);
            return;
        }

        let state = match serde_json::from_str::<VersionedState>(&json_str) {
            Ok(state) => state,
            Err(err) => {
                sh_err!("Failed to parse state JSON: {}", err);
                return;
            }
        };

        if let Err(err) = write_json_file(&dump_path, &state) {
            sh_err!("Failed to write state to file: {}", err);
        } else {
            tracing::trace!(path = ?dump_path, "Dumped state successfully");
        }
    }
}

// An endless future that periodically dumps the state to disk if configured.
// Implementation adapted from: https://github.com/foundry-rs/foundry/blob/206dab285437bd6889463ab006b6a5fb984079d8/crates/anvil/src/cmd.rs#L658
impl Future for PeriodicStateDumper {
    type Output = anyhow::Result<()>;

    fn poll(self: Pin<&mut Self>, cx: &mut Context<'_>) -> Poll<Self::Output> {
        let this = self.get_mut();
        if this.dump_state.is_none() {
            return Poll::Pending;
        }

        loop {
            if let Some(mut flush) = this.in_progress_dump.take() {
                match flush.poll_unpin(cx) {
                    Poll::Ready(_) => {
                        this.interval.reset();
                    }
                    Poll::Pending => {
                        this.in_progress_dump = Some(flush);
                        return Poll::Pending;
                    }
                }
            }

            if this.interval.poll_tick(cx).is_ready() {
                let api = this.node.clone();
                let path = this.dump_state.clone().expect("exists; see above");
                this.in_progress_dump = Some(Box::pin(Self::dump_state(
                    api,
                    path,
                    this.preserve_historical_states,
                )));
            } else {
                break;
            }
        }

        Poll::Pending
    }
}

#[cfg(test)]
mod tests {
    use crate::cli::PeriodicStateDumper;

    use super::Cli;
    use anvil_zksync_core::node::InMemoryNode;
    use clap::Parser;
    use serde_json::{json, Value};
    use std::{
        env,
        net::{IpAddr, Ipv4Addr},
    };
    use zksync_types::{H160, U256};

    #[test]
    fn can_parse_host() {
        // Test adapted from https://github.com/foundry-rs/foundry/blob/398ef4a3d55d8dd769ce86cada5ec845e805188b/crates/anvil/src/cmd.rs#L895
        let args = Cli::parse_from(["anvil-zksync"]);
        assert_eq!(args.host, vec![IpAddr::V4(Ipv4Addr::new(0, 0, 0, 0))]);

        let args = Cli::parse_from([
            "anvil-zksync",
            "--host",
            "::1",
            "--host",
            "1.1.1.1",
            "--host",
            "2.2.2.2",
        ]);
        assert_eq!(
            args.host,
            ["::1", "1.1.1.1", "2.2.2.2"]
                .map(|ip| ip.parse::<IpAddr>().unwrap())
                .to_vec()
        );

        let args = Cli::parse_from(["anvil-zksync", "--host", "::1,1.1.1.1,2.2.2.2"]);
        assert_eq!(
            args.host,
            ["::1", "1.1.1.1", "2.2.2.2"]
                .map(|ip| ip.parse::<IpAddr>().unwrap())
                .to_vec()
        );

        env::set_var("ANVIL_ZKSYNC_IP_ADDR", "1.1.1.1");
        let args = Cli::parse_from(["anvil-zksync"]);
        assert_eq!(args.host, vec!["1.1.1.1".parse::<IpAddr>().unwrap()]);

        env::set_var("ANVIL_ZKSYNC_IP_ADDR", "::1,1.1.1.1,2.2.2.2");
        let args = Cli::parse_from(["anvil-zksync"]);
        assert_eq!(
            args.host,
            ["::1", "1.1.1.1", "2.2.2.2"]
                .map(|ip| ip.parse::<IpAddr>().unwrap())
                .to_vec()
        );
    }

    #[tokio::test]
    async fn test_dump_state() -> anyhow::Result<()> {
        let temp_dir = tempfile::Builder::new()
            .prefix("state-test")
            .tempdir()
            .expect("failed creating temporary dir");
        let dump_path = temp_dir.path().join("state.json");

        let config = anvil_zksync_config::TestNodeConfig {
            dump_state: Some(dump_path.clone()),
            state_interval: Some(1),
            preserve_historical_states: true,
            ..Default::default()
        };

        let node = InMemoryNode::test_config(None, config.clone());

        let mut state_dumper = PeriodicStateDumper::new(
            node.clone(),
            config.dump_state.clone(),
            std::time::Duration::from_secs(1),
            config.preserve_historical_states,
        );

        // Spawn the state dumper as a task:
        let dumper_handle = tokio::spawn(async move {
            tokio::select! {
                _ = &mut state_dumper => {}
            }
            state_dumper.dump().await;
        });
        tokio::time::sleep(std::time::Duration::from_secs(2)).await;

        dumper_handle.abort();
        let _ = dumper_handle.await;

        let dumped_data =
            std::fs::read_to_string(&dump_path).expect("Expected state file to be created");
        let _: Value =
            serde_json::from_str(&dumped_data).expect("Failed to parse dumped state as JSON");

        Ok(())
    }

    #[tokio::test]
    async fn test_load_state() -> anyhow::Result<()> {
        let temp_dir = tempfile::Builder::new()
            .prefix("state-load-test")
            .tempdir()
            .expect("failed creating temporary dir");
        let state_path = temp_dir.path().join("state.json");

        let config = anvil_zksync_config::TestNodeConfig {
            dump_state: Some(state_path.clone()),
            state_interval: Some(1),
            preserve_historical_states: true,
            ..Default::default()
        };

        let node = InMemoryNode::test_config(None, config.clone());
        let test_address = H160::from_low_u64_be(12345);
        node.set_rich_account(test_address, U256::from(1000000u64))
            .await;

        let mut state_dumper = PeriodicStateDumper::new(
            node.clone(),
            config.dump_state.clone(),
            std::time::Duration::from_secs(1),
            config.preserve_historical_states,
        );

        let dumper_handle = tokio::spawn(async move {
            tokio::select! {
                _ = &mut state_dumper => {}
            }
            state_dumper.dump().await;
        });

        tokio::time::sleep(std::time::Duration::from_secs(2)).await;

        dumper_handle.abort();
        let _ = dumper_handle.await;

        // assert the state json file was created
        std::fs::read_to_string(&state_path).expect("Expected state file to be created");

        let new_config = anvil_zksync_config::TestNodeConfig::default();
        let new_node = InMemoryNode::test_config(None, new_config.clone());

        new_node
            .load_state(zksync_types::web3::Bytes(std::fs::read(&state_path)?))
            .await?;

        // assert the balance from the loaded state is correctly applied
        let balance = new_node.get_balance_impl(test_address, None).await?;
        assert_eq!(balance, U256::from(1000000u64));

        Ok(())
    }

    #[tokio::test]
    async fn test_cli_telemetry_data_skips_missing_args() -> anyhow::Result<()> {
        let args = Cli::parse_from(["anvil-zksync"]).into_telemetry_props();
        let json = args.to_inner();
        let expected_json: serde_json::Value = json!({});
        assert_eq!(json, expected_json);
        Ok(())
    }

    #[tokio::test]
    async fn test_cli_telemetry_data_hides_sensitive_data() -> anyhow::Result<()> {
        let args = Cli::parse_from([
            "anvil-zksync",
            "--offline",
            "--host",
            "100.100.100.100",
            "--port",
            "3333",
            "--chain-id",
            "123",
            "--config-out",
            "/some/path",
            "fork",
            "--fork-url",
            "era",
        ])
        .into_telemetry_props();
        let json = args.to_inner();
        let expected_json: serde_json::Value = json!({
            "command": {
                "args": {
                    "fork_url": "Builtin(Era)"
                },
                "name": "fork"
            },
            "offline": true,
            "config_out": "***",
            "port": "***",
            "host": "***",
            "chain_id": "***"
        });
        assert_eq!(json, expected_json);
        Ok(())
    }
}<|MERGE_RESOLUTION|>--- conflicted
+++ resolved
@@ -695,16 +695,11 @@
             .with_chain_id(self.chain_id)
             .set_config_out(self.config_out)
             .with_host(self.host)
-<<<<<<< HEAD
-            .with_evm_emulator(if self.emulate_evm { Some(true) } else { None })
-            .with_zkos_config(self.zkos_config)
-=======
             .with_evm_interpreter(if self.evm_interpreter {
                 Some(true)
             } else {
                 None
             })
->>>>>>> 4bb1fbaf
             .with_health_check_endpoint(if self.health_check_endpoint {
                 Some(true)
             } else {
