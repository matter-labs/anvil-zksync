use crate::utils::parse_genesis_file;
use alloy_signer_local::coins_bip39::{English, Mnemonic};
use anvil_zksync_config::constants::{
    DEFAULT_DISK_CACHE_DIR, DEFAULT_MNEMONIC, TEST_NODE_NETWORK_ID,
};
use anvil_zksync_config::types::{
    AccountGenerator, CacheConfig, CacheType, Genesis, SystemContractsOptions,
};
<<<<<<< HEAD
use anvil_zksync_config::TestNodeConfig;
use anvil_zksync_types::{LogLevel, ShowCalls, ShowGasDetails, ShowStorageLogs, ShowVMDetails};
=======
use anvil_zksync_config::{types::TransactionOrder, TestNodeConfig};
>>>>>>> 4f352689
use clap::{arg, command, Parser, Subcommand};
use rand::{rngs::StdRng, SeedableRng};
use std::env;
use std::net::IpAddr;
use std::time::Duration;
use zksync_types::{H256, U256};

#[derive(Debug, Parser, Clone)]
#[command(
    author = "Matter Labs",
    version,
    about = "A fast and extensible local ZKsync test node.",
    long_about = "anvil-zksync\n\nA developer-friendly ZKsync local node for testing."
)]
pub struct Cli {
    #[command(subcommand)]
    pub command: Option<Command>,

    // General Options
    #[arg(long, help_heading = "General Options")]
    /// Run in offline mode (disables all network requests).
    pub offline: bool,

    #[arg(long, help_heading = "General Options")]
    /// Enable health check endpoint.
    /// It will be available for GET requests at /health.
    /// The endpoint will return 200 OK if the node is healthy.
    pub health_check_endpoint: bool,

    /// Writes output of `anvil-zksync` as json to user-specified file.
    #[arg(long, value_name = "OUT_FILE", help_heading = "General Options")]
    pub config_out: Option<String>,

    #[arg(long, default_value = "8011", help_heading = "Network Options")]
    /// Port to listen on (default: 8011).
    pub port: Option<u16>,

    /// The hosts the server will listen on.
    #[arg(
        long,
        value_name = "IP_ADDR",
        env = "ANVIL_ZKSYNC_IP_ADDR",
        default_value = "0.0.0.0",
        value_delimiter = ',',
        help_heading = "Network Options"
    )]
    pub host: Vec<IpAddr>,

    #[arg(long, help_heading = "Network Options")]
    /// Specify chain ID (default: 260).
    pub chain_id: Option<u32>,

    #[arg(short, long, help_heading = "Debugging Options")]
    /// Enable default settings for debugging contracts.
    pub debug_mode: bool,

    #[arg(long, default_value = "true", default_missing_value = "true", num_args(0..=1), help_heading = "Debugging Options")]
    /// If true, prints node config on startup.
    pub show_node_config: Option<bool>,

    #[arg(long, default_value = "true", default_missing_value = "true", num_args(0..=1), help_heading = "Debugging Options")]
    /// If true, prints transactions and calls summary.
    pub show_tx_summary: Option<bool>,

    #[arg(long, alias = "no-console-log", default_missing_value = "true", num_args(0..=1), help_heading = "Debugging Options")]
    /// Disables printing of `console.log` invocations to stdout if true.
    pub disable_console_log: Option<bool>,

    #[arg(long, default_missing_value = "true", num_args(0..=1), help_heading = "Debugging Options")]
    /// If true, logs events.
    pub show_event_logs: Option<bool>,

    // Debugging Options
    #[arg(long, help_heading = "Debugging Options")]
    /// Show call debug information.
    pub show_calls: Option<ShowCalls>,

    #[arg(
        default_missing_value = "true", num_args(0..=1),
        long,
        requires = "show_calls",
        help_heading = "Debugging Options"
    )]
    /// Show call output information.
    pub show_outputs: Option<bool>,

    #[arg(long, help_heading = "Debugging Options")]
    /// Show storage log information.
    pub show_storage_logs: Option<ShowStorageLogs>,

    #[arg(long, help_heading = "Debugging Options")]
    /// Show VM details information.
    pub show_vm_details: Option<ShowVMDetails>,

    #[arg(long, help_heading = "Debugging Options")]
    /// Show gas details information.
    pub show_gas_details: Option<ShowGasDetails>,

    #[arg(long, default_missing_value = "true", num_args(0..=1), help_heading = "Debugging Options")]
    /// If true, the tool will try to resolve ABI and topic names for better readability.
    /// May decrease performance.
    pub resolve_hashes: Option<bool>,

    // Gas Configuration
    #[arg(long, help_heading = "Gas Configuration")]
    /// Custom L1 gas price (in wei).
    pub l1_gas_price: Option<u64>,

    #[arg(long, alias = "gas-price", help_heading = "Gas Configuration")]
    /// Custom L2 gas price (in wei).
    pub l2_gas_price: Option<u64>,

    #[arg(long, help_heading = "Gas Configuration")]
    /// Custom L1 pubdata price (in wei).
    pub l1_pubdata_price: Option<u64>,

    #[arg(long, help_heading = "Gas Configuration")]
    /// Gas price estimation scale factor.
    pub price_scale_factor: Option<f64>,

    #[arg(long, help_heading = "Gas Configuration")]
    /// Gas limit estimation scale factor.
    pub limit_scale_factor: Option<f32>,

    #[arg(long, help_heading = "System Configuration")]
    /// Directory to override bytecodes.
    pub override_bytecodes_dir: Option<String>,

    // System Configuration
    #[arg(long, help_heading = "System Configuration")]
    /// Option for system contracts (default: built-in).
    pub dev_system_contracts: Option<SystemContractsOptions>,

    #[arg(
        long,
        requires = "dev_system_contracts",
        help_heading = "System Configuration"
    )]
    /// Enables EVM emulation. Requires local system contracts.
    pub emulate_evm: bool,

    // Logging Configuration
    #[arg(long, help_heading = "Logging Configuration")]
    /// Log level (default: info).
    pub log: Option<LogLevel>,

    #[arg(long, help_heading = "Logging Configuration")]
    /// Log file path (default: anvil-zksync.log).
    pub log_file_path: Option<String>,

    #[arg(long, alias = "quiet", default_missing_value = "true", num_args(0..=1), help_heading = "Logging Configuration")]
    /// If true, the tool will not print anything on startup.
    pub silent: Option<bool>,

    // Cache Options
    #[arg(long, help_heading = "Cache Options")]
    /// Cache type (none, memory, or disk). Default: "disk".
    pub cache: Option<CacheType>,

    #[arg(long, help_heading = "Cache Options")]
    /// Reset the local disk cache.
    pub reset_cache: Option<bool>,

    #[arg(long, help_heading = "Cache Options")]
    /// Cache directory location for disk cache (default: .cache).
    pub cache_dir: Option<String>,

    /// Number of dev accounts to generate and configure.
    #[arg(
        long,
        short,
        default_value = "10",
        value_name = "NUM",
        help_heading = "Account Configuration"
    )]
    pub accounts: u64,

    /// The balance of every dev account in Ether.
    #[arg(
        long,
        default_value = "10000",
        value_name = "NUM",
        help_heading = "Account Configuration"
    )]
    pub balance: u64,

    /// The timestamp of the genesis block.
    #[arg(long, value_name = "NUM")]
    pub timestamp: Option<u64>,

    /// Initialize the genesis block with the given `genesis.json` file.
    #[arg(long, value_name = "PATH", value_parser= parse_genesis_file)]
    pub init: Option<Genesis>,

    /// BIP39 mnemonic phrase used for generating accounts.
    /// Cannot be used if `mnemonic_random` or `mnemonic_seed` are used.
    #[arg(long, short, conflicts_with_all = &["mnemonic_seed", "mnemonic_random"], help_heading = "Account Configuration")]
    pub mnemonic: Option<String>,

    /// Automatically generates a BIP39 mnemonic phrase and derives accounts from it.
    /// Cannot be used with other `mnemonic` options.
    /// You can specify the number of words you want in the mnemonic.
    /// [default: 12]
    #[arg(long, conflicts_with_all = &["mnemonic", "mnemonic_seed"], default_missing_value = "12", num_args(0..=1), help_heading = "Account Configuration")]
    pub mnemonic_random: Option<usize>,

    /// Generates a BIP39 mnemonic phrase from a given seed.
    /// Cannot be used with other `mnemonic` options.
    /// CAREFUL: This is NOT SAFE and should only be used for testing.
    /// Never use the private keys generated in production.
    #[arg(long = "mnemonic-seed-unsafe", conflicts_with_all = &["mnemonic", "mnemonic_random"],  help_heading = "Account Configuration")]
    pub mnemonic_seed: Option<u64>,

    /// Sets the derivation path of the child key to be derived.
    /// [default: m/44'/60'/0'/0/]
    #[arg(long, help_heading = "Account Configuration")]
    pub derivation_path: Option<String>,

    /// Enables automatic impersonation on startup. This allows any transaction sender to be
    /// simulated as different accounts, which is useful for testing contract behavior.
    #[arg(
        long,
        visible_alias = "auto-unlock",
        help_heading = "Account Configuration"
    )]
    pub auto_impersonate: bool,

    /// Block time in seconds for interval sealing.
    /// If unset, node seals a new block as soon as there is at least one transaction.
    #[arg(short, long, value_name = "SECONDS", value_parser = duration_from_secs_f64, help_heading = "Block Sealing")]
    pub block_time: Option<Duration>,

    /// Disable auto and interval mining, and mine on demand instead.
    #[arg(long, visible_alias = "no-mine", conflicts_with = "block_time")]
    pub no_mining: bool,

    /// The cors `allow_origin` header
    #[arg(long, default_value = "*", help_heading = "Server options")]
    pub allow_origin: String,

    /// Disable CORS.
<<<<<<< HEAD
    #[arg(long, conflicts_with = "allow_origin", help_heading = "Server options")]
    pub no_cors: bool,
=======
    #[arg(long, default_missing_value = "true", num_args(0..=1), conflicts_with = "allow_origin", help_heading = "Server options")]
    pub no_cors: Option<bool>,

    /// Transaction ordering in the mempool.
    #[arg(long, default_value = "fifo")]
    pub order: TransactionOrder,
>>>>>>> 4f352689
}

#[derive(Debug, Subcommand, Clone)]
pub enum Command {
    /// Starts a new empty local network.
    #[command(name = "run")]
    Run,
    /// Starts a local network that is a fork of another network.
    #[command(name = "fork")]
    Fork(ForkArgs),
    /// Starts a local network that is a fork of another network, and replays a given TX on it.
    #[command(name = "replay_tx")]
    ReplayTx(ReplayArgs),
}

#[derive(Debug, Parser, Clone)]
pub struct ForkArgs {
    /// Whether to fork from existing network.
    /// If not set - will start a new network from genesis.
    /// If set - will try to fork a remote network. Possible values:
    ///  - mainnet
    ///  - sepolia-testnet
    ///  - http://XXX:YY
    #[arg(
        long,
        alias = "network",
        help = "Network to fork from (e.g., http://XXX:YY, mainnet, sepolia-testnet)."
    )]
    pub fork_url: String,
    // Fork at a given L2 miniblock height.
    // If not set - will use the current finalized block from the network.
    #[arg(
        long,
        value_name = "BLOCK",
        long_help = "Fetch state from a specific block number over a remote endpoint.",
        alias = "fork-at"
    )]
    pub fork_block_number: Option<u64>,

    /// Fetch state from a specific transaction hash over a remote endpoint.
    ///
    /// See --fork-url.
    #[arg(
        long,
        requires = "fork_url",
        value_name = "TRANSACTION",
        conflicts_with = "fork_block_number"
    )]
    pub fork_transaction_hash: Option<H256>,
}

#[derive(Debug, Parser, Clone)]
pub struct ReplayArgs {
    /// Whether to fork from existing network.
    /// If not set - will start a new network from genesis.
    /// If set - will try to fork a remote network. Possible values:
    ///  - mainnet
    ///  - sepolia-testnet
    ///  - goerli-testnet
    ///  - http://XXX:YY
    #[arg(
        long,
        alias = "network",
        help = "Network to fork from (e.g., http://XXX:YY, mainnet, sepolia-testnet)."
    )]
    pub fork_url: String,
    /// Transaction hash to replay.
    #[arg(help = "Transaction hash to replay.")]
    pub tx: H256,
}

impl Cli {
    /// Checks for deprecated options and warns users.
    pub fn deprecated_config_option() {
        if env::args().any(|arg| arg == "--config" || arg.starts_with("--config=")) {
            eprintln!(
                "Warning: The '--config' option has been removed. \
                Please migrate to using other configuration options or defaults."
            );
        }
    }
    /// Converts the CLI arguments to a `TestNodeConfig`.
    pub fn into_test_node_config(self) -> eyre::Result<TestNodeConfig> {
        let genesis_balance = U256::from(self.balance as u128 * 10u128.pow(18));

        let mut config = TestNodeConfig::default()
            .with_port(self.port)
            .with_offline(if self.offline { Some(true) } else { None })
            .with_l1_gas_price(self.l1_gas_price)
            .with_l2_gas_price(self.l2_gas_price)
            .with_l1_pubdata_price(self.l1_pubdata_price)
            .with_show_tx_summary(self.show_tx_summary)
            .with_show_event_logs(self.show_event_logs)
            .with_disable_console_log(self.disable_console_log)
            .with_show_calls(self.show_calls)
            .with_vm_log_detail(self.show_vm_details)
            .with_show_storage_logs(self.show_storage_logs)
            .with_show_gas_details(self.show_gas_details)
            .with_show_outputs(self.show_outputs)
            .with_show_event_logs(self.show_event_logs)
            .with_resolve_hashes(self.resolve_hashes)
            .with_gas_limit_scale(self.limit_scale_factor)
            .with_price_scale(self.price_scale_factor)
            .with_resolve_hashes(self.resolve_hashes)
            .with_show_node_config(self.show_node_config)
            .with_silent(self.silent)
            .with_system_contracts(self.dev_system_contracts)
            .with_override_bytecodes_dir(self.override_bytecodes_dir.clone()) // Added
            .with_log_level(self.log)
            .with_log_file_path(self.log_file_path.clone())
            .with_account_generator(self.account_generator())
            .with_auto_impersonate(self.auto_impersonate)
            .with_genesis_balance(genesis_balance)
            .with_cache_config(self.cache.map(|cache_type| {
                match cache_type {
                    CacheType::None => CacheConfig::None,
                    CacheType::Memory => CacheConfig::Memory,
                    CacheType::Disk => CacheConfig::Disk {
                        dir: self
                            .cache_dir
                            .clone()
                            .unwrap_or_else(|| DEFAULT_DISK_CACHE_DIR.to_string()),
                        reset: self.reset_cache.unwrap_or(false),
                    },
                }
            }))
            .with_genesis_timestamp(self.timestamp)
            .with_genesis(self.init)
            .with_chain_id(self.chain_id)
            .set_config_out(self.config_out)
            .with_host(self.host)
            .with_evm_emulator(if self.emulate_evm { Some(true) } else { None })
            .with_health_check_endpoint(if self.health_check_endpoint {
                Some(true)
            } else {
                None
            })
            .with_block_time(self.block_time)
            .with_no_mining(self.no_mining)
            .with_allow_origin(self.allow_origin)
            .with_no_cors(self.no_cors)
            .with_transaction_order(self.order);

        if self.emulate_evm && self.dev_system_contracts != Some(SystemContractsOptions::Local) {
            return Err(eyre::eyre!(
                "EVM emulation requires the 'local' system contracts option."
            ));
        }

        if self.debug_mode {
            config = config.with_debug_mode();
        }

        Ok(config)
    }

    fn account_generator(&self) -> AccountGenerator {
        let mut gen = AccountGenerator::new(self.accounts as usize)
            .phrase(DEFAULT_MNEMONIC)
            .chain_id(self.chain_id.unwrap_or(TEST_NODE_NETWORK_ID));
        if let Some(ref mnemonic) = self.mnemonic {
            gen = gen.phrase(mnemonic);
        } else if let Some(count) = self.mnemonic_random {
            let mut rng = rand::thread_rng();
            let mnemonic = match Mnemonic::<English>::new_with_count(&mut rng, count) {
                Ok(mnemonic) => mnemonic.to_phrase(),
                Err(_) => DEFAULT_MNEMONIC.to_string(),
            };
            gen = gen.phrase(mnemonic);
        } else if let Some(seed) = self.mnemonic_seed {
            let mut seed = StdRng::seed_from_u64(seed);
            let mnemonic = Mnemonic::<English>::new(&mut seed).to_phrase();
            gen = gen.phrase(mnemonic);
        }
        if let Some(ref derivation) = self.derivation_path {
            gen = gen.derivation_path(derivation);
        }
        gen
    }
}

fn duration_from_secs_f64(s: &str) -> Result<Duration, String> {
    let s = s.parse::<f64>().map_err(|e| e.to_string())?;
    if s == 0.0 {
        return Err("Duration must be greater than 0".to_string());
    }
    Duration::try_from_secs_f64(s).map_err(|e| e.to_string())
}

#[cfg(test)]
mod tests {
    use super::Cli;
    use clap::Parser;
    use std::{
        env,
        net::{IpAddr, Ipv4Addr},
    };

    #[test]
    fn can_parse_host() {
        // Test adapted from https://github.com/foundry-rs/foundry/blob/398ef4a3d55d8dd769ce86cada5ec845e805188b/crates/anvil/src/cmd.rs#L895
        let args = Cli::parse_from(["anvil-zksync"]);
        assert_eq!(args.host, vec![IpAddr::V4(Ipv4Addr::new(0, 0, 0, 0))]);

        let args = Cli::parse_from([
            "anvil-zksync",
            "--host",
            "::1",
            "--host",
            "1.1.1.1",
            "--host",
            "2.2.2.2",
        ]);
        assert_eq!(
            args.host,
            ["::1", "1.1.1.1", "2.2.2.2"]
                .map(|ip| ip.parse::<IpAddr>().unwrap())
                .to_vec()
        );

        let args = Cli::parse_from(["anvil-zksync", "--host", "::1,1.1.1.1,2.2.2.2"]);
        assert_eq!(
            args.host,
            ["::1", "1.1.1.1", "2.2.2.2"]
                .map(|ip| ip.parse::<IpAddr>().unwrap())
                .to_vec()
        );

        env::set_var("ANVIL_ZKSYNC_IP_ADDR", "1.1.1.1");
        let args = Cli::parse_from(["anvil-zksync"]);
        assert_eq!(args.host, vec!["1.1.1.1".parse::<IpAddr>().unwrap()]);

        env::set_var("ANVIL_ZKSYNC_IP_ADDR", "::1,1.1.1.1,2.2.2.2");
        let args = Cli::parse_from(["anvil-zksync"]);
        assert_eq!(
            args.host,
            ["::1", "1.1.1.1", "2.2.2.2"]
                .map(|ip| ip.parse::<IpAddr>().unwrap())
                .to_vec()
        );
    }
}<|MERGE_RESOLUTION|>--- conflicted
+++ resolved
@@ -6,12 +6,8 @@
 use anvil_zksync_config::types::{
     AccountGenerator, CacheConfig, CacheType, Genesis, SystemContractsOptions,
 };
-<<<<<<< HEAD
-use anvil_zksync_config::TestNodeConfig;
+use anvil_zksync_config::{types::TransactionOrder, TestNodeConfig};
 use anvil_zksync_types::{LogLevel, ShowCalls, ShowGasDetails, ShowStorageLogs, ShowVMDetails};
-=======
-use anvil_zksync_config::{types::TransactionOrder, TestNodeConfig};
->>>>>>> 4f352689
 use clap::{arg, command, Parser, Subcommand};
 use rand::{rngs::StdRng, SeedableRng};
 use std::env;
@@ -253,17 +249,12 @@
     pub allow_origin: String,
 
     /// Disable CORS.
-<<<<<<< HEAD
     #[arg(long, conflicts_with = "allow_origin", help_heading = "Server options")]
     pub no_cors: bool,
-=======
-    #[arg(long, default_missing_value = "true", num_args(0..=1), conflicts_with = "allow_origin", help_heading = "Server options")]
-    pub no_cors: Option<bool>,
 
     /// Transaction ordering in the mempool.
     #[arg(long, default_value = "fifo")]
     pub order: TransactionOrder,
->>>>>>> 4f352689
 }
 
 #[derive(Debug, Subcommand, Clone)]
