--- conflicted
+++ resolved
@@ -16,13 +16,9 @@
 anvil_zksync_core.workspace = true
 anvil_zksync_l1_sidecar.workspace = true
 anvil_zksync_types.workspace = true
-<<<<<<< HEAD
 zksync_error.workspace = true
 
-alloy = { workspace = true, default-features = false, features = ["signer-mnemonic"] }
-=======
 anvil_zksync_common.workspace = true
->>>>>>> 1aa22177
 
 zksync_types.workspace = true
 
