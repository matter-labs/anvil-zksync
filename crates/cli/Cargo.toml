--- conflicted
+++ resolved
@@ -16,14 +16,9 @@
 anvil_zksync_core.workspace = true
 anvil_zksync_l1_sidecar.workspace = true
 anvil_zksync_types.workspace = true
-<<<<<<< HEAD
+anvil_zksync_common.workspace = true
+
 zksync_error.workspace = true
-
-alloy = { workspace = true, default-features = false, features = ["signer-mnemonic"] }
-=======
-anvil_zksync_common.workspace = true
->>>>>>> dd18990b
-
 zksync_types.workspace = true
 
 alloy = { workspace = true, default-features = false, features = ["signer-mnemonic", "reqwest"] }
