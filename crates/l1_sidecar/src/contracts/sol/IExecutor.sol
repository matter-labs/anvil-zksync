--- conflicted
+++ resolved
@@ -18,10 +18,7 @@
     L2_DA_VALIDATOR_OUTPUT_HASH_KEY,
     USED_L2_DA_VALIDATOR_ADDRESS_KEY,
     MESSAGE_ROOT_ROLLING_HASH_KEY,
-<<<<<<< HEAD
-=======
     L2_TXS_STATUS_ROLLING_HASH_KEY,
->>>>>>> 5d861180
     EXPECTED_SYSTEM_CONTRACT_UPGRADE_TX_HASH_KEY
 }
 
@@ -34,7 +31,7 @@
     bytes32 l2LogsTreeRoot;
     uint256 packedBatchAndL2BlockTimestamp;
     bytes32 l2DAValidatorOutputHash;
-<<<<<<< HEAD
+    bytes32 l2TxsStatusRollingHash;
     bytes32 dependencyRootsRollingHash;
 }
 
@@ -49,22 +46,15 @@
     uint256 batchNumber;
     bytes32 chainBatchRoot;
     bytes32 messageRoot;
-=======
-    bytes32 l2TxsStatusRollingHash;
-    bytes32 dependencyRootsRollingHash;
->>>>>>> 5d861180
 }
 
-/// @dev Maximal value that SystemLogKey variable can have.
-uint256 constant MAX_LOG_KEY = uint256(type(SystemLogKey).max);
-
-/// @dev Offset used to pull Address From Log. Equal to 4 (bytes for shardId, isService and txNumberInBatch)
+/// @dev Offset used to pull Address From Log. Equal to 4 (bytes for isService)
 uint256 constant L2_LOG_ADDRESS_OFFSET = 4;
 
-/// @dev Offset used to pull Key From Log. Equal to 4 (bytes for shardId, isService and txNumberInBatch) + 20 (bytes for address)
+/// @dev Offset used to pull Key From Log. Equal to 4 (bytes for isService) + 20 (bytes for address)
 uint256 constant L2_LOG_KEY_OFFSET = 24;
 
-/// @dev Offset used to pull Value From Log. Equal to 4 (bytes for shardId, isService and txNumberInBatch) + 20 (bytes for address) + 32 (bytes for key)
+/// @dev Offset used to pull Value From Log. Equal to 4 (bytes for isService) + 20 (bytes for address) + 32 (bytes for key)
 uint256 constant L2_LOG_VALUE_OFFSET = 56;
 
 /// @dev Max number of blobs currently supported
@@ -95,11 +85,7 @@
         uint64 indexRepeatedStorageChanges;
         uint256 numberOfLayer1Txs;
         bytes32 priorityOperationsHash;
-<<<<<<< HEAD
         bytes32 dependencyRootsRollingHash; // kl todo we might have to include a new and old version of this struct for migration
-=======
-        bytes32 dependencyRootsRollingHash;
->>>>>>> 5d861180
         bytes32 l2LogsTreeRoot;
         uint256 timestamp;
         bytes32 commitment;
@@ -153,10 +139,10 @@
     /// @notice Container for a list of transaction statuses to precommit.
     /// @param txs A packed array of individual transaction status commitments for the batch. Each is expected to be
     /// of length 33 and have the following format: <32-byte tx hash, 1-byte status>. where status is either 0 (failed) or 1 (success).
-    /// @param untrustedLastL2BlockNumberHint The "hint" for what the last L2 block number that these txs represent is.
+    /// @param untrustedLastMiniblockNumberHint The "hint" for what the last miniblock that these txs represent is.
     struct PrecommitInfo {
         bytes packedTxsCommitments;
-        uint256 untrustedLastL2BlockNumberHint;
+        uint256 untrustedLastMiniblockNumberHint;
     }
 
     /// @notice Precommits the status of all L2 transactions for the next batch on the shared bridge.
@@ -253,12 +239,12 @@
 
     /// @notice Emitted when a new precommitment is set for a batch.
     /// @param batchNumber The batch number for which the precommitment was recorded.
-    /// @param untrustedLastL2BlockNumberHint The hint to what L2 block number the precommitment should correspond to. Note, that there are no
+    /// @param untrustedLastMiniblockHint The hint to what miniblock the precommitment should correspond to. Note, that there are no
     /// guarantees on its correctness, it is just a way for the server to make external nodes' indexing simpler.
     /// @param precommitment The resulting rolling hash of all transaction statuses.
     event BatchPrecommitmentSet(
         uint256 indexed batchNumber,
-        uint256 indexed untrustedLastL2BlockNumberHint,
+        uint256 indexed untrustedLastMiniblockHint,
         bytes32 precommitment
     );
 }