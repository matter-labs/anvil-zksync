// Hide ugly auto-generated alloy structs outside of this module.
mod private {
<<<<<<< HEAD
    use crate::contracts::private::IZKChain::L2Log;
=======
    use zksync_types::H256;
>>>>>>> 5d861180
    use zksync_types::commitment::L1BatchWithMetadata;

    pub const MESSAGE_ROOT_ROLLING_HASH_KEY: H256 = H256([
        0x00, 0x00, 0x00, 0x00, 0x00, 0x00, 0x00, 0x00, 0x00, 0x00, 0x00, 0x00, 0x00, 0x00, 0x00,
        0x00, 0x00, 0x00, 0x00, 0x00, 0x00, 0x00, 0x00, 0x00, 0x00, 0x00, 0x00, 0x00, 0x00, 0x00,
        0x00, 0x07,
    ]);

    // Macros that hide non-trivial implementations are not great. One considered alternative was to
    // use `alloy_sol_macro_expander` directly from `build.rs`, prettify generated code with
    // `prettyplease` and then output into a VCS-tracked directory. Although this works, unfortunately
    // the generated code is still very ugly, so I decided to not go forward with this for now.
    //
    // Once https://github.com/alloy-rs/core/issues/261 is resolved hopefully it will become much more
    // human-readable.
    //
    // Additionally, https://github.com/alloy-rs/core/issues/601 tracks proper support for output into
    // a file.
    alloy::sol!("src/contracts/sol/IExecutor.sol");
    // Copied from `PriorityTree.sol` as the entire file has imports that are unprocessable by `alloy::sol!`
    alloy::sol! {
        struct PriorityOpsBatchInfo {
            bytes32[] leftPath;
            bytes32[] rightPath;
            bytes32[] itemHashes;
        }
    }
    // Copied from `Messaging.sol`
    alloy::sol! {
        struct InteropRoot {
            uint256 chainId;
            uint256 blockOrBatchNumber;
            bytes32[] sides;
        }
    }
    alloy::sol!(IZKChain, "src/contracts/artifacts/IZKChain.json");

    impl From<&L1BatchWithMetadata> for IExecutor::StoredBatchInfo {
        fn from(value: &L1BatchWithMetadata) -> Self {
            let dependency_roots_rolling_hash = value
                .header
                .system_logs
                .iter()
                .find(|log| log.0.key == MESSAGE_ROOT_ROLLING_HASH_KEY)
                .map(|log| log.0.value)
                .unwrap_or(H256::zero());

            Self::from((
                value.header.number.0 as u64,
                alloy::primitives::FixedBytes::<32>::from(value.metadata.root_hash.0),
                value.metadata.rollup_last_leaf_index,
                alloy::primitives::U256::from(value.header.l1_tx_count),
                alloy::primitives::FixedBytes::<32>::from(
                    value.header.priority_ops_onchain_data_hash().0,
                ),
                alloy::primitives::FixedBytes::<32>::from(dependency_roots_rolling_hash.0),
                alloy::primitives::FixedBytes::<32>::from(value.metadata.l2_l1_merkle_root.0),
                alloy::primitives::U256::from(value.header.timestamp),
                alloy::primitives::FixedBytes::<32>::from(value.metadata.commitment.0),
            ))
        }
    }

    impl From<&L1BatchWithMetadata> for IExecutor::LegacyStoredBatchInfo {
        fn from(value: &L1BatchWithMetadata) -> Self {
            Self::from((
                value.header.number.0 as u64,
                alloy::primitives::FixedBytes::<32>::from(value.metadata.root_hash.0),
                value.metadata.rollup_last_leaf_index,
                alloy::primitives::U256::from(value.header.l1_tx_count),
                alloy::primitives::FixedBytes::<32>::from(
                    value.header.priority_ops_onchain_data_hash().0,
                ),
                alloy::primitives::FixedBytes::<32>::from(value.metadata.l2_l1_merkle_root.0),
                alloy::primitives::FixedBytes::<32>::from(value.metadata.commitment.0),
                alloy::primitives::U256::from(value.header.timestamp),
                alloy::primitives::FixedBytes::<32>::from(value.header.system_logs[7].0.value.0),
            ))
        }
    }
}

mod private_v28 {
    alloy::sol!("src/contracts/sol/IExecutorV28.sol");
}

pub use self::private::IZKChain::NewPriorityRequest;
use alloy::primitives::TxHash;

use self::private::{IExecutor, InteropRoot, PriorityOpsBatchInfo};
use self::private_v28::IExecutorV28;
use alloy::sol_types::{SolCall, SolValue};
use zksync_mini_merkle_tree::MiniMerkleTree;
use zksync_types::commitment::{L1BatchWithMetadata, serialize_commitments};
use zksync_types::l1::L1Tx;
use zksync_types::web3::keccak256;
use zksync_types::{Address, H256, L2ChainId};

/// Current commitment encoding version by protocol version.
pub fn supported_encoding_version(batch: &L1BatchWithMetadata) -> u8 {
    if batch
        .header
        .protocol_version
        .unwrap_or_default()
        .is_pre_interop_fast_blocks()
    {
        0
    } else {
        1
    }
}

/// Builds a Solidity function call to `commitBatchesSharedBridge` as expected by `IExecutor.sol`.
///
/// Assumes system log verification and DA input verification are disabled.
pub fn commit_batches_shared_bridge_call(
    l2_chain_id: L2ChainId,
    chain_address: Address,
    last_committed_l1_batch: &L1BatchWithMetadata,
    batch: &L1BatchWithMetadata,
) -> Vec<u8> {
    tracing::error!(
        "batch protocol version: {:?}",
        batch.header.protocol_version
    );
    if batch
        .header
        .protocol_version
        .unwrap_or_default()
        .is_pre_interop_fast_blocks()
    {
        IExecutorV28::commitBatchesSharedBridgeCall::new((
            alloy::primitives::U256::from(l2_chain_id.as_u64()),
            alloy::primitives::U256::from(last_committed_l1_batch.header.number.0 + 1),
            alloy::primitives::U256::from(last_committed_l1_batch.header.number.0 + 1),
            commit_calldata(last_committed_l1_batch, batch).into(),
        ))
        .abi_encode()
    } else {
        IExecutor::commitBatchesSharedBridgeCall::new((
            chain_address.0.into(),
            alloy::primitives::U256::from(last_committed_l1_batch.header.number.0 + 1),
            alloy::primitives::U256::from(last_committed_l1_batch.header.number.0 + 1),
            commit_calldata(last_committed_l1_batch, batch).into(),
        ))
        .abi_encode()
    }
}

/// `commitBatchesSharedBridge` expects the rest of calldata to be of very specific form. This
/// function makes sure last committed batch and new batch are encoded correctly (assumes post gateway).
fn commit_calldata(
    last_committed_l1_batch: &L1BatchWithMetadata,
    batch: &L1BatchWithMetadata,
) -> Vec<u8> {
    let commit_batch_info = IExecutor::CommitBatchInfo::from((
        batch.header.number.0 as u64,
        batch.header.timestamp,
        batch.metadata.rollup_last_leaf_index,
        alloy::primitives::FixedBytes::<32>::from(batch.metadata.root_hash.0),
        alloy::primitives::U256::from(batch.header.l1_tx_count),
        alloy::primitives::FixedBytes::<32>::from(batch.header.priority_ops_onchain_data_hash().0),
        alloy::primitives::FixedBytes::<32>::from(
            batch
                .metadata
                .bootloader_initial_content_commitment
                .unwrap()
                .0,
        ),
        alloy::primitives::FixedBytes::<32>::from(
            batch.metadata.events_queue_commitment.unwrap().0,
        ),
        alloy::primitives::Bytes::from(serialize_commitments(&batch.header.system_logs)),
        // Our DA input consists only of state diff hash. Executor is patched to not use anything else.
        alloy::primitives::Bytes::from(
            batch
                .metadata
                .state_diff_hash
                .expect("Failed to get state_diff_hash from metadata")
                .0,
        ),
    ));

    let encoded_data = if batch
        .header
        .protocol_version
        .unwrap_or_default()
        .is_pre_interop_fast_blocks()
    {
        let stored_batch_info = IExecutor::LegacyStoredBatchInfo::from(last_committed_l1_batch);
        let last_batch_hash = H256(keccak256(stored_batch_info.abi_encode_params().as_slice()));
        tracing::info!(?last_batch_hash, "preparing commit calldata");
        (stored_batch_info, vec![commit_batch_info]).abi_encode_params()
    } else {
        let stored_batch_info = IExecutor::StoredBatchInfo::from(last_committed_l1_batch);
        let last_batch_hash = H256(keccak256(stored_batch_info.abi_encode_params().as_slice()));
        tracing::info!(?last_batch_hash, "preparing commit calldata");
        (stored_batch_info, vec![commit_batch_info]).abi_encode_params()
    };

    // Prefixed by current encoding version as expected by protocol
    [[supported_encoding_version(batch)].to_vec(), encoded_data]
        .concat()
        .to_vec()
}

/// Builds a Solidity function call to `proveBatchesSharedBridge` as expected by `IExecutor.sol`.
///
/// Assumes `TestnetVerifier` was deployed (thus verification for empty proofs is disabled).
pub fn prove_batches_shared_bridge_call(
    l2_chain_id: L2ChainId,
    chain_address: Address,
    last_proved_l1_batch: &L1BatchWithMetadata,
    batch: &L1BatchWithMetadata,
) -> Vec<u8> {
    if batch
        .header
        .protocol_version
        .unwrap_or_default()
        .is_pre_interop_fast_blocks()
    {
        IExecutorV28::proveBatchesSharedBridgeCall::new((
            alloy::primitives::U256::from(l2_chain_id.as_u64()),
            alloy::primitives::U256::from(last_proved_l1_batch.header.number.0 + 1),
            alloy::primitives::U256::from(last_proved_l1_batch.header.number.0 + 1),
            prove_calldata(last_proved_l1_batch, batch).into(),
        ))
        .abi_encode()
    } else {
        IExecutor::proveBatchesSharedBridgeCall::new((
            chain_address.0.into(),
            alloy::primitives::U256::from(last_proved_l1_batch.header.number.0 + 1),
            alloy::primitives::U256::from(last_proved_l1_batch.header.number.0 + 1),
            prove_calldata(last_proved_l1_batch, batch).into(),
        ))
        .abi_encode()
    }
}

/// `proveBatchesSharedBridge` expects the rest of calldata to be of very specific form. This
/// function makes sure last proved batch and new batch are encoded correctly (assumes post gateway).
fn prove_calldata(
    last_proved_l1_batch: &L1BatchWithMetadata,
    batch: &L1BatchWithMetadata,
) -> Vec<u8> {
    let encoded_data = if batch
        .header
        .protocol_version
        .unwrap_or_default()
        .is_pre_interop_fast_blocks()
    {
        let prev_l1_batch_info = IExecutor::LegacyStoredBatchInfo::from(last_proved_l1_batch);
        let batches_arg = vec![IExecutor::LegacyStoredBatchInfo::from(batch)];
        let proof_input = Vec::<alloy::primitives::U256>::new();
        (prev_l1_batch_info, batches_arg, proof_input).abi_encode_params()
    } else {
        let prev_l1_batch_info = IExecutor::StoredBatchInfo::from(last_proved_l1_batch);
        let batches_arg = vec![IExecutor::StoredBatchInfo::from(batch)];
        let proof_input = Vec::<alloy::primitives::U256>::new();
        (prev_l1_batch_info, batches_arg, proof_input).abi_encode_params()
    };

    // Prefixed by current encoding version as expected by protocol
    [[supported_encoding_version(batch)].to_vec(), encoded_data]
        .concat()
        .to_vec()
}

/// Builds a Solidity function call to `executeBatchesSharedBridge` as expected by `IExecutor.sol`.
pub fn execute_batches_shared_bridge_call(
    l2_chain_id: L2ChainId,
    chain_address: Address,
    batch: &L1BatchWithMetadata,
    l1_tx_merkle_tree: &MiniMerkleTree<L1Tx>,
) -> Vec<u8> {
    if batch
        .header
        .protocol_version
        .unwrap_or_default()
        .is_pre_interop_fast_blocks()
    {
        IExecutorV28::executeBatchesSharedBridgeCall::new((
            alloy::primitives::U256::from(l2_chain_id.as_u64()),
            alloy::primitives::U256::from(batch.header.number.0),
            alloy::primitives::U256::from(batch.header.number.0),
            execute_calldata(batch, l1_tx_merkle_tree).into(),
        ))
        .abi_encode()
    } else {
        IExecutor::executeBatchesSharedBridgeCall::new((
            chain_address.0.into(),
            alloy::primitives::U256::from(batch.header.number.0),
            alloy::primitives::U256::from(batch.header.number.0),
            execute_calldata(batch, l1_tx_merkle_tree).into(),
        ))
        .abi_encode()
    }
}

/// `executeBatchesSharedBridge` expects the rest of calldata to be of very specific form. This
/// function makes sure batch and its priority operations are encoded correctly (assumes post gateway).
fn execute_calldata(
    batch: &L1BatchWithMetadata,
    l1_tx_merkle_tree: &MiniMerkleTree<L1Tx>,
) -> Vec<u8> {
    let count = batch.header.l1_tx_count as usize;
    let priority_ops_proofs = if count > 0 {
        let (_, left, right) = l1_tx_merkle_tree.merkle_root_and_paths_for_range(..count);
        let hashes = l1_tx_merkle_tree.hashes_prefix(count);
        vec![PriorityOpsBatchInfo {
            leftPath: left
                .into_iter()
                .map(Option::unwrap_or_default)
                .map(|hash| TxHash::from(hash.0))
                .collect(),
            rightPath: right
                .into_iter()
                .map(Option::unwrap_or_default)
                .map(|hash| TxHash::from(hash.0))
                .collect(),
            itemHashes: hashes
                .into_iter()
                .map(|hash| TxHash::from(hash.0))
                .collect(),
        }]
    } else {
        vec![PriorityOpsBatchInfo {
            leftPath: vec![],
            rightPath: vec![],
            itemHashes: vec![],
        }]
    };

    let encoded_data = if batch
        .header
        .protocol_version
        .unwrap_or_default()
        .is_pre_interop_fast_blocks()
    {
        let batches_arg = vec![IExecutor::LegacyStoredBatchInfo::from(batch)];
        (batches_arg, priority_ops_proofs).abi_encode_params()
    } else {
        let dependency_roots: Vec<Vec<InteropRoot>> = vec![vec![]];
        let batches_arg = vec![IExecutor::StoredBatchInfo::from(batch)];
        (batches_arg, priority_ops_proofs, dependency_roots).abi_encode_params()
    };

    // Prefixed by current encoding version as expected by protocol
    [[supported_encoding_version(batch)].to_vec(), encoded_data]
        .concat()
        .to_vec()
}<|MERGE_RESOLUTION|>--- conflicted
+++ resolved
@@ -1,10 +1,7 @@
 // Hide ugly auto-generated alloy structs outside of this module.
 mod private {
-<<<<<<< HEAD
     use crate::contracts::private::IZKChain::L2Log;
-=======
     use zksync_types::H256;
->>>>>>> 5d861180
     use zksync_types::commitment::L1BatchWithMetadata;
 
     pub const MESSAGE_ROOT_ROLLING_HASH_KEY: H256 = H256([
@@ -68,7 +65,31 @@
         }
     }
 
-    impl From<&L1BatchWithMetadata> for IExecutor::LegacyStoredBatchInfo {
+    // impl From<&L1BatchWithMetadata> for IExecutor::LegacyStoredBatchInfo {
+    //     fn from(value: &L1BatchWithMetadata) -> Self {
+    //         Self::from((
+    //             value.header.number.0 as u64,
+    //             alloy::primitives::FixedBytes::<32>::from(value.metadata.root_hash.0),
+    //             value.metadata.rollup_last_leaf_index,
+    //             alloy::primitives::U256::from(value.header.l1_tx_count),
+    //             alloy::primitives::FixedBytes::<32>::from(
+    //                 value.header.priority_ops_onchain_data_hash().0,
+    //             ),
+    //             alloy::primitives::FixedBytes::<32>::from(value.metadata.l2_l1_merkle_root.0),
+    //             alloy::primitives::FixedBytes::<32>::from(value.metadata.commitment.0),
+    //             alloy::primitives::U256::from(value.header.timestamp),
+    //             alloy::primitives::FixedBytes::<32>::from(value.header.system_logs[7].0.value.0),
+    //         ))
+    //     }
+    // }
+}
+
+mod private_v28 {
+    alloy::sol!("src/contracts/sol/IExecutorV28.sol");
+
+    use zksync_types::commitment::L1BatchWithMetadata;
+
+    impl From<&L1BatchWithMetadata> for IExecutorV28::StoredBatchInfo {
         fn from(value: &L1BatchWithMetadata) -> Self {
             Self::from((
                 value.header.number.0 as u64,
@@ -79,16 +100,11 @@
                     value.header.priority_ops_onchain_data_hash().0,
                 ),
                 alloy::primitives::FixedBytes::<32>::from(value.metadata.l2_l1_merkle_root.0),
+                alloy::primitives::U256::from(value.header.timestamp),
                 alloy::primitives::FixedBytes::<32>::from(value.metadata.commitment.0),
-                alloy::primitives::U256::from(value.header.timestamp),
-                alloy::primitives::FixedBytes::<32>::from(value.header.system_logs[7].0.value.0),
             ))
         }
     }
-}
-
-mod private_v28 {
-    alloy::sol!("src/contracts/sol/IExecutorV28.sol");
 }
 
 pub use self::private::IZKChain::NewPriorityRequest;
@@ -160,55 +176,94 @@
     last_committed_l1_batch: &L1BatchWithMetadata,
     batch: &L1BatchWithMetadata,
 ) -> Vec<u8> {
-    let commit_batch_info = IExecutor::CommitBatchInfo::from((
-        batch.header.number.0 as u64,
-        batch.header.timestamp,
-        batch.metadata.rollup_last_leaf_index,
-        alloy::primitives::FixedBytes::<32>::from(batch.metadata.root_hash.0),
-        alloy::primitives::U256::from(batch.header.l1_tx_count),
-        alloy::primitives::FixedBytes::<32>::from(batch.header.priority_ops_onchain_data_hash().0),
-        alloy::primitives::FixedBytes::<32>::from(
-            batch
-                .metadata
-                .bootloader_initial_content_commitment
-                .unwrap()
-                .0,
-        ),
-        alloy::primitives::FixedBytes::<32>::from(
-            batch.metadata.events_queue_commitment.unwrap().0,
-        ),
-        alloy::primitives::Bytes::from(serialize_commitments(&batch.header.system_logs)),
-        // Our DA input consists only of state diff hash. Executor is patched to not use anything else.
-        alloy::primitives::Bytes::from(
-            batch
-                .metadata
-                .state_diff_hash
-                .expect("Failed to get state_diff_hash from metadata")
-                .0,
-        ),
-    ));
-
-    let encoded_data = if batch
-        .header
-        .protocol_version
-        .unwrap_or_default()
-        .is_pre_interop_fast_blocks()
-    {
-        let stored_batch_info = IExecutor::LegacyStoredBatchInfo::from(last_committed_l1_batch);
+    if batch
+        .header
+        .protocol_version
+        .unwrap_or_default()
+        .is_pre_interop_fast_blocks()
+    {
+        // v28 branch: use v28 types
+        let commit_batch_info = IExecutorV28::CommitBatchInfo::from((
+            batch.header.number.0 as u64,
+            batch.header.timestamp,
+            batch.metadata.rollup_last_leaf_index,
+            alloy::primitives::FixedBytes::<32>::from(batch.metadata.root_hash.0),
+            alloy::primitives::U256::from(batch.header.l1_tx_count),
+            alloy::primitives::FixedBytes::<32>::from(
+                batch.header.priority_ops_onchain_data_hash().0,
+            ),
+            alloy::primitives::FixedBytes::<32>::from(
+                batch
+                    .metadata
+                    .bootloader_initial_content_commitment
+                    .unwrap()
+                    .0,
+            ),
+            alloy::primitives::FixedBytes::<32>::from(
+                batch.metadata.events_queue_commitment.unwrap().0,
+            ),
+            alloy::primitives::Bytes::from(serialize_commitments(&batch.header.system_logs)),
+            alloy::primitives::Bytes::from(
+                batch
+                    .metadata
+                    .state_diff_hash
+                    .expect("Failed to get state_diff_hash from metadata")
+                    .0,
+            ),
+        ));
+
+        let stored_batch_info = IExecutorV28::StoredBatchInfo::from(last_committed_l1_batch);
         let last_batch_hash = H256(keccak256(stored_batch_info.abi_encode_params().as_slice()));
-        tracing::info!(?last_batch_hash, "preparing commit calldata");
-        (stored_batch_info, vec![commit_batch_info]).abi_encode_params()
-    } else {
+        tracing::info!(?last_batch_hash, "preparing commit calldata (v28)");
+
+        // (StoredBatchInfo, CommitBatchInfo[])
+        let encoded_data = (stored_batch_info, vec![commit_batch_info]).abi_encode_params();
+
+        [[supported_encoding_version(batch)].to_vec(), encoded_data]
+            .concat()
+            .to_vec()
+    } else {
+        // new branch: use new types with dependencyRootsRollingHash
+        let commit_batch_info = IExecutor::CommitBatchInfo::from((
+            batch.header.number.0 as u64,
+            batch.header.timestamp,
+            batch.metadata.rollup_last_leaf_index,
+            alloy::primitives::FixedBytes::<32>::from(batch.metadata.root_hash.0),
+            alloy::primitives::U256::from(batch.header.l1_tx_count),
+            alloy::primitives::FixedBytes::<32>::from(
+                batch.header.priority_ops_onchain_data_hash().0,
+            ),
+            alloy::primitives::FixedBytes::<32>::from(
+                batch
+                    .metadata
+                    .bootloader_initial_content_commitment
+                    .unwrap()
+                    .0,
+            ),
+            alloy::primitives::FixedBytes::<32>::from(
+                batch.metadata.events_queue_commitment.unwrap().0,
+            ),
+            alloy::primitives::Bytes::from(serialize_commitments(&batch.header.system_logs)),
+            alloy::primitives::Bytes::from(
+                batch
+                    .metadata
+                    .state_diff_hash
+                    .expect("Failed to get state_diff_hash from metadata")
+                    .0,
+            ),
+        ));
+
         let stored_batch_info = IExecutor::StoredBatchInfo::from(last_committed_l1_batch);
         let last_batch_hash = H256(keccak256(stored_batch_info.abi_encode_params().as_slice()));
-        tracing::info!(?last_batch_hash, "preparing commit calldata");
-        (stored_batch_info, vec![commit_batch_info]).abi_encode_params()
-    };
-
-    // Prefixed by current encoding version as expected by protocol
-    [[supported_encoding_version(batch)].to_vec(), encoded_data]
-        .concat()
-        .to_vec()
+        tracing::info!(?last_batch_hash, "preparing commit calldata (new)");
+
+        // (StoredBatchInfo, CommitBatchInfo[])
+        let encoded_data = (stored_batch_info, vec![commit_batch_info]).abi_encode_params();
+
+        [[supported_encoding_version(batch)].to_vec(), encoded_data]
+            .concat()
+            .to_vec()
+    }
 }
 
 /// Builds a Solidity function call to `proveBatchesSharedBridge` as expected by `IExecutor.sol`.
@@ -250,27 +305,24 @@
     last_proved_l1_batch: &L1BatchWithMetadata,
     batch: &L1BatchWithMetadata,
 ) -> Vec<u8> {
-    let encoded_data = if batch
-        .header
-        .protocol_version
-        .unwrap_or_default()
-        .is_pre_interop_fast_blocks()
-    {
-        let prev_l1_batch_info = IExecutor::LegacyStoredBatchInfo::from(last_proved_l1_batch);
-        let batches_arg = vec![IExecutor::LegacyStoredBatchInfo::from(batch)];
+    if batch
+        .header
+        .protocol_version
+        .unwrap_or_default()
+        .is_pre_interop_fast_blocks()
+    {
+        let prev_l1_batch_info = IExecutorV28::StoredBatchInfo::from(last_proved_l1_batch);
+        let batches_arg = vec![IExecutorV28::StoredBatchInfo::from(batch)];
         let proof_input = Vec::<alloy::primitives::U256>::new();
+
         (prev_l1_batch_info, batches_arg, proof_input).abi_encode_params()
     } else {
         let prev_l1_batch_info = IExecutor::StoredBatchInfo::from(last_proved_l1_batch);
         let batches_arg = vec![IExecutor::StoredBatchInfo::from(batch)];
         let proof_input = Vec::<alloy::primitives::U256>::new();
+
         (prev_l1_batch_info, batches_arg, proof_input).abi_encode_params()
-    };
-
-    // Prefixed by current encoding version as expected by protocol
-    [[supported_encoding_version(batch)].to_vec(), encoded_data]
-        .concat()
-        .to_vec()
+    }
 }
 
 /// Builds a Solidity function call to `executeBatchesSharedBridge` as expected by `IExecutor.sol`.
@@ -344,7 +396,7 @@
         .unwrap_or_default()
         .is_pre_interop_fast_blocks()
     {
-        let batches_arg = vec![IExecutor::LegacyStoredBatchInfo::from(batch)];
+        let batches_arg = vec![IExecutorV28::StoredBatchInfo::from(batch)];
         (batches_arg, priority_ops_proofs).abi_encode_params()
     } else {
         let dependency_roots: Vec<Vec<InteropRoot>> = vec![vec![]];
