use jsonrpsee::{
    core::Serialize,
    types::{ErrorCode, ErrorObject, ErrorObjectOwned},
};
use zksync_error::{
    anvil_zksync::{node::AnvilNodeError, state::StateLoaderError},
    ICustomError, IError as _, ZksyncError,
};
use zksync_web3_decl::error::Web3Error;

use jsonrpsee::types::ErrorCode as RpcErrorCode;

fn to_rpc<I: Serialize + ICustomError<ZksyncError, ZksyncError>>(
    code: Option<i32>,
    error: I,
) -> ErrorObjectOwned {
    ErrorObject::owned(
        code.unwrap_or(error.to_unified().get_identifier().encode() as i32),
        error.to_unified().get_message(),
        Some(error),
    )
}


pub trait RpcErrorAdapter {
    fn into(error: Self) -> ErrorObjectOwned;
}

impl RpcErrorAdapter for StateLoaderError {
    fn into(error: Self) -> ErrorObjectOwned {
        to_rpc(None, error)
    }
}

impl RpcErrorAdapter for AnvilNodeError {
    fn into(error: Self) -> ErrorObjectOwned {
        to_rpc(Some(ErrorCode::InternalError.code()), error)
    }
}

<<<<<<< HEAD
impl RpcErrorAdapter for Web3Error {
    fn into(error: Self) -> ErrorObjectOwned {
        let web3_error = &error;
        let code: RpcErrorCode = match web3_error {
            Web3Error::InternalError(_) => RpcErrorCode::InternalError,
            Web3Error::MethodNotImplemented => RpcErrorCode::MethodNotFound,
            Web3Error::NoBlock
            | Web3Error::PrunedBlock(_)
            | Web3Error::PrunedL1Batch(_)
            | Web3Error::ProxyError(_)
            | Web3Error::TooManyTopics
            | Web3Error::FilterNotFound
            | Web3Error::LogsLimitExceeded(_, _, _)
            | Web3Error::InvalidFilterBlockHash
            | Web3Error::TreeApiUnavailable => RpcErrorCode::InvalidParams,
            Web3Error::SubmitTransactionError(_, _) | Web3Error::SerializationError(_) => {
                RpcErrorCode::ServerError(3)
            }
            Web3Error::ServerShuttingDown => RpcErrorCode::ServerIsBusy,
        };

        let data = match &error {
            Web3Error::SubmitTransactionError(_, data) => Some(format!("0x{}", hex::encode(data))),
            _ => None,
        };

        ErrorObject::owned(code.code(), error.to_string(), data)
    }
=======
pub(crate) fn invalid_params(msg: String) -> ErrorObjectOwned {
    ErrorObjectOwned::owned(ErrorCode::InvalidParams.code(), msg, None::<()>)
>>>>>>> 543096e0
}

impl RpcErrorAdapter for anyhow::Error {
    fn into(error: Self) -> ErrorObjectOwned {
        ErrorObjectOwned::owned(
            ErrorCode::InternalError.code(),
            error.to_string(),
            None::<String>,
        )
    }
}

pub fn rpc_unsupported<T>(method_name: &str) -> jsonrpsee::core::RpcResult<T> {
    Err(ErrorObject::owned(
        ErrorCode::MethodNotFound.code(),
        format!("Method not found: {}", method_name),
        None::<String>,
    ))
}<|MERGE_RESOLUTION|>--- conflicted
+++ resolved
@@ -21,7 +21,6 @@
     )
 }
 
-
 pub trait RpcErrorAdapter {
     fn into(error: Self) -> ErrorObjectOwned;
 }
@@ -38,7 +37,6 @@
     }
 }
 
-<<<<<<< HEAD
 impl RpcErrorAdapter for Web3Error {
     fn into(error: Self) -> ErrorObjectOwned {
         let web3_error = &error;
@@ -67,10 +65,6 @@
 
         ErrorObject::owned(code.code(), error.to_string(), data)
     }
-=======
-pub(crate) fn invalid_params(msg: String) -> ErrorObjectOwned {
-    ErrorObjectOwned::owned(ErrorCode::InvalidParams.code(), msg, None::<()>)
->>>>>>> 543096e0
 }
 
 impl RpcErrorAdapter for anyhow::Error {
@@ -78,15 +72,19 @@
         ErrorObjectOwned::owned(
             ErrorCode::InternalError.code(),
             error.to_string(),
-            None::<String>,
+            None::<()>,
         )
     }
 }
 
-pub fn rpc_unsupported<T>(method_name: &str) -> jsonrpsee::core::RpcResult<T> {
+pub(crate) fn rpc_invalid_params(msg: String) -> ErrorObjectOwned {
+    ErrorObjectOwned::owned(ErrorCode::InvalidParams.code(), msg, None::<()>)
+}
+
+pub(crate) fn rpc_unsupported<T>(method_name: &str) -> jsonrpsee::core::RpcResult<T> {
     Err(ErrorObject::owned(
         ErrorCode::MethodNotFound.code(),
         format!("Method not found: {}", method_name),
-        None::<String>,
+        None::<()>,
     ))
 }