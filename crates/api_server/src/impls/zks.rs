--- conflicted
+++ resolved
@@ -6,11 +6,7 @@
 use std::collections::HashMap;
 use zksync_types::api::state_override::StateOverride;
 use zksync_types::api::{
-<<<<<<< HEAD
-    BlockDetails, BridgeAddresses, L1BatchDetails, L2ToL1LogProof, InteropMode, Proof,
-=======
     BlockDetails, BridgeAddresses, InteropMode, L1BatchDetails, L2ToL1LogProof, Proof,
->>>>>>> 2f1a5f90
     ProtocolVersion, TransactionDetails,
 };
 use zksync_types::fee::Fee;
@@ -114,51 +110,19 @@
         ))
     }
 
-<<<<<<< HEAD
-    async fn get_confirmed_tokens(&self, from: u32, limit: u8) -> RpcResult<Vec<Token>> {
-        Ok(self
-            .node
-            .get_confirmed_tokens_impl(from, limit)
-            .await
-            .map_err(RpcError::from)?)
-    }
-
-    async fn get_all_account_balances(
-        &self,
-        address: Address,
-    ) -> RpcResult<HashMap<Address, U256>> {
-        Ok(self
-            .node
-            .get_all_account_balances_impl(address)
-            .await
-            .map_err(RpcError::from)?)
-    }
-
-=======
->>>>>>> 2f1a5f90
     async fn get_l2_to_l1_log_proof(
         &self,
         tx_hash: H256,
         index: Option<usize>,
-<<<<<<< HEAD
-        interop_mode: Option<InteropMode>,
-=======
         _interop_mode: Option<InteropMode>,
->>>>>>> 2f1a5f90
     ) -> RpcResult<Option<L2ToL1LogProof>> {
         self.node
             .get_l2_to_l1_log_proof_impl(tx_hash, index)
             .await
-<<<<<<< HEAD
-            .map_err(RpcError::from)?)
-    }
-
-=======
-            .map_err(RpcErrorAdapter::into)
-    }
-
-    #[named]
->>>>>>> 2f1a5f90
+            .map_err(RpcErrorAdapter::into)
+    }
+
+    #[named]
     async fn get_l1_batch_number(&self) -> RpcResult<U64> {
         rpc_unsupported(function_name!())
     }
@@ -240,16 +204,10 @@
 
     #[named]
     async fn get_batch_fee_input(&self) -> RpcResult<PubdataIndependentBatchFeeModelInput> {
-<<<<<<< HEAD
-        Err(RpcError::Unsupported.into())
-    }
-
-=======
-        rpc_unsupported(function_name!())
-    }
-
-    #[named]
->>>>>>> 2f1a5f90
+        rpc_unsupported(function_name!())
+    }
+
+    #[named]
     async fn get_timestamp_asserter(&self) -> RpcResult<Option<Address>> {
         rpc_unsupported(function_name!())
     }
