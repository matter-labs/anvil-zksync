--- conflicted
+++ resolved
@@ -42,16 +42,11 @@
             .map_err(RpcError::from)?)
     }
 
-<<<<<<< HEAD
-    async fn get_boojum_witness(&self, batch: u32) -> RpcResult<Option<String>> {
-        Ok(boojumos_get_batch_witness(&batch).map(hex::encode))
-=======
     async fn get_boojum_witness(&self, batch_number: L1BatchNumber) -> RpcResult<Bytes> {
         Ok(boojumos_get_batch_witness(&batch_number)
             .ok_or(invalid_params(
                 "Batch with this number doesn't exist yet".to_string(),
             ))?
             .into())
->>>>>>> eca0fece
     }
 }