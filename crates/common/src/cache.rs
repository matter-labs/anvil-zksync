use super::{sh_err, sh_warn};
use clap::ValueEnum;
use rustc_hash::FxHashMap;
use serde::{Deserialize, Serialize};
use std::fs;
use std::fs::File;
use std::io::{BufReader, BufWriter};
use std::path::Path;
use std::result::Result;
use std::str::FromStr;
use zksync_types::api::{Block, BridgeAddresses, Transaction, TransactionVariant};
use zksync_types::Transaction as RawTransaction;
use zksync_types::H256;

pub const DEFAULT_DISK_CACHE_DIR: &str = ".cache";
/// Caches full blocks by their hashes
const CACHE_TYPE_BLOCKS_FULL: &str = "blocks_full";
/// Caches minimal blocks by their hashes
const CACHE_TYPE_BLOCKS_MIN: &str = "blocks_min";
/// Caches raw transactions by their hashes
const CACHE_TYPE_BLOCK_RAW_TRANSACTIONS: &str = "block_raw_transactions";
/// Caches transactions by their hashes
const CACHE_TYPE_TRANSACTIONS: &str = "transactions";
/// Caching resolver functions by their selectors
const CACHE_TYPE_RESOLVER_SELECTORS: &str = "resolver_selectors";
/// Caches arbitrary values by their keys
const CACHE_TYPE_KEY_VALUE: &str = "key_value";

/// Caching key for bridge addresses
const CACHE_KEY_BRIDGE_ADDRESSES: &str = "bridge_addresses";

/// Cache type for the node.
#[derive(ValueEnum, Deserialize, Default, Debug, Copy, Clone)]
pub enum CacheType {
    None,
    Memory,
    #[default]
    Disk,
}

/// Cache configuration options.
#[derive(Deserialize, Debug, Clone)]
pub enum CacheConfig {
    #[serde(rename = "none")]
    None,
    #[serde(rename = "memory")]
    Memory,
    #[serde(rename = "disk")]
    Disk { dir: String, reset: bool },
}

impl Default for CacheConfig {
    fn default() -> Self {
        Self::Disk {
            dir: String::from(DEFAULT_DISK_CACHE_DIR),
            reset: false,
        }
    }
}

/// A general purpose cache.
#[derive(Default, Debug, Clone)]
pub struct Cache {
    config: CacheConfig,
    block_hashes: FxHashMap<u64, H256>,
    blocks_full: FxHashMap<H256, Block<TransactionVariant>>,
    blocks_min: FxHashMap<H256, Block<TransactionVariant>>,
    block_raw_transactions: FxHashMap<u64, Vec<RawTransaction>>,
    transactions: FxHashMap<H256, Transaction>,
    resolver_selectors: FxHashMap<String, String>,
    bridge_addresses: Option<BridgeAddresses>,
    confirmed_tokens: FxHashMap<(u32, u8), Vec<zksync_web3_decl::types::Token>>,
}

impl Cache {
    /// Creates a new cache with the provided config.
    pub fn new(config: CacheConfig) -> Self {
        let mut cache = Cache {
            config: config.clone(),
            ..Default::default()
        };

        if let CacheConfig::Disk { dir, reset } = &config {
            if *reset {
                for cache_type in [
                    CACHE_TYPE_BLOCKS_FULL,
                    CACHE_TYPE_BLOCKS_MIN,
                    CACHE_TYPE_BLOCK_RAW_TRANSACTIONS,
                    CACHE_TYPE_TRANSACTIONS,
                    CACHE_TYPE_RESOLVER_SELECTORS,
                    CACHE_TYPE_KEY_VALUE,
                ] {
                    fs::remove_dir_all(Path::new(dir).join(cache_type)).unwrap_or_else(|err| {
                        sh_warn!(
                            "failed removing directory {:?}: {:?}",
                            Path::new(dir).join(cache_type),
                            err
                        )
                    });
                }

                fs::remove_dir(Path::new(dir))
                    .unwrap_or_else(|err| sh_warn!("failed removing cache directory: {:?}", err));
            }

            for cache_type in [
                CACHE_TYPE_BLOCKS_FULL,
                CACHE_TYPE_BLOCKS_MIN,
                CACHE_TYPE_BLOCK_RAW_TRANSACTIONS,
                CACHE_TYPE_TRANSACTIONS,
                CACHE_TYPE_RESOLVER_SELECTORS,
                CACHE_TYPE_KEY_VALUE,
            ] {
                fs::create_dir_all(Path::new(dir).join(cache_type)).unwrap_or_else(|err| {
<<<<<<< HEAD
                    panic!("failed creating directory {cache_type}: {err:?}")
=======
                    panic!("failed creating directory {cache_type}: {err:?}");
>>>>>>> b47fed00
                });
            }
            cache
                .read_all_from_disk(dir)
                .unwrap_or_else(|err| sh_err!("failed reading cache from disk: {:?}", err));
        }

        cache
    }

    /// Returns the cached full/minimal block for the provided hash.
    pub fn get_block(
        &self,
        hash: &H256,
        full_transactions: bool,
    ) -> Option<&Block<TransactionVariant>> {
        if matches!(self.config, CacheConfig::None) {
            return None;
        }

        if full_transactions {
            self.blocks_full.get(hash)
        } else {
            self.blocks_min.get(hash)
        }
    }

    /// Cache a full/minimal block for the provided hash.
    pub fn insert_block(
        &mut self,
        hash: H256,
        full_transactions: bool,
        block: Block<TransactionVariant>,
    ) {
        if matches!(self.config, CacheConfig::None) {
            return;
        }

        self.block_hashes.insert(block.number.as_u64(), block.hash);
        if full_transactions {
            self.write_to_disk(CACHE_TYPE_BLOCKS_FULL, format!("{hash:#x}"), &block);
            self.blocks_full.insert(hash, block);
        } else {
            self.write_to_disk(CACHE_TYPE_BLOCKS_MIN, format!("{hash:#x}"), &block);
            self.blocks_min.insert(hash, block);
        }
    }

    /// Returns the cached full/minimal block for the provided hash.
    pub fn get_block_hash(&self, number: &u64) -> Option<&H256> {
        if matches!(self.config, CacheConfig::None) {
            return None;
        }

        self.block_hashes.get(number)
    }

    /// Returns the cached raw transactions for the provided block number.
    pub fn get_block_raw_transactions(&self, number: &u64) -> Option<&Vec<RawTransaction>> {
        if matches!(self.config, CacheConfig::None) {
            return None;
        }

        self.block_raw_transactions.get(number)
    }

    /// Returns the cached confirmed tokens.
    pub fn get_confirmed_tokens(
        &self,
        from: u32,
        limit: u8,
    ) -> Option<&Vec<zksync_web3_decl::types::Token>> {
        if matches!(self.config, CacheConfig::None) {
            return None;
        }
        self.confirmed_tokens.get(&(from, limit))
    }

    /// Cache confirmed tokens
    pub fn set_confirmed_tokens(
        &mut self,
        from: u32,
        limit: u8,
        confirmed_tokens: Vec<zksync_web3_decl::types::Token>,
    ) {
        if matches!(self.config, CacheConfig::None) {
            return;
        }
        self.confirmed_tokens
            .insert((from, limit), confirmed_tokens);
    }

    /// Cache the raw transactions for the provided block number.
    pub fn insert_block_raw_transactions(
        &mut self,
        number: u64,
        transactions: Vec<RawTransaction>,
    ) {
        if matches!(self.config, CacheConfig::None) {
            return;
        }

        self.write_to_disk(
            CACHE_TYPE_BLOCK_RAW_TRANSACTIONS,
            format!("{number}"),
            &transactions,
        );
        self.block_raw_transactions.insert(number, transactions);
    }

    /// Returns the cached transaction for the provided hash.
    pub fn get_transaction(&self, hash: &H256) -> Option<&Transaction> {
        if matches!(self.config, CacheConfig::None) {
            return None;
        }

        self.transactions.get(hash)
    }

    /// Returns the cached resolved function/event selector for the provided selector.
    pub fn get_resolver_selector(&self, selector: &String) -> Option<&String> {
        if matches!(self.config, CacheConfig::None) {
            return None;
        }

        self.resolver_selectors.get(selector)
    }

    /// Cache a transaction for the provided hash.
    pub fn insert_transaction(&mut self, hash: H256, transaction: Transaction) {
        if matches!(self.config, CacheConfig::None) {
            return;
        }

        self.write_to_disk(CACHE_TYPE_TRANSACTIONS, format!("{hash:#x}"), &transaction);
        self.transactions.insert(hash, transaction);
    }

    /// Cache a resolver function for the provided selector.
    pub fn insert_resolver_selector(&mut self, selector: String, selector_value: String) {
        if matches!(self.config, CacheConfig::None) {
            return;
        }

        self.write_to_disk(
            CACHE_TYPE_RESOLVER_SELECTORS,
            selector.clone(),
            &selector_value,
        );
        self.resolver_selectors.insert(selector, selector_value);
    }

    /// Returns the cached bridge addresses for the provided hash.
    pub fn get_bridge_addresses(&self) -> Option<&BridgeAddresses> {
        if matches!(self.config, CacheConfig::None) {
            return None;
        }

        self.bridge_addresses.as_ref()
    }

    /// Cache default bridge addresses.
    pub fn set_bridge_addresses(&mut self, bridge_addresses: BridgeAddresses) {
        if matches!(self.config, CacheConfig::None) {
            return;
        }

        self.write_to_disk(
            CACHE_TYPE_KEY_VALUE,
            String::from(CACHE_KEY_BRIDGE_ADDRESSES),
            &bridge_addresses,
        );
        self.bridge_addresses = Some(bridge_addresses);
    }

    /// Reads the cache contents from the disk, if available.
    fn read_all_from_disk(&mut self, dir: &str) -> Result<(), String> {
        for cache_type in [
            CACHE_TYPE_BLOCKS_FULL,
            CACHE_TYPE_BLOCKS_MIN,
            CACHE_TYPE_BLOCK_RAW_TRANSACTIONS,
            CACHE_TYPE_TRANSACTIONS,
            CACHE_TYPE_RESOLVER_SELECTORS,
            CACHE_TYPE_KEY_VALUE,
        ] {
            let cache_dir = Path::new(dir).join(cache_type);
            let dir_listing = fs::read_dir(cache_dir.clone())
                .map_err(|err| format!("failed reading dir '{cache_dir:?}': {err:?}"))?
                .flatten();
            for file in dir_listing {
                let key = file
                    .file_name()
                    .to_str()
                    .ok_or_else(|| String::from("failed converting filename to string"))?
                    .to_string();

                let cache_file = File::open(file.path()).map_err(|err| {
                    format!("failed reading file: '{:?}': {:?}", file.path(), err)
                })?;
                let reader = BufReader::new(cache_file);
                match cache_type {
                    CACHE_TYPE_BLOCKS_FULL => {
                        let key = H256::from_str(&key).map_err(|err| {
                            format!("invalid key for cache file '{key:?}': {err:?}")
                        })?;
                        let block: Block<TransactionVariant> = serde_json::from_reader(reader)
                            .map_err(|err| {
                                format!("failed parsing json for cache file '{key:?}': {err:?}")
                            })?;
                        self.block_hashes.insert(block.number.as_u64(), block.hash);
                        self.blocks_full.insert(key, block);
                    }
                    CACHE_TYPE_BLOCKS_MIN => {
                        let key = H256::from_str(&key).map_err(|err| {
                            format!("invalid key for cache file '{key:?}': {err:?}")
                        })?;
                        let block: Block<TransactionVariant> = serde_json::from_reader(reader)
                            .map_err(|err| {
                                format!("failed parsing json for cache file '{key:?}': {err:?}")
                            })?;
                        self.block_hashes.insert(block.number.as_u64(), block.hash);
                        self.blocks_min.insert(key, block);
                    }
                    CACHE_TYPE_BLOCK_RAW_TRANSACTIONS => {
                        let key = key.parse::<u64>().map_err(|err| {
                            format!("invalid key for cache file '{key:?}': {err:?}")
                        })?;
                        let transactions: Vec<RawTransaction> = serde_json::from_reader(reader)
                            .map_err(|err| {
                                format!("failed parsing json for cache file '{key:?}': {err:?}")
                            })?;
                        self.block_raw_transactions.insert(key, transactions);
                    }
                    CACHE_TYPE_TRANSACTIONS => {
                        let key = H256::from_str(&key).map_err(|err| {
                            format!("invalid key for cache file '{key:?}': {err:?}")
                        })?;
                        let transaction: Transaction =
                            serde_json::from_reader(reader).map_err(|err| {
                                format!("failed parsing json for cache file '{key:?}': {err:?}")
                            })?;
                        self.transactions.insert(key, transaction);
                    }
                    CACHE_TYPE_RESOLVER_SELECTORS => {
                        let selector: String = serde_json::from_reader(reader).map_err(|err| {
                            format!("failed parsing json for cache file '{key:?}': {err:?}")
                        })?;
                        self.resolver_selectors.insert(key, selector);
                    }
                    CACHE_TYPE_KEY_VALUE => match key.as_str() {
                        CACHE_KEY_BRIDGE_ADDRESSES => {
                            self.bridge_addresses =
                                Some(serde_json::from_reader(reader).map_err(|err| {
                                    format!("failed parsing json for cache file '{key:?}': {err:?}")
                                })?);
                        }
                        _ => return Err(format!("invalid cache_type_value key {cache_type}")),
                    },
                    _ => return Err(format!("invalid cache_type {cache_type}")),
                }
            }
        }

        Ok(())
    }

    /// Writes the cache contents to disk, if supported.
    fn write_to_disk<T: Serialize>(&self, cache_type: &'static str, key: String, data: &T) {
        if let CacheConfig::Disk { dir, .. } = &self.config {
            let file = Path::new(&dir).join(cache_type).join(key);

            tracing::debug!("writing cache {:?}", file);
            match File::create(file.clone()) {
                Ok(cache_file) => {
                    let writer = BufWriter::new(cache_file);
                    if let Err(err) = serde_json::to_writer(writer, data) {
                        sh_err!("failed writing to cache '{:?}': {:?}", file, err);
                    }
                }
                Err(err) => sh_err!("failed creating file: '{:?}': {:?}", file, err),
            }
        }
    }
}

#[cfg(test)]
mod tests {
    use zksync_types::{Execute, ExecuteTransactionCommon};
    use zksync_types::{H160, U64};

    // use crate::testing;

    use super::*;

    #[test]
    fn test_cache_config_none_disables_cache() {
        let mut cache = Cache::new(CacheConfig::None);

        cache.insert_block(H256::zero(), true, Default::default());
        assert_eq!(None, cache.get_block(&H256::zero(), true));
        assert_eq!(None, cache.get_block_hash(&0));

        cache.insert_block(H256::zero(), false, Default::default());
        assert_eq!(None, cache.get_block(&H256::zero(), false));
        assert_eq!(None, cache.get_block_hash(&0));

        cache.insert_block_raw_transactions(0, Default::default());
        assert_eq!(None, cache.get_block_raw_transactions(&0));

        cache.insert_transaction(H256::zero(), Default::default());
        assert_eq!(None, cache.get_transaction(&H256::zero()));
    }

    #[test]
    fn test_cache_config_memory_enables_cache() {
        let block_full = Block::<TransactionVariant> {
            hash: H256::repeat_byte(0x1),
            number: U64::from(1),
            ..Default::default()
        };
        let block_min = Block::<TransactionVariant> {
            hash: H256::repeat_byte(0x2),
            number: U64::from(2),
            ..Default::default()
        };
        let transaction = Transaction::default();
        let raw_transactions = vec![RawTransaction {
            common_data: ExecuteTransactionCommon::L1(Default::default()),
            execute: Execute {
                calldata: Default::default(),
                contract_address: Default::default(),
                factory_deps: vec![],
                value: Default::default(),
            },
            received_timestamp_ms: 0,
            raw_bytes: None,
        }];
        let bridge_addresses = BridgeAddresses {
            l1_shared_default_bridge: Some(H160::repeat_byte(0x5)),
            l2_shared_default_bridge: Some(H160::repeat_byte(0x6)),
            l1_erc20_default_bridge: Some(H160::repeat_byte(0x1)),
            l2_erc20_default_bridge: Some(H160::repeat_byte(0x2)),
            l1_weth_bridge: Some(H160::repeat_byte(0x3)),
            l2_weth_bridge: Some(H160::repeat_byte(0x4)),
            l2_legacy_shared_bridge: Some(H160::repeat_byte(0x6)),
        };

        let mut cache = Cache::new(CacheConfig::Memory);

        cache.insert_block(block_full.hash, true, block_full.clone());
        assert_eq!(
            Some(&block_full),
            cache.get_block(&H256::repeat_byte(0x1), true)
        );
        assert_eq!(Some(&H256::repeat_byte(0x1)), cache.get_block_hash(&1));

        cache.insert_block(block_min.hash, false, block_min.clone());
        assert_eq!(
            Some(&block_min),
            cache.get_block(&H256::repeat_byte(0x2), false)
        );
        assert_eq!(Some(&H256::repeat_byte(0x2)), cache.get_block_hash(&2));

        cache.insert_block_raw_transactions(0, raw_transactions.clone());
        assert_eq!(
            Some(&raw_transactions),
            cache.get_block_raw_transactions(&0)
        );

        cache.insert_transaction(H256::zero(), transaction.clone());
        assert_eq!(Some(&transaction), cache.get_transaction(&H256::zero()));

        cache.set_bridge_addresses(bridge_addresses.clone());
        assert_bridge_addresses_eq(
            &bridge_addresses,
            cache.get_bridge_addresses().expect("expected addresses"),
        );
    }

    #[test]
    fn test_cache_config_disk_enables_cache_and_preserves_it_to_disk() {
        let block_full = Block::<TransactionVariant> {
            hash: H256::repeat_byte(0x1),
            number: U64::from(1),
            ..Default::default()
        };
        let block_min = Block::<TransactionVariant> {
            hash: H256::repeat_byte(0x2),
            number: U64::from(2),
            ..Default::default()
        };
        let transaction = Transaction::default();
        let raw_transactions = vec![RawTransaction {
            common_data: ExecuteTransactionCommon::L1(Default::default()),
            execute: Execute {
                calldata: Default::default(),
                contract_address: Default::default(),
                factory_deps: vec![],
                value: Default::default(),
            },
            received_timestamp_ms: 0,
            raw_bytes: None,
        }];
        let bridge_addresses = BridgeAddresses {
            l1_shared_default_bridge: Some(H160::repeat_byte(0x5)),
            l2_shared_default_bridge: Some(H160::repeat_byte(0x6)),
            l1_erc20_default_bridge: Some(H160::repeat_byte(0x1)),
            l2_erc20_default_bridge: Some(H160::repeat_byte(0x2)),
            l1_weth_bridge: Some(H160::repeat_byte(0x3)),
            l2_weth_bridge: Some(H160::repeat_byte(0x4)),
            l2_legacy_shared_bridge: Some(H160::repeat_byte(0x6)),
        };

        let cache_dir = tempfile::Builder::new()
            .prefix("cache-test")
            .tempdir()
            .expect("failed creating temporary dir");
        let cache_dir_path = cache_dir
            .path()
            .to_str()
            .expect("invalid dir name")
            .to_string();
        let mut cache = Cache::new(CacheConfig::Disk {
            dir: cache_dir_path.clone(),
            reset: true,
        });

        cache.insert_block(block_full.hash, true, block_full.clone());
        assert_eq!(
            Some(&block_full),
            cache.get_block(&H256::repeat_byte(0x1), true)
        );
        assert_eq!(Some(&H256::repeat_byte(0x1)), cache.get_block_hash(&1));

        cache.insert_block(block_min.hash, false, block_min.clone());
        assert_eq!(
            Some(&block_min),
            cache.get_block(&H256::repeat_byte(0x2), false)
        );
        assert_eq!(Some(&H256::repeat_byte(0x2)), cache.get_block_hash(&2));

        cache.insert_block_raw_transactions(0, raw_transactions.clone());
        assert_eq!(
            Some(&raw_transactions),
            cache.get_block_raw_transactions(&0)
        );

        cache.insert_transaction(H256::zero(), transaction.clone());
        assert_eq!(Some(&transaction), cache.get_transaction(&H256::zero()));

        cache.set_bridge_addresses(bridge_addresses.clone());
        assert_bridge_addresses_eq(
            &bridge_addresses,
            cache.get_bridge_addresses().expect("expected addresses"),
        );

        let new_cache = Cache::new(CacheConfig::Disk {
            dir: cache_dir_path,
            reset: false,
        });
        assert_eq!(
            Some(&block_full),
            new_cache.get_block(&H256::repeat_byte(0x1), true)
        );
        assert_eq!(Some(&H256::repeat_byte(0x1)), new_cache.get_block_hash(&1));
        assert_eq!(
            Some(&block_min),
            new_cache.get_block(&H256::repeat_byte(0x2), false)
        );
        assert_eq!(Some(&H256::repeat_byte(0x2)), new_cache.get_block_hash(&2));
        assert_eq!(
            Some(&raw_transactions),
            new_cache.get_block_raw_transactions(&0)
        );
        assert_eq!(Some(&transaction), new_cache.get_transaction(&H256::zero()));
        assert_bridge_addresses_eq(
            &bridge_addresses,
            new_cache
                .get_bridge_addresses()
                .expect("expected addresses"),
        );
    }

    #[test]
    fn test_cache_config_disk_enables_cache_and_can_reset_data_on_disk() {
        let block_full = Block::<TransactionVariant> {
            hash: H256::repeat_byte(0x1),
            number: U64::from(1),
            ..Default::default()
        };
        let block_min = Block::<TransactionVariant> {
            hash: H256::repeat_byte(0x2),
            number: U64::from(2),
            ..Default::default()
        };
        let transaction = Transaction::default();
        let raw_transactions = vec![RawTransaction {
            common_data: ExecuteTransactionCommon::L1(Default::default()),
            execute: Execute {
                calldata: Default::default(),
                contract_address: Default::default(),
                factory_deps: vec![],
                value: Default::default(),
            },
            received_timestamp_ms: 0,
            raw_bytes: None,
        }];
        let bridge_addresses = BridgeAddresses {
            l1_shared_default_bridge: Some(H160::repeat_byte(0x5)),
            l2_shared_default_bridge: Some(H160::repeat_byte(0x6)),
            l2_erc20_default_bridge: Some(H160::repeat_byte(0x2)),
            l1_erc20_default_bridge: Some(H160::repeat_byte(0x1)),
            l1_weth_bridge: Some(H160::repeat_byte(0x3)),
            l2_weth_bridge: Some(H160::repeat_byte(0x4)),
            l2_legacy_shared_bridge: Some(H160::repeat_byte(0x6)),
        };

        let cache_dir = tempfile::Builder::new()
            .prefix("cache-test")
            .tempdir()
            .expect("failed creating temporary dir");
        let cache_dir_path = cache_dir
            .path()
            .to_str()
            .expect("invalid dir name")
            .to_string();
        let mut cache = Cache::new(CacheConfig::Disk {
            dir: cache_dir_path.clone(),
            reset: true,
        });

        cache.insert_block(block_full.hash, true, block_full.clone());
        assert_eq!(
            Some(&block_full),
            cache.get_block(&H256::repeat_byte(0x1), true)
        );
        assert_eq!(Some(&H256::repeat_byte(0x1)), cache.get_block_hash(&1));

        cache.insert_block(block_min.hash, false, block_min.clone());
        assert_eq!(
            Some(&block_min),
            cache.get_block(&H256::repeat_byte(0x2), false)
        );
        assert_eq!(Some(&H256::repeat_byte(0x2)), cache.get_block_hash(&2));

        cache.insert_block_raw_transactions(0, raw_transactions.clone());
        assert_eq!(
            Some(&raw_transactions),
            cache.get_block_raw_transactions(&0)
        );

        cache.insert_transaction(H256::zero(), transaction.clone());
        assert_eq!(Some(&transaction), cache.get_transaction(&H256::zero()));

        cache.set_bridge_addresses(bridge_addresses.clone());
        assert_bridge_addresses_eq(
            &bridge_addresses,
            cache.get_bridge_addresses().expect("expected addresses"),
        );

        let new_cache = Cache::new(CacheConfig::Disk {
            dir: cache_dir_path,
            reset: true,
        });
        assert_eq!(None, new_cache.get_block(&H256::zero(), true));
        assert_eq!(None, new_cache.get_block_hash(&1));
        assert_eq!(None, new_cache.get_block(&H256::zero(), false));
        assert_eq!(None, new_cache.get_block_hash(&2));
        assert_eq!(None, new_cache.get_block_raw_transactions(&0));
        assert_eq!(None, new_cache.get_transaction(&H256::zero()));
        assert!(new_cache.get_bridge_addresses().is_none());
    }

    #[test]
    fn test_cache_config_disk_only_resets_created_data_on_disk() {
        let cache_dir = tempfile::Builder::new()
            .prefix("cache-test")
            .tempdir()
            .expect("failed creating temporary dir");
        let cache_dir_path = cache_dir
            .path()
            .to_str()
            .expect("invalid dir name")
            .to_string();
        let mut cache = Cache::new(CacheConfig::Disk {
            dir: cache_dir_path.clone(),
            reset: true,
        });

        cache.insert_transaction(H256::zero(), Default::default());
        let cached_tx_file = cache_dir
            .path()
            .join(CACHE_TYPE_TRANSACTIONS)
            .join(format!("{:#x}", H256::zero()));
        assert!(
            cached_tx_file.exists(),
            "cached transaction did not exist on disk"
        );

        let random_file_path = cache_dir.path().join("foobar.txt");
        _ = File::create(&random_file_path).expect("failed creating random file");

        Cache::new(CacheConfig::Disk {
            dir: cache_dir_path,
            reset: true,
        });

        assert!(
            !cached_tx_file.exists(),
            "cached transaction was not reset on disk"
        );
        assert!(random_file_path.exists(), "random file was reset from disk");
    }

    /// Asserts that two instances of [BridgeAddresses] are equal
    pub fn assert_bridge_addresses_eq(
        expected_bridge_addresses: &BridgeAddresses,
        actual_bridge_addresses: &BridgeAddresses,
    ) {
        assert_eq!(
            expected_bridge_addresses.l1_erc20_default_bridge,
            actual_bridge_addresses.l1_erc20_default_bridge
        );
        assert_eq!(
            expected_bridge_addresses.l2_erc20_default_bridge,
            actual_bridge_addresses.l2_erc20_default_bridge
        );
        assert_eq!(
            expected_bridge_addresses.l1_weth_bridge,
            actual_bridge_addresses.l1_weth_bridge
        );
        assert_eq!(
            expected_bridge_addresses.l2_weth_bridge,
            actual_bridge_addresses.l2_weth_bridge
        );
    }
}<|MERGE_RESOLUTION|>--- conflicted
+++ resolved
@@ -112,11 +112,7 @@
                 CACHE_TYPE_KEY_VALUE,
             ] {
                 fs::create_dir_all(Path::new(dir).join(cache_type)).unwrap_or_else(|err| {
-<<<<<<< HEAD
-                    panic!("failed creating directory {cache_type}: {err:?}")
-=======
                     panic!("failed creating directory {cache_type}: {err:?}");
->>>>>>> b47fed00
                 });
             }
             cache
