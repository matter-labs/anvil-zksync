use jsonrpsee::core::RpcResult;
use jsonrpsee::proc_macros::rpc;
use zksync_types::web3::Bytes;
use zksync_types::{L1BatchNumber, H256};

/// Custom namespace that contains anvil-zksync specific methods.
#[rpc(server, namespace = "anvil_zks")]
pub trait AnvilZksNamespace {
    /// Commit batch's metadata to L1 (if there is one).
    ///
    /// Assumes L1 contracts have no system log verification and no DA input verification.
    ///
    /// # Arguments
    ///
    /// * `batch_number` - Number of the batch to be committed
    ///
    /// # Returns
    /// Finalized L1 transaction's hash that successfully commited the batch.
    #[method(name = "commitBatch")]
    async fn commit_batch(&self, batch_number: L1BatchNumber) -> RpcResult<H256>;

    /// Send batch's proof to L1 (if there is one). Batch needs to be committed first.
    ///
    /// Assumes L1 contracts allow empty proofs (see `TestnetVerifier.sol`).
    ///
    /// # Arguments
    ///
    /// * `batch_number` - Number of the batch to be proved
    ///
    /// # Returns
    /// Finalized L1 transaction's hash that successfully proved the batch.
    #[method(name = "proveBatch")]
    async fn prove_batch(&self, batch_number: L1BatchNumber) -> RpcResult<H256>;

    /// Execute batch on L1 (if there is one). Batch needs to be committed and proved first.
    ///
    /// # Arguments
    ///
    /// * `batch_number` - Number of the batch to be executed
    ///
    /// # Returns
    /// Finalized L1 transaction's hash that successfully executed the batch.
    #[method(name = "executeBatch")]
    async fn execute_batch(&self, batch_number: L1BatchNumber) -> RpcResult<H256>;

    /// Returns the witness for a given batch.
    ///
<<<<<<< HEAD
    /// # Returns
    /// Bytes with the witness that can be passed to proving system.
    #[method(name = "getBoojumWitness")]
    async fn get_boojum_witness(&self, batch: u32) -> RpcResult<Option<String>>;
=======
    /// # Arguments
    ///
    /// * `batch_number` - Number of the batch to return witness for
    ///
    /// # Returns
    /// Bytes with the witness that can be passed to proving system.
    #[method(name = "getBoojumWitness")]
    async fn get_boojum_witness(&self, batch_number: L1BatchNumber) -> RpcResult<Bytes>;
>>>>>>> eca0fece
}<|MERGE_RESOLUTION|>--- conflicted
+++ resolved
@@ -45,12 +45,6 @@
 
     /// Returns the witness for a given batch.
     ///
-<<<<<<< HEAD
-    /// # Returns
-    /// Bytes with the witness that can be passed to proving system.
-    #[method(name = "getBoojumWitness")]
-    async fn get_boojum_witness(&self, batch: u32) -> RpcResult<Option<String>>;
-=======
     /// # Arguments
     ///
     /// * `batch_number` - Number of the batch to return witness for
@@ -59,5 +53,4 @@
     /// Bytes with the witness that can be passed to proving system.
     #[method(name = "getBoojumWitness")]
     async fn get_boojum_witness(&self, batch_number: L1BatchNumber) -> RpcResult<Bytes>;
->>>>>>> eca0fece
 }