--- conflicted
+++ resolved
@@ -168,7 +168,6 @@
   });
 });
 
-<<<<<<< HEAD
 describe("hardhat_reset", function () {
   it("should return the correct block number after a hardhat_reset", async function () {
     const oldBlockNumber = await provider.send("eth_blockNumber", []);
@@ -182,7 +181,9 @@
     await provider.send("hardhat_reset", []);
     const newBlockNumber = await provider.send("eth_blockNumber", []);
     expect(BigNumber.from(newBlockNumber).toNumber()).to.be.eq(0);
-=======
+  });
+});
+
 describe("hardhat_setStorageAt", function () {
   it("Should set storage at an address", async function () {
     const wallet = new Wallet(RichAccounts[0].PrivateKey, provider);
@@ -204,6 +205,5 @@
 
     const after = await provider.send("eth_getStorageAt", [token.address, "0x0", "latest"]);
     expect(BigNumber.from(after).toNumber()).to.eq(16);
->>>>>>> 706d7260
   });
 });