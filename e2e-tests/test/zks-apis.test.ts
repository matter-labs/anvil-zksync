import { expect } from "chai";
import { deployContract, getTestProvider } from "../helpers/utils";
import * as hre from "hardhat";
import { Wallet } from "zksync-web3";
import { RichAccounts } from "../helpers/constants";
import { ethers } from "ethers";
import { TransactionRequest } from "zksync-web3/build/src/types";
import { Deployer } from "@matterlabs/hardhat-zksync-deploy";

const provider = getTestProvider();

interface Fee {
  gas_limit: ethers.BigNumber;
  gas_per_pubdata_limit: ethers.BigNumber;
  max_fee_per_gas: ethers.BigNumber;
  max_priority_fee_per_gas: ethers.BigNumber;
}

describe("zks_estimateFee", function () {
  it("Should return fee estimation data for transfer of 1 ETH", async function () {
    // Arrange
    const wallet = new Wallet(RichAccounts[0].PrivateKey, provider);
    const userWallet = Wallet.createRandom().connect(provider);
    const transaction: TransactionRequest = {
      from: wallet.address,
      to: userWallet.address,
      value: ethers.utils.parseEther("1")._hex,
    };

    // Act
    const response: Fee = await provider.send("zks_estimateFee", [transaction]);

    // Assert
    expect(ethers.BigNumber.from(response.gas_limit)).to.eql(ethers.BigNumber.from("1230957"), "Unexpected gas_limit");
    expect(ethers.BigNumber.from(response.gas_per_pubdata_limit)).to.eql(
      ethers.BigNumber.from("4080"),
      "Unexpected gas_per_pubdata_limit"
    );
    expect(ethers.BigNumber.from(response.max_fee_per_gas)).to.eql(
      ethers.BigNumber.from("250000000"),
      "Unexpected max_fee_per_gas"
    );
    expect(ethers.BigNumber.from(response.max_priority_fee_per_gas)).to.eql(
      ethers.BigNumber.from("0"),
      "Unexpected max_priority_fee_per_gas"
    );
  });
});

describe("zks_getTokenPrice", function () {
  it("Should return fake token Price for ETH", async function () {
    // Arrange
    const ethAddress = "0x0000000000000000000000000000000000000000";

    // Act
    const response: string = await provider.send("zks_getTokenPrice", [ethAddress]);

    // Assert
    expect(response).to.equal("1500");
  });
});

describe("zks_getTransactionDetails", function () {
  it("Should return transaction details for locally-executed transactions", async function () {
    const wallet = new Wallet(RichAccounts[0].PrivateKey);
    const deployer = new Deployer(hre, wallet);

    const greeter = await deployContract(deployer, "Greeter", ["Hi"]);

    const txReceipt = await greeter.setGreeting("Luke Skywalker");
    const details = await provider.send("zks_getTransactionDetails", [txReceipt.hash]);

    expect(details["status"]).to.equal("included");
    expect(details["initiatorAddress"].toLowerCase()).to.equal(wallet.address.toLowerCase());
  });
});

<<<<<<< HEAD
describe("zks_getBridgeContracts", function () {
  it("Should return default values", async function () {
    const bridgeAddresses = await provider.send("zks_getBridgeContracts", []);

    expect(bridgeAddresses).to.deep.equal({
      l1Erc20DefaultBridge: "0x0000000000000000000000000000000000000000",
      l2Erc20DefaultBridge: "0x0000000000000000000000000000000000000000",
      l1WethBridge: null,
      l2WethBridge: null,
    });
=======
describe("zks_getBlockDetails", function () {
  it("Should return block details for locally-produced blocks", async function () {
    const wallet = new Wallet(RichAccounts[0].PrivateKey);
    const deployer = new Deployer(hre, wallet);

    const greeter = await deployContract(deployer, "Greeter", ["Hi"]);
    await greeter.setGreeting("Luke Skywalker");

    const latestBlock = await provider.getBlock("latest");
    const details = await provider.send("zks_getBlockDetails", [latestBlock.number]);

    expect(details["timestamp"]).to.equal(latestBlock.timestamp);
>>>>>>> b13fa9d3
  });
});<|MERGE_RESOLUTION|>--- conflicted
+++ resolved
@@ -75,7 +75,6 @@
   });
 });
 
-<<<<<<< HEAD
 describe("zks_getBridgeContracts", function () {
   it("Should return default values", async function () {
     const bridgeAddresses = await provider.send("zks_getBridgeContracts", []);
@@ -86,7 +85,9 @@
       l1WethBridge: null,
       l2WethBridge: null,
     });
-=======
+  });
+});
+
 describe("zks_getBlockDetails", function () {
   it("Should return block details for locally-produced blocks", async function () {
     const wallet = new Wallet(RichAccounts[0].PrivateKey);
@@ -99,6 +100,5 @@
     const details = await provider.send("zks_getBlockDetails", [latestBlock.number]);
 
     expect(details["timestamp"]).to.equal(latestBlock.timestamp);
->>>>>>> b13fa9d3
   });
 });