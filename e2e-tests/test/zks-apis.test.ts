import { expect } from "chai";
import { deployContract, getTestProvider } from "../helpers/utils";
import { Wallet } from "zksync-web3";
import { RichAccounts } from "../helpers/constants";
import { ethers } from "ethers";
import * as hre from "hardhat";
import { TransactionRequest } from "zksync-web3/build/src/types";
import { Deployer } from "@matterlabs/hardhat-zksync-deploy";

const provider = getTestProvider();

interface Fee {
  gas_limit: ethers.BigNumber;
  gas_per_pubdata_limit: ethers.BigNumber;
  max_fee_per_gas: ethers.BigNumber;
  max_priority_fee_per_gas: ethers.BigNumber;
}

describe("zks_estimateFee", function () {
  it("Should return fee estimation data for transfer of 1 ETH", async function () {
    // Arrange
    const wallet = new Wallet(RichAccounts[0].PrivateKey, provider);
    const userWallet = Wallet.createRandom().connect(provider);
    const transaction: TransactionRequest = {
      from: wallet.address,
      to: userWallet.address,
      value: ethers.utils.parseEther("1")._hex,
    };

    // Act
    const response: Fee = await provider.send("zks_estimateFee", [transaction]);

    // Assert
    expect(ethers.BigNumber.from(response.gas_limit)).to.eql(ethers.BigNumber.from("1230957"), "Unexpected gas_limit");
    expect(ethers.BigNumber.from(response.gas_per_pubdata_limit)).to.eql(
      ethers.BigNumber.from("4080"),
      "Unexpected gas_per_pubdata_limit"
    );
    expect(ethers.BigNumber.from(response.max_fee_per_gas)).to.eql(
      ethers.BigNumber.from("250000000"),
      "Unexpected max_fee_per_gas"
    );
    expect(ethers.BigNumber.from(response.max_priority_fee_per_gas)).to.eql(
      ethers.BigNumber.from("0"),
      "Unexpected max_priority_fee_per_gas"
    );
  });
});

describe("zks_getTokenPrice", function () {
  it("Should return fake token Price for ETH", async function () {
    // Arrange
    const ethAddress = "0x0000000000000000000000000000000000000000";

    // Act
    const response: string = await provider.send("zks_getTokenPrice", [ethAddress]);

    // Assert
    expect(response).to.equal("1500");
  });
});

describe("zks_getTransactionDetails", function () {
  it("Should return transaction details for locally-executed transactions", async function () {
    const wallet = new Wallet(RichAccounts[0].PrivateKey);
    const deployer = new Deployer(hre, wallet);

    const greeter = await deployContract(deployer, "Greeter", ["Hi"]);

    const txReceipt = await greeter.setGreeting("Luke Skywalker");
    const details = await provider.send("zks_getTransactionDetails", [txReceipt.hash]);

    expect(details["status"]).to.equal("included");
    expect(details["initiatorAddress"].toLowerCase()).to.equal(wallet.address.toLowerCase());
  });
});

describe("zks_getBridgeContracts", function () {
  it("Should return default values", async function () {
    const bridgeAddresses = await provider.send("zks_getBridgeContracts", []);

    expect(bridgeAddresses).to.deep.equal({
      l1Erc20DefaultBridge: "0x0000000000000000000000000000000000000000",
      l2Erc20DefaultBridge: "0x0000000000000000000000000000000000000000",
      l1WethBridge: null,
      l2WethBridge: null,
    });
  });
});

describe("zks_getBlockDetails", function () {
  it("Should return block details for locally-produced blocks", async function () {
    const wallet = new Wallet(RichAccounts[0].PrivateKey);
    const deployer = new Deployer(hre, wallet);

    const greeter = await deployContract(deployer, "Greeter", ["Hi"]);
    await greeter.setGreeting("Luke Skywalker");

    const latestBlock = await provider.getBlock("latest");
    const details = await provider.send("zks_getBlockDetails", [latestBlock.number]);

    expect(details["timestamp"]).to.equal(latestBlock.timestamp);
  });
});

<<<<<<< HEAD
describe("zks_getRawBlockTransactions", function () {
  it("Should return transactions for locally-produced blocks", async function () {
    const wallet = new Wallet(RichAccounts[0].PrivateKey);
    const deployer = new Deployer(hre, wallet);

    const greeter = await deployContract(deployer, "Greeter", ["Hi"]);
    const receipt = await greeter.setGreeting("Luke Skywalker");

    const latestBlock = await provider.getBlock("latest");
    const txns = await provider.send("zks_getRawBlockTransactions", [latestBlock.number - 1]);

    expect(txns.length).to.equal(1);
    expect(txns[0]["execute"]["calldata"]).to.equal(receipt.data);
=======
describe("zks_getBytecodeByHash", function () {
  it("Should fetch the stored bytecode at address", async function () {
    // Arrange
    const wallet = new Wallet(RichAccounts[0].PrivateKey);
    const deployer = new Deployer(hre, wallet);
    const artifact = await deployer.loadArtifact("Greeter");
    const greeter = await deployContract(deployer, "Greeter", ["Hi"]);
    const deployedContract = await greeter.deployTransaction.wait();
    expect(await greeter.greet()).to.eq("Hi");

    // get the bytecode hash from the event
    const contractDeployedHash = ethers.utils
      .keccak256(ethers.utils.toUtf8Bytes("ContractDeployed(address,bytes32,address)"))
      .substring(2);
    const logs = await provider.send("eth_getLogs", [
      {
        fromBlock: ethers.utils.hexlify(deployedContract.blockNumber),
        toBlock: ethers.utils.hexlify(deployedContract.blockNumber),
        address: "0x0000000000000000000000000000000000008006", // L2 Deployer address
        topics: [contractDeployedHash],
      },
    ]);
    expect(logs).to.not.be.empty;
    expect(logs[0].topics).to.have.lengthOf(4);
    const bytecodeHash = logs[0].topics[2];

    // Act
    const bytecode = await provider.send("zks_getBytecodeByHash", [bytecodeHash]);

    // Assert
    expect(ethers.utils.hexlify(bytecode)).to.equal(artifact.deployedBytecode);
>>>>>>> ee35740b
  });
});<|MERGE_RESOLUTION|>--- conflicted
+++ resolved
@@ -103,21 +103,6 @@
   });
 });
 
-<<<<<<< HEAD
-describe("zks_getRawBlockTransactions", function () {
-  it("Should return transactions for locally-produced blocks", async function () {
-    const wallet = new Wallet(RichAccounts[0].PrivateKey);
-    const deployer = new Deployer(hre, wallet);
-
-    const greeter = await deployContract(deployer, "Greeter", ["Hi"]);
-    const receipt = await greeter.setGreeting("Luke Skywalker");
-
-    const latestBlock = await provider.getBlock("latest");
-    const txns = await provider.send("zks_getRawBlockTransactions", [latestBlock.number - 1]);
-
-    expect(txns.length).to.equal(1);
-    expect(txns[0]["execute"]["calldata"]).to.equal(receipt.data);
-=======
 describe("zks_getBytecodeByHash", function () {
   it("Should fetch the stored bytecode at address", async function () {
     // Arrange
@@ -149,6 +134,21 @@
 
     // Assert
     expect(ethers.utils.hexlify(bytecode)).to.equal(artifact.deployedBytecode);
->>>>>>> ee35740b
+  });
+});
+
+describe("zks_getRawBlockTransactions", function () {
+  it("Should return transactions for locally-produced blocks", async function () {
+    const wallet = new Wallet(RichAccounts[0].PrivateKey);
+    const deployer = new Deployer(hre, wallet);
+
+    const greeter = await deployContract(deployer, "Greeter", ["Hi"]);
+    const receipt = await greeter.setGreeting("Luke Skywalker");
+
+    const latestBlock = await provider.getBlock("latest");
+    const txns = await provider.send("zks_getRawBlockTransactions", [latestBlock.number - 1]);
+
+    expect(txns.length).to.equal(1);
+    expect(txns[0]["execute"]["calldata"]).to.equal(receipt.data);
   });
 });