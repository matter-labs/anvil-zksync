--- conflicted
+++ resolved
@@ -47,7 +47,6 @@
     expect(finalRandomWalletCode).to.not.eq(initialRandomWalletCode);
   });
 
-<<<<<<< HEAD
   it("Should test vm.roll", async function () {
     // Arrange
     const wallet = new Wallet(RichAccounts[0].PrivateKey);
@@ -65,10 +64,7 @@
     expect(receipt.status).to.eq(1);
   });
 
-  it("Should test vm.setNonce", async function () {
-=======
   it("Should test vm.setNonce and vm.getNonce", async function () {
->>>>>>> df625790
     // Arrange
     const wallet = new Wallet(RichAccounts[0].PrivateKey);
     const deployer = new Deployer(hre, wallet);
