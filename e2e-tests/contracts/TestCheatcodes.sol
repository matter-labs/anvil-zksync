// SPDX-License-Identifier: MIT

pragma solidity ^0.8.0;

contract TestCheatcodes {
  address constant CHEATCODE_ADDRESS = 0x7109709ECfa91a80626fF3989D68f67F5b1DD12D;

  function testDeal(address account, uint256 amount) external {
    uint balanceBefore = address(account).balance;
    (bool success, ) = CHEATCODE_ADDRESS.call(abi.encodeWithSignature("deal(address,uint256)", account, amount));
    uint balanceAfter = address(account).balance;
    require(balanceAfter == amount, "balance mismatch");
    require(balanceAfter != balanceBefore, "balance unchanged");
    require(success, "deal failed");
  }

  function testEtch(address target, bytes calldata code) external {
    (bool success, ) = CHEATCODE_ADDRESS.call(abi.encodeWithSignature("etch(address,bytes)", target, code));
    require(success, "etch failed");
    (success, ) = target.call(abi.encodeWithSignature("setGreeting(string)", "hello world"));
    require(success, "setGreeting failed");
  }

<<<<<<< HEAD
=======
  function testSetNonce(address account, uint64 nonce) external {
    (bool success, bytes memory data) = CHEATCODE_ADDRESS.call(
      abi.encodeWithSignature("setNonce(address,uint64)", account, nonce)
    );
    require(success, "setNonce failed");
    (success, data) = CHEATCODE_ADDRESS.call(abi.encodeWithSignature("getNonce(address)", account));
    require(success, "getNonce failed");
    uint64 finalNonce = abi.decode(data, (uint64));
    require(finalNonce == nonce, "nonce mismatch");
  }

>>>>>>> df625790
  function testRoll(uint256 blockNumber) external {
    uint256 initialBlockNumber = block.number;
    require(blockNumber != initialBlockNumber, "block number must be different than current block number");

    (bool success, ) = CHEATCODE_ADDRESS.call(abi.encodeWithSignature("roll(uint256)", blockNumber));
    require(success, "roll failed");

    uint256 finalBlockNumber = block.number;
    require(finalBlockNumber == blockNumber, "block number was not changed");
  }

  function testSetNonce(address account, uint256 nonce) external {
    (bool success, ) = CHEATCODE_ADDRESS.call(abi.encodeWithSignature("setNonce(address,uint64)", account, nonce));
    require(success, "setNonce failed");
  }

  function testStartPrank(address account) external {
    address original_msg_sender = msg.sender;
    address original_tx_origin = tx.origin;

    PrankVictim victim = new PrankVictim();

    victim.assertCallerAndOrigin(
      address(this),
      "startPrank failed: victim.assertCallerAndOrigin failed",
      original_tx_origin,
      "startPrank failed: victim.assertCallerAndOrigin failed"
    );

    (bool success1, ) = CHEATCODE_ADDRESS.call(abi.encodeWithSignature("startPrank(address)", account));
    require(success1, "startPrank failed");

    require(msg.sender == account, "startPrank failed: msg.sender unchanged");
    require(tx.origin == original_tx_origin, "startPrank failed tx.origin changed");
    victim.assertCallerAndOrigin(
      account,
      "startPrank failed: victim.assertCallerAndOrigin failed",
      original_tx_origin,
      "startPrank failed: victim.assertCallerAndOrigin failed"
    );

    (bool success2, ) = CHEATCODE_ADDRESS.call(abi.encodeWithSignature("stopPrank()"));
    require(success2, "stopPrank failed");

    require(msg.sender == original_msg_sender, "stopPrank failed: msg.sender didn't return to original");
    require(tx.origin == original_tx_origin, "stopPrank failed tx.origin changed");
    victim.assertCallerAndOrigin(
      address(this),
      "startPrank failed: victim.assertCallerAndOrigin failed",
      original_tx_origin,
      "startPrank failed: victim.assertCallerAndOrigin failed"
    );
  }

  function testStartPrankWithOrigin(address account, address origin) external {
    address original_msg_sender = msg.sender;
    address original_tx_origin = tx.origin;

    PrankVictim victim = new PrankVictim();

    victim.assertCallerAndOrigin(
      address(this),
      "startPrank failed: victim.assertCallerAndOrigin failed",
      original_tx_origin,
      "startPrank failed: victim.assertCallerAndOrigin failed"
    );

    (bool success1, ) = CHEATCODE_ADDRESS.call(abi.encodeWithSignature("startPrank(address,address)", account, origin));
    require(success1, "startPrank failed");

    require(msg.sender == account, "startPrank failed: msg.sender unchanged");
    require(tx.origin == origin, "startPrank failed: tx.origin unchanged");
    victim.assertCallerAndOrigin(
      account,
      "startPrank failed: victim.assertCallerAndOrigin failed",
      origin,
      "startPrank failed: victim.assertCallerAndOrigin failed"
    );

    (bool success2, ) = CHEATCODE_ADDRESS.call(abi.encodeWithSignature("stopPrank()"));
    require(success2, "stopPrank failed");

    require(msg.sender == original_msg_sender, "stopPrank failed: msg.sender didn't return to original");
    require(tx.origin == original_tx_origin, "stopPrank failed: tx.origin didn't return to original");
    victim.assertCallerAndOrigin(
      address(this),
      "startPrank failed: victim.assertCallerAndOrigin failed",
      original_tx_origin,
      "startPrank failed: victim.assertCallerAndOrigin failed"
    );
  }

  function testWarp(uint256 timestamp) external {
    uint256 initialTimestamp = block.timestamp;
    require(timestamp != initialTimestamp, "timestamp must be different than current block timestamp");

    (bool success, ) = CHEATCODE_ADDRESS.call(abi.encodeWithSignature("warp(uint256)", timestamp));
    require(success, "warp failed");

    uint256 finalTimestamp = block.timestamp;
    require(finalTimestamp == timestamp, "timestamp was not changed");
  }
}

contract PrankVictim {
  function assertCallerAndOrigin(
    address expectedSender,
    string memory senderMessage,
    address expectedOrigin,
    string memory originMessage
  ) public view {
    require(msg.sender == expectedSender, senderMessage);
    require(tx.origin == expectedOrigin, originMessage);
  }
}<|MERGE_RESOLUTION|>--- conflicted
+++ resolved
@@ -21,20 +21,6 @@
     require(success, "setGreeting failed");
   }
 
-<<<<<<< HEAD
-=======
-  function testSetNonce(address account, uint64 nonce) external {
-    (bool success, bytes memory data) = CHEATCODE_ADDRESS.call(
-      abi.encodeWithSignature("setNonce(address,uint64)", account, nonce)
-    );
-    require(success, "setNonce failed");
-    (success, data) = CHEATCODE_ADDRESS.call(abi.encodeWithSignature("getNonce(address)", account));
-    require(success, "getNonce failed");
-    uint64 finalNonce = abi.decode(data, (uint64));
-    require(finalNonce == nonce, "nonce mismatch");
-  }
-
->>>>>>> df625790
   function testRoll(uint256 blockNumber) external {
     uint256 initialBlockNumber = block.number;
     require(blockNumber != initialBlockNumber, "block number must be different than current block number");
@@ -46,9 +32,15 @@
     require(finalBlockNumber == blockNumber, "block number was not changed");
   }
 
-  function testSetNonce(address account, uint256 nonce) external {
-    (bool success, ) = CHEATCODE_ADDRESS.call(abi.encodeWithSignature("setNonce(address,uint64)", account, nonce));
+  function testSetNonce(address account, uint64 nonce) external {
+    (bool success, bytes memory data) = CHEATCODE_ADDRESS.call(
+      abi.encodeWithSignature("setNonce(address,uint64)", account, nonce)
+    );
     require(success, "setNonce failed");
+    (success, data) = CHEATCODE_ADDRESS.call(abi.encodeWithSignature("getNonce(address)", account));
+    require(success, "getNonce failed");
+    uint64 finalNonce = abi.decode(data, (uint64));
+    require(finalNonce == nonce, "nonce mismatch");
   }
 
   function testStartPrank(address account) external {
