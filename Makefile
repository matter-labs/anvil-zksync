--- conflicted
+++ resolved
@@ -1,11 +1,8 @@
-<<<<<<< HEAD
 build-precompiles:
 	cd etc/system-contracts && yarn; yarn install; yarn build; yarn build-bootloader
 	./scripts/refresh_precompiles.sh
 
-=======
 # Build the system contracts
->>>>>>> 3539ad0a
 build-contracts:
 	cd etc/system-contracts && yarn; yarn install; yarn build; yarn preprocess; yarn build-bootloader
 	./scripts/refresh_contracts.sh
