--- conflicted
+++ resolved
@@ -711,12 +711,18 @@
 {
     "jsonrpc": "2.0",
     "id": "1",
-<<<<<<< HEAD
+    "method": "zks_getBridgeContracts",
+}
+
+###
+POST http://localhost:8011
+content-type: application/json
+
+{
+    "jsonrpc": "2.0",
+    "id": "1",
     "method": "zks_getRawBlockTransactions",
     "params": [16474138]
-=======
-    "method": "zks_getBridgeContracts",
->>>>>>> ee35740b
 }
 
 ###
