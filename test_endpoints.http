POST http://localhost:8011
content-type: application/json

{
    "jsonrpc": "2.0",
    "id": "1",
    "method": "eth_blockNumber",
    "params": []
}

###

POST http://localhost:8011
content-type: application/json

{
    "jsonrpc": "2.0",
    "id": "1",
    "method": "eth_gasPrice",
    "params": []
}

###
POST http://localhost:8011
content-type: application/json

{
    "jsonrpc": "2.0",
    "id": "1",
    "method": "net_version",
    "params": []
}

###
POST http://localhost:8011
content-type: application/json

{
    "jsonrpc": "2.0",
    "id": "1",
    "method": "net_listening",
    "params": []
}

###
POST http://localhost:8011
content-type: application/json

{
    "jsonrpc": "2.0",
    "id": "1",
    "method": "net_peerCount",
    "params": []
}

###
POST http://localhost:8011
content-type: application/json

{
    "jsonrpc": "2.0",
    "id": "1",
    "method": "config_getShowCalls",
    "params": []
}

###
POST http://localhost:8011
content-type: application/json

{
    "jsonrpc": "2.0",
    "id": "1",
    "method": "config_getCurrentTimestamp",
    "params": []
}

###
POST http://localhost:8011
content-type: application/json

{
    "jsonrpc": "2.0",
    "id": "1",
    "method": "config_setShowCalls",
    "params": ["All"]
}

###
POST http://localhost:8011
content-type: application/json

{
    "jsonrpc": "2.0",
    "id": "1",
    "method": "config_setShowStorageLogs",
    "params": ["All"]
}

###
POST http://localhost:8011
content-type: application/json

{
    "jsonrpc": "2.0",
    "id": "1",
    "method": "config_setShowVmDetails",
    "params": ["All"]
}

###
POST http://localhost:8011
content-type: application/json

{
    "jsonrpc": "2.0",
    "id": "1",
    "method": "config_setShowGasDetails",
    "params": ["All"]
}

###
POST http://localhost:8011
content-type: application/json

{
    "jsonrpc": "2.0",
    "id": "1",
    "method": "config_setResolveHashes",
    "params": [true]
}

###
POST http://localhost:8011
content-type: application/json

{
    "jsonrpc": "2.0",
    "id": "1",
    "method": "eth_chainId",
    "params": []
}

###
POST http://localhost:8011
content-type: application/json

{
    "jsonrpc": "2.0",
    "id": "1",
    "method": "eth_estimateGas",
    "params": [{
        "0x0000000000000000000000000000000000000000": true
    }]
}

###
POST http://localhost:8011
content-type: application/json

{
    "jsonrpc": "2.0",
    "id": "1",
    "method": "eth_gasPrice",
    "params": []
}

###
POST http://localhost:8011
content-type: application/json

{
    "jsonrpc": "2.0",
    "id": "1",
    "method": "eth_getBalance",
    "params": ["0x0000000000000000000000000000000000000000", "latest"]
}

###
POST http://localhost:8011
content-type: application/json

{
    "jsonrpc": "2.0",
    "id": "1",
    "method": "eth_getBlockByHash",
    "params": ["0x0000000000000000000000000000000000000000000000000000000000000000", true]
}

###
POST http://localhost:8011
content-type: application/json

{
    "jsonrpc": "2.0",
    "id": "1",
    "method": "eth_getBlockByNumber",
    "params": ["latest", true]
}

###
POST http://localhost:8011
content-type: application/json

{
    "jsonrpc": "2.0",
    "id": "1",
    "method": "eth_getCode",
    "params": ["0x0000000000000000000000000000000000000000", "latest"]
}

###
POST http://localhost:8011
content-type: application/json

{
    "jsonrpc": "2.0",
    "id": "1",
    "method": "eth_getTransactionByHash",
    "params": ["0x0000000000000000000000000000000000000000000000000000000000000000"]
}

###
POST http://localhost:8011
content-type: application/json

{
    "jsonrpc": "2.0",
    "id": "1",
    "method": "eth_getTransactionCount",
    "params": ["0x0000000000000000000000000000000000000000", "latest"]
}

###
POST http://localhost:8011
content-type: application/json

{
    "jsonrpc": "2.0",
    "id": "1",
    "method": "eth_sendRawTransaction",
    "params": ["0x0000"]
}

###
POST http://localhost:8011
content-type: application/json

{
    "jsonrpc": "2.0",
    "id": "1",
    "method": "eth_blockNumber",
    "params": []
}

###
POST http://localhost:8011
content-type: application/json

{
    "jsonrpc": "2.0",
    "id": "2",
    "method": "eth_call",
    "params": [{
        "to": "0x36615Cf349d7F6344891B1e7CA7C72883F5dc049",
        "data": "0x0000",
        "from": "0xa61464658AfeAf65CccaaFD3a512b69A83B77618",
        "gas": "0x0000",
        "gasPrice": "0x0000",
        "value": "0x0000",
        "nonce": "0x0000"
    }, "latest"]
}

###
POST http://localhost:8011
content-type: application/json

{
    "jsonrpc": "2.0",
    "id": "2",
    "method": "eth_syncing",
    "params": []
}

###
POST http://localhost:8011
content-type: application/json

{
    "jsonrpc": "2.0",
    "id": "2",
    "method": "evm_increaseTime",
    "params": [10]
}

###
POST http://localhost:8011
content-type: application/json

{
    "jsonrpc": "2.0",
    "id": "2",
    "method": "evm_setNextBlockTimestamp",
    "params": [1672527600]
}

###
POST http://localhost:8011
content-type: application/json

{
    "jsonrpc": "2.0",
    "id": "2",
    "method": "evm_setTime",
    "params": [1672527600]
}

###
POST http://localhost:8011
content-type: application/json

{
    "jsonrpc": "2.0",
    "id": "1",
    "method": "evm_mine",
    "params": []
}

###
POST http://localhost:8011
content-type: application/json

{
    "jsonrpc": "2.0",
    "id": "2",
    "method": "eth_getBlockByHash",
    "params": ["0x371c9871792d89fea30e6b947ca45e9798e4f577dcdddb79269a93450f52b459", true]
}


###
POST http://localhost:8011
content-type: application/json

{
    "jsonrpc": "2.0",
    "id": "2",
    "method": "eth_getBlockByNumber",
    "params": ["0xc9d5bb", false]
}

###
POST http://localhost:8011
content-type: application/json

{
    "jsonrpc": "2.0",
    "id": "2",
    "method": "eth_getBlockByNumber",
    "params": ["latest", false]
}

###
POST http://localhost:8011
content-type: application/json

{
    "jsonrpc": "2.0",
    "id": "2",
    "method": "eth_getBlockByNumber",
    "params": ["earliest", false]
}

###
POST http://localhost:8011
content-type: application/json

{
    "jsonrpc": "2.0",
    "id": "2",
    "method": "eth_getBlockTransactionCountByHash",
    "params": ["0x371c9871792d89fea30e6b947ca45e9798e4f577dcdddb79269a93450f52b459"]
}


###
POST http://localhost:8011
content-type: application/json

{
    "jsonrpc": "2.0",
    "id": "2",
    "method": "eth_getBlockTransactionCountByNumber",
    "params": ["0xc9d5bb"]
}

###
POST http://localhost:8011
content-type: application/json

{
    "jsonrpc": "2.0",
    "id": "2",
    "method": "eth_getBlockTransactionCountByNumber",
    "params": ["latest"]
}

###
POST http://localhost:8011
content-type: application/json

{
    "jsonrpc": "2.0",
    "id": "2",
    "method": "eth_getBlockTransactionCountByNumber",
    "params": ["earliest"]
}

###
POST http://localhost:8011
content-type: application/json

{
    "jsonrpc": "2.0",
    "id": "2",
    "method": "eth_newBlockFilter",
    "params": []
}

###
POST http://localhost:8011
content-type: application/json

{
    "jsonrpc": "2.0",
    "id": "2",
    "method": "eth_newFilter",
    "params": [{"fromBlock": "earliest", "toBlock": "0xa"}]
}

###
POST http://localhost:8011
content-type: application/json

{
    "jsonrpc": "2.0",
    "id": "2",
    "method": "eth_newPendingTransactionFilter",
    "params": []
}

###
POST http://localhost:8011
content-type: application/json

{
    "jsonrpc": "2.0",
    "id": "2",
    "method": "eth_uninstallFilter",
    "params": ["0x2"]
}

###
POST http://localhost:8011
content-type: application/json

{
    "jsonrpc": "2.0",
    "id": "2",
    "method": "eth_getFilterChanges",
    "params": ["0x1"]
}

###
POST http://localhost:8011
content-type: application/json

{
    "jsonrpc": "2.0",
    "id": "2",
<<<<<<< HEAD
    "method": "debug_traceCall",
    "params": [{
        "to": "0x5AEa5775959fBC2557Cc8789bC1bf90A239D9a91",
        "data": "0x06fdde03",
        "from": "0xa61464658AfeAf65CccaaFD3a512b69A83B77618",
        "gas": "0xff000",
        "gasPrice": "0x0000",
        "value": "0x0000",
        "nonce": "0x0000"
    }, "latest"]
=======
    "method": "eth_getStorageAt",
    "params": ["0x123456789abcdef123456789abcdef1234567890", "0x0", "latest"]
>>>>>>> b7900067
}

###
POST http://localhost:8011
content-type: application/json

{
    "jsonrpc": "2.0",
    "id": "2",
    "method": "hardhat_setBalance",
    "params": [
        "0x36615Cf349d7F6344891B1e7CA7C72883F5dc049",
        "0x1337"
    ]
}

###
POST http://localhost:8011
content-type: application/json

{
    "jsonrpc": "2.0",
    "id": "2",
    "method": "hardhat_setNonce",
    "params": [
        "0x36615Cf349d7F6344891B1e7CA7C72883F5dc049",
        "0x56"
    ]
}

###
POST http://localhost:8011
content-type: application/json

{
    "jsonrpc": "2.0",
    "id": "2",
    "method": "hardhat_mine",
    "params": [
        "0xaa",
        "0x100"
    ]
}

###
POST http://localhost:8011
content-type: application/json

{
    "jsonrpc": "2.0",
    "id": "2",
    "method": "hardhat_impersonateAccount",
    "params": [
        "0x364d6D0333432C3Ac016Ca832fb8594A8cE43Ca6"
    ]
}

###
POST http://localhost:8011
content-type: application/json

{
    "jsonrpc": "2.0",
    "id": "2",
    "method": "hardhat_stopImpersonatingAccount",
    "params": [
        "0x364d6D0333432C3Ac016Ca832fb8594A8cE43Ca6"
    ]
}

###
POST http://localhost:8011
content-type: application/json

{
    "jsonrpc": "2.0",
    "id": "1",
    "method": "zks_getTokenPrice",
    "params": ["0x0000000000000000000000000000000000000000"]
}

###
POST http://localhost:8011
content-type: application/json

{
    "jsonrpc": "2.0",
    "id": "1",
    "method": "eth_feeHistory",
    "params": ["0x1", "latest", [25, 50 , 75]]
}

###
POST http://localhost:8011
content-type: application/json

{
    "jsonrpc": "2.0",
    "id": "1",
    "method": "eth_accounts",
    "params": []
}<|MERGE_RESOLUTION|>--- conflicted
+++ resolved
@@ -479,21 +479,8 @@
 {
     "jsonrpc": "2.0",
     "id": "2",
-<<<<<<< HEAD
-    "method": "debug_traceCall",
-    "params": [{
-        "to": "0x5AEa5775959fBC2557Cc8789bC1bf90A239D9a91",
-        "data": "0x06fdde03",
-        "from": "0xa61464658AfeAf65CccaaFD3a512b69A83B77618",
-        "gas": "0xff000",
-        "gasPrice": "0x0000",
-        "value": "0x0000",
-        "nonce": "0x0000"
-    }, "latest"]
-=======
     "method": "eth_getStorageAt",
     "params": ["0x123456789abcdef123456789abcdef1234567890", "0x0", "latest"]
->>>>>>> b7900067
 }
 
 ###
