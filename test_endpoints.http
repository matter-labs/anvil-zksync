--- conflicted
+++ resolved
@@ -273,57 +273,73 @@
 }
 
 ###
-
-POST http://localhost:8011
-content-type: application/json
-
-{
-    "jsonrpc": "2.0",
-    "id": "2",
-<<<<<<< HEAD
+POST http://localhost:8011
+content-type: application/json
+
+{
+    "jsonrpc": "2.0",
+    "id": "2",
+    "method": "evm_increaseTime",
+    "params": [10]
+}
+
+###
+POST http://localhost:8011
+content-type: application/json
+
+{
+    "jsonrpc": "2.0",
+    "id": "2",
+    "method": "evm_setNextBlockTimestamp",
+    "params": [1672527600]
+}
+
+###
+POST http://localhost:8011
+content-type: application/json
+
+{
+    "jsonrpc": "2.0",
+    "id": "2",
+    "method": "evm_setTime",
+    "params": [1672527600]
+}
+
+###
+POST http://localhost:8011
+content-type: application/json
+
+{
+    "jsonrpc": "2.0",
+    "id": "2",
     "method": "eth_getBlockByHash",
     "params": ["0x371c9871792d89fea30e6b947ca45e9798e4f577dcdddb79269a93450f52b459", true]
 }
 
 
-=======
-    "method": "evm_increaseTime",
-    "params": [10]
-}
-
->>>>>>> bb544a4b
-###
-
-POST http://localhost:8011
-content-type: application/json
-
-{
-    "jsonrpc": "2.0",
-    "id": "2",
-<<<<<<< HEAD
+###
+POST http://localhost:8011
+content-type: application/json
+
+{
+    "jsonrpc": "2.0",
+    "id": "2",
     "method": "eth_getBlockByNumber",
     "params": ["0xc9d5bb", false]
-=======
-    "method": "evm_setNextBlockTimestamp",
-    "params": [1672527600]
->>>>>>> bb544a4b
-}
-
-###
-
-POST http://localhost:8011
-content-type: application/json
-
-{
-    "jsonrpc": "2.0",
-    "id": "2",
-<<<<<<< HEAD
+}
+
+###
+POST http://localhost:8011
+content-type: application/json
+
+{
+    "jsonrpc": "2.0",
+    "id": "2",
     "method": "eth_getBlockByNumber",
     "params": ["latest", false]
 }
 
-### Get Block by Number (earliest)
-
+###
 POST http://localhost:8011
 content-type: application/json
 
@@ -332,10 +348,6 @@
     "id": "2",
     "method": "eth_getBlockByNumber",
     "params": ["earliest", false]
-=======
-    "method": "evm_setTime",
-    "params": [1672527600]
->>>>>>> bb544a4b
 }
 
 ###
