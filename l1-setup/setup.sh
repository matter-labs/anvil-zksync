--- conflicted
+++ resolved
@@ -7,11 +7,7 @@
 # ~75k ETH
 DEFAULT_FUND_AMOUNT=0x10000000000000000000
 
-<<<<<<< HEAD
 PROTOCOL_VERSION=${1:-v30}
-=======
-PROTOCOL_VERSION=${1:-v29}
->>>>>>> 96b5a457
 case $PROTOCOL_VERSION in
   v26)
     # HEAD of anvil-zksync-0.4.x-release-v26
@@ -31,8 +27,7 @@
     ;;
   v29)
     # HEAD of anvil-zksync-0.6.x-draft-v29
-<<<<<<< HEAD
-    ERA_CONTRACTS_GIT_COMMIT=4691b728fa9c411f1286bb574d2698a0aa841f70
+    ERA_CONTRACTS_GIT_COMMIT=db63f0257db849aa8517101633a23cf530fe34d3
     # HEAD of draft-v29
     ERA_TAG=core-v29.0.0
     ;;
@@ -44,12 +39,6 @@
     # TODO: update to core-v30.0.0 when it is released
     ERA_TAG=kl/medium-interop-support
     ;;
-=======
-    ERA_CONTRACTS_GIT_COMMIT=db63f0257db849aa8517101633a23cf530fe34d3
-    # HEAD of draft-v29
-    ERA_TAG=core-v29.0.0
-    ;;
->>>>>>> 96b5a457
   *)
     echo "Unrecognized/unsupported protocol version: $PROTOCOL_VERSION"
     exit 1
