import '@nomiclabs/hardhat-solpp';
import '@typechain/hardhat'
import '@nomiclabs/hardhat-ethers';
import '@matterlabs/hardhat-zksync-solc';

const systemConfig = require('./SystemConfig.json');

export default {
    zksolc: {
<<<<<<< HEAD
        version: '1.3.11',
=======
        version: '1.3.14',
>>>>>>> e2f07b2e
        compilerSource: 'binary',
        settings: {
            isSystem: true
        }
    },
    zkSyncDeploy: {
        zkSyncNetwork: 'http://localhost:3050',
        ethNetwork: 'http://localhost:8545'
    },
    solidity: {
        version: '0.8.17'
    },
    solpp: {
        defs: (() => {
            return {
                ECRECOVER_COST_GAS: systemConfig.ECRECOVER_COST_GAS,
                KECCAK_ROUND_COST_GAS: systemConfig.KECCAK_ROUND_COST_GAS,
                SHA256_ROUND_COST_GAS: systemConfig.SHA256_ROUND_COST_GAS
            }
        })()
    },
    networks: {
        hardhat: {
            zksync: true
        }
    }
};<|MERGE_RESOLUTION|>--- conflicted
+++ resolved
@@ -7,11 +7,7 @@
 
 export default {
     zksolc: {
-<<<<<<< HEAD
-        version: '1.3.11',
-=======
         version: '1.3.14',
->>>>>>> e2f07b2e
         compilerSource: 'binary',
         settings: {
             isSystem: true
