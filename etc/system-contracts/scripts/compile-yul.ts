--- conflicted
+++ resolved
@@ -4,17 +4,13 @@
 
 import { getZksolcUrl, saltFromUrl } from '@matterlabs/hardhat-zksync-solc';
 
-<<<<<<< HEAD
-const COMPILER_VERSION = '1.3.11';
-=======
 const COMPILER_VERSION = '1.3.14';
->>>>>>> e2f07b2e
 const IS_COMPILER_PRE_RELEASE = false;
 
 import path from "path";
 import { getCompilersDir } from "hardhat/internal/util/global-dir";
 export async function getZksolcPath(version: string, salt: string = ""): Promise<string> {
-  return path.join(await getCompilersDir(), "zksolc", `zksolc-v${version}${salt ? "-" : ""}${salt}`);
+    return path.join(await getCompilersDir(), "zksolc", `zksolc-v${version}${salt ? "-" : ""}${salt}`);
 }
 
 async function compilerLocation(): Promise<string> {
