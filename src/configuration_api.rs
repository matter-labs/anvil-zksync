--- conflicted
+++ resolved
@@ -8,13 +8,7 @@
 // Workspace uses
 
 // Local uses
-<<<<<<< HEAD
-use crate::{
-    formatter::ShowCalls, node::InMemoryNodeInner, node::ShowStorageLogs, node::ShowVMDetails,
-};
-=======
 use crate::{node::InMemoryNodeInner, node::ShowCalls, node::ShowStorageLogs, node::ShowVMDetails};
->>>>>>> 4b46e0a9
 
 pub struct ConfigurationApiNamespace<S> {
     node: Arc<RwLock<InMemoryNodeInner<S>>>,
