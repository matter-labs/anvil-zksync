use rustc_hash::FxHashMap;
use serde::Serialize;
use std::fs;
use std::fs::File;
use std::io::{BufReader, BufWriter};
use std::path::Path;
use std::result::Result;
use std::str::FromStr;
use zksync_types::api::{Block, BridgeAddresses, Transaction, TransactionVariant};
use zksync_types::Transaction as RawTransaction;
use zksync_types::H256;

use crate::config::cache::CacheConfig;

/// Caches full blocks by their hashes
const CACHE_TYPE_BLOCKS_FULL: &str = "blocks_full";
/// Caches minimal blocks by their hashes
const CACHE_TYPE_BLOCKS_MIN: &str = "blocks_min";
/// Caches raw transactions by their hashes
const CACHE_TYPE_BLOCK_RAW_TRANSACTIONS: &str = "block_raw_transactions";
/// Caches transactions by their hashes
const CACHE_TYPE_TRANSACTIONS: &str = "transactions";
/// Caching resolver functions by their selectors
const CACHE_TYPE_RESOLVER_SELECTORS: &str = "resolver_selectors";
/// Caches arbitrary values by their keys
const CACHE_TYPE_KEY_VALUE: &str = "key_value";

/// Caching key for bridge addresses
const CACHE_KEY_BRIDGE_ADDRESSES: &str = "bridge_addresses";

/// A general purpose cache.
#[derive(Default, Debug, Clone)]
pub(crate) struct Cache {
    config: CacheConfig,
    block_hashes: FxHashMap<u64, H256>,
    blocks_full: FxHashMap<H256, Block<TransactionVariant>>,
    blocks_min: FxHashMap<H256, Block<TransactionVariant>>,
    block_raw_transactions: FxHashMap<u64, Vec<RawTransaction>>,
    transactions: FxHashMap<H256, Transaction>,
    resolver_selectors: FxHashMap<String, String>,
    bridge_addresses: Option<BridgeAddresses>,
    confirmed_tokens: FxHashMap<(u32, u8), Vec<zksync_web3_decl::types::Token>>,
}

impl Cache {
    /// Creates a new cache with the provided config.
    pub(crate) fn new(config: CacheConfig) -> Self {
        let mut cache = Cache {
            config: config.clone(),
            ..Default::default()
        };

        if let CacheConfig::Disk { dir, reset } = &config {
            if *reset {
                for cache_type in [
                    CACHE_TYPE_BLOCKS_FULL,
                    CACHE_TYPE_BLOCKS_MIN,
                    CACHE_TYPE_BLOCK_RAW_TRANSACTIONS,
                    CACHE_TYPE_TRANSACTIONS,
                    CACHE_TYPE_RESOLVER_SELECTORS,
                    CACHE_TYPE_KEY_VALUE,
                ] {
                    fs::remove_dir_all(Path::new(dir).join(cache_type)).unwrap_or_else(|err| {
                        tracing::warn!(
                            "failed removing directory {:?}: {:?}",
                            Path::new(dir).join(cache_type),
                            err
                        )
                    });
                }

                fs::remove_dir(Path::new(dir)).unwrap_or_else(|err| {
                    tracing::warn!("failed removing cache directory: {:?}", err)
                });
            }

            for cache_type in [
                CACHE_TYPE_BLOCKS_FULL,
                CACHE_TYPE_BLOCKS_MIN,
                CACHE_TYPE_BLOCK_RAW_TRANSACTIONS,
                CACHE_TYPE_TRANSACTIONS,
                CACHE_TYPE_RESOLVER_SELECTORS,
                CACHE_TYPE_KEY_VALUE,
            ] {
                fs::create_dir_all(Path::new(dir).join(cache_type)).unwrap_or_else(|err| {
                    panic!("failed creating directory {}: {:?}", cache_type, err)
                });
            }
            cache
                .read_all_from_disk(dir)
                .unwrap_or_else(|err| tracing::error!("failed reading cache from disk: {:?}", err));
        }

        cache
    }

    /// Returns the cached full/minimal block for the provided hash.
    pub(crate) fn get_block(
        &self,
        hash: &H256,
        full_transactions: bool,
    ) -> Option<&Block<TransactionVariant>> {
        if matches!(self.config, CacheConfig::None) {
            return None;
        }

        if full_transactions {
            self.blocks_full.get(hash)
        } else {
            self.blocks_min.get(hash)
        }
    }

    /// Cache a full/minimal block for the provided hash.
    pub(crate) fn insert_block(
        &mut self,
        hash: H256,
        full_transactions: bool,
        block: Block<TransactionVariant>,
    ) {
        if matches!(self.config, CacheConfig::None) {
            return;
        }

        self.block_hashes.insert(block.number.as_u64(), block.hash);
        if full_transactions {
            self.write_to_disk(CACHE_TYPE_BLOCKS_FULL, format!("{:#x}", hash), &block);
            self.blocks_full.insert(hash, block);
        } else {
            self.write_to_disk(CACHE_TYPE_BLOCKS_MIN, format!("{:#x}", hash), &block);
            self.blocks_min.insert(hash, block);
        }
    }

    /// Returns the cached full/minimal block for the provided hash.
    pub(crate) fn get_block_hash(&self, number: &u64) -> Option<&H256> {
        if matches!(self.config, CacheConfig::None) {
            return None;
        }

        self.block_hashes.get(number)
    }

    /// Returns the cached raw transactions for the provided block number.
    pub(crate) fn get_block_raw_transactions(&self, number: &u64) -> Option<&Vec<RawTransaction>> {
        if matches!(self.config, CacheConfig::None) {
            return None;
        }

        self.block_raw_transactions.get(number)
    }

    /// Returns the cached confirmed tokens.
    pub(crate) fn get_confirmed_tokens(
        &self,
        from: u32,
        limit: u8,
    ) -> Option<&Vec<zksync_web3_decl::types::Token>> {
        if matches!(self.config, CacheConfig::None) {
            return None;
        }
        self.confirmed_tokens.get(&(from, limit))
    }

    /// Cache confirmed tokens
    pub(crate) fn set_confirmed_tokens(
        &mut self,
        from: u32,
        limit: u8,
        confirmed_tokens: Vec<zksync_web3_decl::types::Token>,
    ) {
        if matches!(self.config, CacheConfig::None) {
            return;
        }
        self.confirmed_tokens
            .insert((from, limit), confirmed_tokens);
    }

    /// Cache the raw transactions for the provided block number.
    pub(crate) fn insert_block_raw_transactions(
        &mut self,
        number: u64,
        transactions: Vec<RawTransaction>,
    ) {
        if matches!(self.config, CacheConfig::None) {
            return;
        }

        self.write_to_disk(
            CACHE_TYPE_BLOCK_RAW_TRANSACTIONS,
            format!("{}", number),
            &transactions,
        );
        self.block_raw_transactions.insert(number, transactions);
    }

    /// Returns the cached transaction for the provided hash.
    pub(crate) fn get_transaction(&self, hash: &H256) -> Option<&Transaction> {
        if matches!(self.config, CacheConfig::None) {
            return None;
        }

        self.transactions.get(hash)
    }

    /// Returns the cached resolved function/event selector for the provided selector.
    pub(crate) fn get_resolver_selector(&self, selector: &String) -> Option<&String> {
        if matches!(self.config, CacheConfig::None) {
            return None;
        }

        self.resolver_selectors.get(selector)
    }

    /// Cache a transaction for the provided hash.
    pub(crate) fn insert_transaction(&mut self, hash: H256, transaction: Transaction) {
        if matches!(self.config, CacheConfig::None) {
            return;
        }

        self.write_to_disk(
            CACHE_TYPE_TRANSACTIONS,
            format!("{:#x}", hash),
            &transaction,
        );
        self.transactions.insert(hash, transaction);
    }

    /// Cache a resolver function for the provided selector.
    pub(crate) fn insert_resolver_selector(&mut self, selector: String, selector_value: String) {
        if matches!(self.config, CacheConfig::None) {
            return;
        }

        self.write_to_disk(
            CACHE_TYPE_RESOLVER_SELECTORS,
            selector.clone(),
            &selector_value,
        );
        self.resolver_selectors.insert(selector, selector_value);
    }

    /// Returns the cached bridge addresses for the provided hash.
    pub(crate) fn get_bridge_addresses(&self) -> Option<&BridgeAddresses> {
        if matches!(self.config, CacheConfig::None) {
            return None;
        }

        self.bridge_addresses.as_ref()
    }

    /// Cache default bridge addresses.
    pub(crate) fn set_bridge_addresses(&mut self, bridge_addresses: BridgeAddresses) {
        if matches!(self.config, CacheConfig::None) {
            return;
        }

        self.write_to_disk(
            CACHE_TYPE_KEY_VALUE,
            String::from(CACHE_KEY_BRIDGE_ADDRESSES),
            &bridge_addresses,
        );
        self.bridge_addresses = Some(bridge_addresses);
    }

    /// Reads the cache contents from the disk, if available.
    fn read_all_from_disk(&mut self, dir: &str) -> Result<(), String> {
        for cache_type in [
            CACHE_TYPE_BLOCKS_FULL,
            CACHE_TYPE_BLOCKS_MIN,
            CACHE_TYPE_BLOCK_RAW_TRANSACTIONS,
            CACHE_TYPE_TRANSACTIONS,
            CACHE_TYPE_RESOLVER_SELECTORS,
            CACHE_TYPE_KEY_VALUE,
        ] {
            let cache_dir = Path::new(dir).join(cache_type);
            let dir_listing = fs::read_dir(cache_dir.clone())
                .map_err(|err| format!("failed reading dir '{:?}': {:?}", cache_dir, err))?
                .flatten();
            for file in dir_listing {
                let key = file
                    .file_name()
                    .to_str()
                    .ok_or_else(|| String::from("failed converting filename to string"))?
                    .to_string();

                let cache_file = File::open(file.path()).map_err(|err| {
                    format!("failed reading file: '{:?}': {:?}", file.path(), err)
                })?;
                let reader = BufReader::new(cache_file);
                match cache_type {
                    CACHE_TYPE_BLOCKS_FULL => {
                        let key = H256::from_str(&key).map_err(|err| {
                            format!("invalid key for cache file '{:?}': {:?}", key, err)
                        })?;
                        let block: Block<TransactionVariant> = serde_json::from_reader(reader)
                            .map_err(|err| {
                                format!("failed parsing json for cache file '{:?}': {:?}", key, err)
                            })?;
                        self.block_hashes.insert(block.number.as_u64(), block.hash);
                        self.blocks_full.insert(key, block);
                    }
                    CACHE_TYPE_BLOCKS_MIN => {
                        let key = H256::from_str(&key).map_err(|err| {
                            format!("invalid key for cache file '{:?}': {:?}", key, err)
                        })?;
                        let block: Block<TransactionVariant> = serde_json::from_reader(reader)
                            .map_err(|err| {
                                format!("failed parsing json for cache file '{:?}': {:?}", key, err)
                            })?;
                        self.block_hashes.insert(block.number.as_u64(), block.hash);
                        self.blocks_min.insert(key, block);
                    }
                    CACHE_TYPE_BLOCK_RAW_TRANSACTIONS => {
                        let key = key.parse::<u64>().map_err(|err| {
                            format!("invalid key for cache file '{:?}': {:?}", key, err)
                        })?;
                        let transactions: Vec<RawTransaction> = serde_json::from_reader(reader)
                            .map_err(|err| {
                                format!("failed parsing json for cache file '{:?}': {:?}", key, err)
                            })?;
                        self.block_raw_transactions.insert(key, transactions);
                    }
                    CACHE_TYPE_TRANSACTIONS => {
                        let key = H256::from_str(&key).map_err(|err| {
                            format!("invalid key for cache file '{:?}': {:?}", key, err)
                        })?;
                        let transaction: Transaction =
                            serde_json::from_reader(reader).map_err(|err| {
                                format!("failed parsing json for cache file '{:?}': {:?}", key, err)
                            })?;
                        self.transactions.insert(key, transaction);
                    }
                    CACHE_TYPE_RESOLVER_SELECTORS => {
                        let selector: String = serde_json::from_reader(reader).map_err(|err| {
                            format!("failed parsing json for cache file '{:?}': {:?}", key, err)
                        })?;
                        self.resolver_selectors.insert(key, selector);
                    }
                    CACHE_TYPE_KEY_VALUE => match key.as_str() {
                        CACHE_KEY_BRIDGE_ADDRESSES => {
                            self.bridge_addresses =
                                Some(serde_json::from_reader(reader).map_err(|err| {
                                    format!(
                                        "failed parsing json for cache file '{:?}': {:?}",
                                        key, err
                                    )
                                })?);
                        }
                        _ => return Err(format!("invalid cache_type_value key {}", cache_type)),
                    },
                    _ => return Err(format!("invalid cache_type {}", cache_type)),
                }
            }
        }

        Ok(())
    }

    /// Writes the cache contents to disk, if supported.
    fn write_to_disk<T: Serialize>(&self, cache_type: &'static str, key: String, data: &T) {
        if let CacheConfig::Disk { dir, .. } = &self.config {
            let file = Path::new(&dir).join(cache_type).join(key);

            tracing::debug!("writing cache {:?}", file);
            match File::create(file.clone()) {
                Ok(cache_file) => {
                    let writer = BufWriter::new(cache_file);
                    if let Err(err) = serde_json::to_writer(writer, data) {
                        tracing::error!("failed writing to cache '{:?}': {:?}", file, err);
                    }
                }
                Err(err) => tracing::error!("failed creating file: '{:?}': {:?}", file, err),
            }
        }
    }
}

#[cfg(test)]
mod tests {
    use tempdir::TempDir;
    use zksync_types::{Execute, ExecuteTransactionCommon};
    use zksync_types::{H160, U64};

    use crate::testing;

    use super::*;

    #[test]
    fn test_cache_config_none_disables_cache() {
        let mut cache = Cache::new(CacheConfig::None);

        cache.insert_block(H256::zero(), true, Default::default());
        assert_eq!(None, cache.get_block(&H256::zero(), true));
        assert_eq!(None, cache.get_block_hash(&0));

        cache.insert_block(H256::zero(), false, Default::default());
        assert_eq!(None, cache.get_block(&H256::zero(), false));
        assert_eq!(None, cache.get_block_hash(&0));

        cache.insert_block_raw_transactions(0, Default::default());
        assert_eq!(None, cache.get_block_raw_transactions(&0));

        cache.insert_transaction(H256::zero(), Default::default());
        assert_eq!(None, cache.get_transaction(&H256::zero()));
    }

    #[test]
    fn test_cache_config_memory_enables_cache() {
        let block_full = Block::<TransactionVariant> {
            hash: H256::repeat_byte(0x1),
            number: U64::from(1),
            ..Default::default()
        };
        let block_min = Block::<TransactionVariant> {
            hash: H256::repeat_byte(0x2),
            number: U64::from(2),
            ..Default::default()
        };
        let transaction = Transaction::default();
        let raw_transactions = vec![RawTransaction {
            common_data: ExecuteTransactionCommon::L1(Default::default()),
            execute: Execute {
                calldata: Default::default(),
                contract_address: Default::default(),
                factory_deps: vec![],
                value: Default::default(),
            },
            received_timestamp_ms: 0,
            raw_bytes: None,
        }];
        let bridge_addresses = BridgeAddresses {
            l1_shared_default_bridge: Some(H160::repeat_byte(0x5)),
            l2_shared_default_bridge: Some(H160::repeat_byte(0x6)),
            l1_erc20_default_bridge: Some(H160::repeat_byte(0x1)),
            l2_erc20_default_bridge: Some(H160::repeat_byte(0x2)),
            l1_weth_bridge: Some(H160::repeat_byte(0x3)),
            l2_weth_bridge: Some(H160::repeat_byte(0x4)),
<<<<<<< HEAD
            l2_legacy_shared_bridge: Some(H160::repeat_byte(0x7)),
=======
            l2_legacy_shared_bridge: Some(H160::repeat_byte(0x6)),
>>>>>>> 2fe746d0
        };

        let mut cache = Cache::new(CacheConfig::Memory);

        cache.insert_block(block_full.hash, true, block_full.clone());
        assert_eq!(
            Some(&block_full),
            cache.get_block(&H256::repeat_byte(0x1), true)
        );
        assert_eq!(Some(&H256::repeat_byte(0x1)), cache.get_block_hash(&1));

        cache.insert_block(block_min.hash, false, block_min.clone());
        assert_eq!(
            Some(&block_min),
            cache.get_block(&H256::repeat_byte(0x2), false)
        );
        assert_eq!(Some(&H256::repeat_byte(0x2)), cache.get_block_hash(&2));

        cache.insert_block_raw_transactions(0, raw_transactions.clone());
        assert_eq!(
            Some(&raw_transactions),
            cache.get_block_raw_transactions(&0)
        );

        cache.insert_transaction(H256::zero(), transaction.clone());
        assert_eq!(Some(&transaction), cache.get_transaction(&H256::zero()));

        cache.set_bridge_addresses(bridge_addresses.clone());
        testing::assert_bridge_addresses_eq(
            &bridge_addresses,
            cache.get_bridge_addresses().expect("expected addresses"),
        );
    }

    #[test]
    fn test_cache_config_disk_enables_cache_and_preserves_it_to_disk() {
        let block_full = Block::<TransactionVariant> {
            hash: H256::repeat_byte(0x1),
            number: U64::from(1),
            ..Default::default()
        };
        let block_min = Block::<TransactionVariant> {
            hash: H256::repeat_byte(0x2),
            number: U64::from(2),
            ..Default::default()
        };
        let transaction = Transaction::default();
        let raw_transactions = vec![RawTransaction {
            common_data: ExecuteTransactionCommon::L1(Default::default()),
            execute: Execute {
                calldata: Default::default(),
                contract_address: Default::default(),
                factory_deps: vec![],
                value: Default::default(),
            },
            received_timestamp_ms: 0,
            raw_bytes: None,
        }];
        let bridge_addresses = BridgeAddresses {
            l1_shared_default_bridge: Some(H160::repeat_byte(0x5)),
            l2_shared_default_bridge: Some(H160::repeat_byte(0x6)),
            l1_erc20_default_bridge: Some(H160::repeat_byte(0x1)),
            l2_erc20_default_bridge: Some(H160::repeat_byte(0x2)),
            l1_weth_bridge: Some(H160::repeat_byte(0x3)),
            l2_weth_bridge: Some(H160::repeat_byte(0x4)),
<<<<<<< HEAD
            l2_legacy_shared_bridge: Some(H160::repeat_byte(0x7)),
=======
            l2_legacy_shared_bridge: Some(H160::repeat_byte(0x6)),
>>>>>>> 2fe746d0
        };

        let cache_dir = TempDir::new("cache-test").expect("failed creating temporary dir");
        let cache_dir_path = cache_dir
            .path()
            .to_str()
            .expect("invalid dir name")
            .to_string();
        let mut cache = Cache::new(CacheConfig::Disk {
            dir: cache_dir_path.clone(),
            reset: true,
        });

        cache.insert_block(block_full.hash, true, block_full.clone());
        assert_eq!(
            Some(&block_full),
            cache.get_block(&H256::repeat_byte(0x1), true)
        );
        assert_eq!(Some(&H256::repeat_byte(0x1)), cache.get_block_hash(&1));

        cache.insert_block(block_min.hash, false, block_min.clone());
        assert_eq!(
            Some(&block_min),
            cache.get_block(&H256::repeat_byte(0x2), false)
        );
        assert_eq!(Some(&H256::repeat_byte(0x2)), cache.get_block_hash(&2));

        cache.insert_block_raw_transactions(0, raw_transactions.clone());
        assert_eq!(
            Some(&raw_transactions),
            cache.get_block_raw_transactions(&0)
        );

        cache.insert_transaction(H256::zero(), transaction.clone());
        assert_eq!(Some(&transaction), cache.get_transaction(&H256::zero()));

        cache.set_bridge_addresses(bridge_addresses.clone());
        testing::assert_bridge_addresses_eq(
            &bridge_addresses,
            cache.get_bridge_addresses().expect("expected addresses"),
        );

        let new_cache = Cache::new(CacheConfig::Disk {
            dir: cache_dir_path,
            reset: false,
        });
        assert_eq!(
            Some(&block_full),
            new_cache.get_block(&H256::repeat_byte(0x1), true)
        );
        assert_eq!(Some(&H256::repeat_byte(0x1)), new_cache.get_block_hash(&1));
        assert_eq!(
            Some(&block_min),
            new_cache.get_block(&H256::repeat_byte(0x2), false)
        );
        assert_eq!(Some(&H256::repeat_byte(0x2)), new_cache.get_block_hash(&2));
        assert_eq!(
            Some(&raw_transactions),
            new_cache.get_block_raw_transactions(&0)
        );
        assert_eq!(Some(&transaction), new_cache.get_transaction(&H256::zero()));
        testing::assert_bridge_addresses_eq(
            &bridge_addresses,
            new_cache
                .get_bridge_addresses()
                .expect("expected addresses"),
        );
    }

    #[test]
    fn test_cache_config_disk_enables_cache_and_can_reset_data_on_disk() {
        let block_full = Block::<TransactionVariant> {
            hash: H256::repeat_byte(0x1),
            number: U64::from(1),
            ..Default::default()
        };
        let block_min = Block::<TransactionVariant> {
            hash: H256::repeat_byte(0x2),
            number: U64::from(2),
            ..Default::default()
        };
        let transaction = Transaction::default();
        let raw_transactions = vec![RawTransaction {
            common_data: ExecuteTransactionCommon::L1(Default::default()),
            execute: Execute {
                calldata: Default::default(),
                contract_address: Default::default(),
                factory_deps: vec![],
                value: Default::default(),
            },
            received_timestamp_ms: 0,
            raw_bytes: None,
        }];
        let bridge_addresses = BridgeAddresses {
            l1_shared_default_bridge: Some(H160::repeat_byte(0x5)),
            l2_shared_default_bridge: Some(H160::repeat_byte(0x6)),
            l2_erc20_default_bridge: Some(H160::repeat_byte(0x2)),
            l1_erc20_default_bridge: Some(H160::repeat_byte(0x1)),
            l1_weth_bridge: Some(H160::repeat_byte(0x3)),
            l2_weth_bridge: Some(H160::repeat_byte(0x4)),
<<<<<<< HEAD
            l2_legacy_shared_bridge: Some(H160::repeat_byte(0x7)),
=======
            l2_legacy_shared_bridge: Some(H160::repeat_byte(0x6)),
>>>>>>> 2fe746d0
        };

        let cache_dir = TempDir::new("cache-test").expect("failed creating temporary dir");
        let cache_dir_path = cache_dir
            .path()
            .to_str()
            .expect("invalid dir name")
            .to_string();
        let mut cache = Cache::new(CacheConfig::Disk {
            dir: cache_dir_path.clone(),
            reset: true,
        });

        cache.insert_block(block_full.hash, true, block_full.clone());
        assert_eq!(
            Some(&block_full),
            cache.get_block(&H256::repeat_byte(0x1), true)
        );
        assert_eq!(Some(&H256::repeat_byte(0x1)), cache.get_block_hash(&1));

        cache.insert_block(block_min.hash, false, block_min.clone());
        assert_eq!(
            Some(&block_min),
            cache.get_block(&H256::repeat_byte(0x2), false)
        );
        assert_eq!(Some(&H256::repeat_byte(0x2)), cache.get_block_hash(&2));

        cache.insert_block_raw_transactions(0, raw_transactions.clone());
        assert_eq!(
            Some(&raw_transactions),
            cache.get_block_raw_transactions(&0)
        );

        cache.insert_transaction(H256::zero(), transaction.clone());
        assert_eq!(Some(&transaction), cache.get_transaction(&H256::zero()));

        cache.set_bridge_addresses(bridge_addresses.clone());
        testing::assert_bridge_addresses_eq(
            &bridge_addresses,
            cache.get_bridge_addresses().expect("expected addresses"),
        );

        let new_cache = Cache::new(CacheConfig::Disk {
            dir: cache_dir_path,
            reset: true,
        });
        assert_eq!(None, new_cache.get_block(&H256::zero(), true));
        assert_eq!(None, new_cache.get_block_hash(&1));
        assert_eq!(None, new_cache.get_block(&H256::zero(), false));
        assert_eq!(None, new_cache.get_block_hash(&2));
        assert_eq!(None, new_cache.get_block_raw_transactions(&0));
        assert_eq!(None, new_cache.get_transaction(&H256::zero()));
        assert!(new_cache.get_bridge_addresses().is_none());
    }

    #[test]
    fn test_cache_config_disk_only_resets_created_data_on_disk() {
        let cache_dir = TempDir::new("cache-test").expect("failed creating temporary dir");
        let cache_dir_path = cache_dir
            .path()
            .to_str()
            .expect("invalid dir name")
            .to_string();
        let mut cache = Cache::new(CacheConfig::Disk {
            dir: cache_dir_path.clone(),
            reset: true,
        });

        cache.insert_transaction(H256::zero(), Default::default());
        let cached_tx_file = cache_dir
            .path()
            .join(CACHE_TYPE_TRANSACTIONS)
            .join(format!("{:#x}", H256::zero()));
        assert!(
            cached_tx_file.exists(),
            "cached transaction did not exist on disk"
        );

        let random_file_path = cache_dir.path().join("foobar.txt");
        _ = File::create(&random_file_path).expect("failed creating random file");

        Cache::new(CacheConfig::Disk {
            dir: cache_dir_path,
            reset: true,
        });

        assert!(
            !cached_tx_file.exists(),
            "cached transaction was not reset on disk"
        );
        assert!(random_file_path.exists(), "random file was reset from disk");
    }
}<|MERGE_RESOLUTION|>--- conflicted
+++ resolved
@@ -436,11 +436,7 @@
             l2_erc20_default_bridge: Some(H160::repeat_byte(0x2)),
             l1_weth_bridge: Some(H160::repeat_byte(0x3)),
             l2_weth_bridge: Some(H160::repeat_byte(0x4)),
-<<<<<<< HEAD
-            l2_legacy_shared_bridge: Some(H160::repeat_byte(0x7)),
-=======
             l2_legacy_shared_bridge: Some(H160::repeat_byte(0x6)),
->>>>>>> 2fe746d0
         };
 
         let mut cache = Cache::new(CacheConfig::Memory);
@@ -506,11 +502,7 @@
             l2_erc20_default_bridge: Some(H160::repeat_byte(0x2)),
             l1_weth_bridge: Some(H160::repeat_byte(0x3)),
             l2_weth_bridge: Some(H160::repeat_byte(0x4)),
-<<<<<<< HEAD
-            l2_legacy_shared_bridge: Some(H160::repeat_byte(0x7)),
-=======
             l2_legacy_shared_bridge: Some(H160::repeat_byte(0x6)),
->>>>>>> 2fe746d0
         };
 
         let cache_dir = TempDir::new("cache-test").expect("failed creating temporary dir");
@@ -611,11 +603,7 @@
             l1_erc20_default_bridge: Some(H160::repeat_byte(0x1)),
             l1_weth_bridge: Some(H160::repeat_byte(0x3)),
             l2_weth_bridge: Some(H160::repeat_byte(0x4)),
-<<<<<<< HEAD
-            l2_legacy_shared_bridge: Some(H160::repeat_byte(0x7)),
-=======
             l2_legacy_shared_bridge: Some(H160::repeat_byte(0x6)),
->>>>>>> 2fe746d0
         };
 
         let cache_dir = TempDir::new("cache-test").expect("failed creating temporary dir");
