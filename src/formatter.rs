--- conflicted
+++ resolved
@@ -1,14 +1,10 @@
 //! Helper methods to display transaction data in more human readable way.
-<<<<<<< HEAD
-use crate::resolver;
-=======
 use crate::{node::ShowCalls, resolver};
->>>>>>> 4b46e0a9
 
 use colored::Colorize;
+use core::fmt::Display;
 use serde::Deserialize;
-use std::{collections::HashMap,  str::FromStr};
-use core::fmt::Display;
+use std::{collections::HashMap, str::FromStr};
 
 use crate::fork::block_on;
 use zksync_basic_types::H160;
@@ -17,7 +13,6 @@
 use zksync_types::{vm_trace::Call, StorageLogQuery, StorageLogQueryType, VmEvent};
 
 use lazy_static::lazy_static;
-
 
 #[derive(Debug, clap::Parser, Clone, clap::ValueEnum, PartialEq, Eq)]
 pub enum ShowCalls {
@@ -46,7 +41,6 @@
         write!(f, "{:?}", self)
     }
 }
-
 
 #[derive(Debug, Deserialize, Clone, PartialEq, Eq)]
 pub enum ContractType {
