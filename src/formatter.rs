//! Helper methods to display transaction data in more human readable way.
use crate::{node::ShowCalls, resolver};

use colored::Colorize;
use serde::Deserialize;
use std::collections::HashMap;

use crate::fork::block_on;
use zksync_basic_types::H160;

use vm::VmExecutionResultAndLogs;
use zksync_types::{vm_trace::Call, StorageLogQuery, StorageLogQueryType, VmEvent};

use lazy_static::lazy_static;

#[derive(Debug, Deserialize, Clone, PartialEq, Eq)]
pub enum ContractType {
    System,
    Precompile,
    Popular,
    Unknown,
}

#[derive(Debug, Deserialize, Clone)]
pub struct KnownAddress {
    address: H160,
    name: String,
    contract_type: ContractType,
}

lazy_static! {
    /// Loads the known contact addresses from the JSON file.
    static ref KNOWN_ADDRESSES: HashMap<H160, KnownAddress> = {
        let json_value = serde_json::from_slice(include_bytes!("data/address_map.json")).unwrap();
        let pairs: Vec<KnownAddress> = serde_json::from_value(json_value).unwrap();

        pairs
            .into_iter()
            .map(|entry| (entry.address, entry))
            .collect()
    };
}

fn address_to_human_readable(address: H160) -> Option<String> {
    KNOWN_ADDRESSES
        .get(&address)
        .map(|known_address| match known_address.contract_type {
            ContractType::System => known_address.name.to_string(),
            ContractType::Precompile => format!("{}", known_address.name.dimmed()),
            ContractType::Popular => format!("{}", known_address.name.green()),
            ContractType::Unknown => known_address.name.to_string(),
        })
}

/// Pretty-prints event object
/// if skip_resolve is false, will try to contact openchain to resolve the topic hashes.
pub fn print_event(event: &VmEvent, resolve_hashes: bool) {
    let event = event.clone();
    block_on(async move {
        let mut tt: Vec<String> = vec![];
        if !resolve_hashes {
            tt = event.indexed_topics.iter().map(|t| t.to_string()).collect();
        } else {
            for topic in event.indexed_topics {
                let selector = resolver::decode_event_selector(&format!(
                    "0x{}",
                    hex::encode(topic.as_bytes())
                ))
                .await
                .unwrap();
                tt.push(selector.unwrap_or(format!("{:?}", topic)));
            }
        }

        log::info!(
            "{} {}",
            address_to_human_readable(event.address)
                .map(|x| format!("{:42}", x.blue()))
                .unwrap_or(format!("{:42}", format!("{:?}", event.address).blue())),
            tt.join(", ")
        );
    });
}

/// Pretty-prints contents of a 'call' - including subcalls.
/// If skip_resolve is false, will try to contact openchain to resolve the ABI names.
pub fn print_call(call: &Call, padding: usize, show_calls: &ShowCalls, resolve_hashes: bool) {
    let contract_type = KNOWN_ADDRESSES
        .get(&call.to)
        .cloned()
        .map(|known_address| known_address.contract_type)
        .unwrap_or(ContractType::Unknown);

    let should_print = match (&contract_type, &show_calls) {
        (_, ShowCalls::All) => true,
        (_, ShowCalls::None) => false,
        // now we're left only with 'user' and 'system'
        (ContractType::Unknown, _) => true,
        (ContractType::Popular, _) => true,
        (ContractType::Precompile, _) => false,
        // Now we're left with System
        (ContractType::System, ShowCalls::User) => false,
        (ContractType::System, ShowCalls::System) => true,
    };
    if should_print {
        let function_signature = if call.input.len() >= 4 {
            let sig = call.input.as_slice()[..4]
                .iter()
                .map(|byte| format!("{:02x}", byte))
                .collect::<Vec<_>>()
                .join("");

            if contract_type == ContractType::Precompile || !resolve_hashes {
                format!("{:>16}", sig)
            } else {
                block_on(async move {
                    let fetch = resolver::decode_function_selector(&sig).await.unwrap();
                    fetch.unwrap_or(format!("{:>16}", format!("0x{}", sig).dimmed()))
                })
            }
        } else {
            format!(
                "0x{}",
                call.input
                    .as_slice()
                    .iter()
                    .map(|byte| format!("{:02x}", byte))
                    .collect::<Vec<_>>()
                    .join("")
            )
        };

        let pretty_print = format!(
            "{}{:?} {} {} {} {} {}",
            " ".repeat(padding),
            call.r#type,
            address_to_human_readable(call.to)
                .map(|x| format!("{:<52}", x))
                .unwrap_or(format!("{:<52}", format!("{:?}", call.to).bold())),
            function_signature,
            call.revert_reason
                .as_ref()
                .map(|s| format!("Revert: {}", s))
                .unwrap_or("".to_string()),
            call.error
                .as_ref()
                .map(|s| format!("Error: {}", s))
                .unwrap_or("".to_string()),
            call.gas
        );

        if call.revert_reason.as_ref().is_some() || call.error.as_ref().is_some() {
            log::info!("{}", pretty_print.on_red());
        } else {
            log::info!("{}", pretty_print);
        }
    }
    for subcall in &call.calls {
        print_call(subcall, padding + 2, show_calls, resolve_hashes);
    }
}

pub fn print_logs(log_query: &StorageLogQuery) {
    let separator = "─".repeat(82);
    log::info!("{:<15} {:?}", "Type:", log_query.log_type);
    log::info!(
        "{:<15} {}",
        "Address:",
        address_to_human_readable(log_query.log_query.address)
            .unwrap_or(format!("{}", log_query.log_query.address))
    );
    log::info!("{:<15} {:#066x}", "Key:", log_query.log_query.key);

    log::info!(
        "{:<15} {:#066x}",
        "Read Value:",
        log_query.log_query.read_value
    );

    if log_query.log_type != StorageLogQueryType::Read {
        log::info!(
            "{:<15} {:#066x}",
            "Written Value:",
            log_query.log_query.written_value
        );
    }
    log::info!("{}", separator);
}

<<<<<<< HEAD
pub fn print_vm_details(result: &VmExecutionResultAndLogs) {
    println!("\n┌──────────────────────────┐");
    println!("│   VM EXECUTION RESULTS   │");
    println!("└──────────────────────────┘");

    println!("Cycles Used:          {}", result.statistics.cycles_used);
    println!(
        "Computation Gas Used: {}",
        result.statistics.computational_gas_used
    );
    println!("Contracts Used:       {}", result.statistics.contracts_used);
    match &result.result {
        vm::ExecutionResult::Success { .. } => {}
        vm::ExecutionResult::Revert { output } => {
            println!(
                "{}",
                format!(
                    "\n[!] Revert Reason:    {}",
                    output.to_user_friendly_string()
                )
                .on_red()
            );
        }
        vm::ExecutionResult::Halt { reason } => {
            println!("{}", format!("\n[!] Halt Reason:    {}", reason).on_red());
        }
=======
pub fn print_vm_details(result: &VmPartialExecutionResult) {
    log::info!("");
    log::info!("┌──────────────────────────┐");
    log::info!("│   VM EXECUTION RESULTS   │");
    log::info!("└──────────────────────────┘");

    log::info!("Cycles Used:          {}", result.cycles_used);
    log::info!("Computation Gas Used: {}", result.computational_gas_used);
    log::info!("Contracts Used:       {}", result.contracts_used);

    if let Some(revert_reason) = &result.revert_reason {
        log::info!("");
        log::info!(
            "{}",
            format!("[!] Revert Reason:    {}", revert_reason).on_red()
        );
>>>>>>> baa761e1
    }

    log::info!("════════════════════════════");
}<|MERGE_RESOLUTION|>--- conflicted
+++ resolved
@@ -187,22 +187,22 @@
     log::info!("{}", separator);
 }
 
-<<<<<<< HEAD
 pub fn print_vm_details(result: &VmExecutionResultAndLogs) {
-    println!("\n┌──────────────────────────┐");
-    println!("│   VM EXECUTION RESULTS   │");
-    println!("└──────────────────────────┘");
-
-    println!("Cycles Used:          {}", result.statistics.cycles_used);
-    println!(
+    log::info!("");
+    log::info!("\n┌──────────────────────────┐");
+    log::info!("│   VM EXECUTION RESULTS   │");
+    log::info!("└──────────────────────────┘");
+
+    log::info!("Cycles Used:          {}", result.statistics.cycles_used);
+    log::info!(
         "Computation Gas Used: {}",
         result.statistics.computational_gas_used
     );
-    println!("Contracts Used:       {}", result.statistics.contracts_used);
+    log::info!("Contracts Used:       {}", result.statistics.contracts_used);
     match &result.result {
         vm::ExecutionResult::Success { .. } => {}
         vm::ExecutionResult::Revert { output } => {
-            println!(
+            log::info!(
                 "{}",
                 format!(
                     "\n[!] Revert Reason:    {}",
@@ -212,26 +212,8 @@
             );
         }
         vm::ExecutionResult::Halt { reason } => {
-            println!("{}", format!("\n[!] Halt Reason:    {}", reason).on_red());
-        }
-=======
-pub fn print_vm_details(result: &VmPartialExecutionResult) {
-    log::info!("");
-    log::info!("┌──────────────────────────┐");
-    log::info!("│   VM EXECUTION RESULTS   │");
-    log::info!("└──────────────────────────┘");
-
-    log::info!("Cycles Used:          {}", result.cycles_used);
-    log::info!("Computation Gas Used: {}", result.computational_gas_used);
-    log::info!("Contracts Used:       {}", result.contracts_used);
-
-    if let Some(revert_reason) = &result.revert_reason {
-        log::info!("");
-        log::info!(
-            "{}",
-            format!("[!] Revert Reason:    {}", revert_reason).on_red()
-        );
->>>>>>> baa761e1
+            log::info!("{}", format!("\n[!] Halt Reason:    {}", reason).on_red());
+        }
     }
 
     log::info!("════════════════════════════");
