--- conflicted
+++ resolved
@@ -1,12 +1,6 @@
 use std::pin::Pin;
 
 use futures::Future;
-<<<<<<< HEAD
-use vm::utils::fee::derive_base_fee_and_gas_per_pubdata;
-
-use zksync_basic_types::U256;
-use zksync_utils::{bytecode::hash_bytecode, bytes_to_be_words};
-=======
 use vm::{
     utils::BLOCK_GAS_LIMIT,
     vm_with_bootloader::{
@@ -30,7 +24,10 @@
     fork::{ForkSource, ForkStorage},
     node::{compute_hash, InMemoryNodeInner},
 };
->>>>>>> e2f07b2e
+use vm::utils::fee::derive_base_fee_and_gas_per_pubdata;
+
+use zksync_basic_types::U256;
+use zksync_utils::{bytecode::hash_bytecode, bytes_to_be_words};
 
 pub(crate) trait IntoBoxedFuture: Sized + Send + 'static {
     fn into_boxed_future(self) -> Pin<Box<dyn Future<Output = Self> + Send>> {
@@ -96,7 +93,6 @@
     tmp.iter().rev().collect()
 }
 
-<<<<<<< HEAD
 pub fn bytecode_to_factory_dep(bytecode: Vec<u8>) -> (U256, Vec<U256>) {
     let bytecode_hash = hash_bytecode(&bytecode);
     let bytecode_hash = U256::from_big_endian(bytecode_hash.as_bytes());
@@ -104,7 +100,8 @@
     let bytecode_words = bytes_to_be_words(bytecode);
 
     (bytecode_hash, bytecode_words)
-=======
+}
+
 /// Creates and inserts a given number of empty blocks into the node, with a given interval between them.
 /// The blocks will be empty (contain no transactions).
 /// The test system contracts will be used to force overwriting the block number and timestamp in VM state,
@@ -212,7 +209,6 @@
         BlockNumber::Earliest => U64::zero(),
         BlockNumber::Number(n) => n,
     }
->>>>>>> e2f07b2e
 }
 
 #[cfg(test)]
