use std::sync::{Arc, RwLock};

use bigdecimal::BigDecimal;
use futures::FutureExt;
use zksync_basic_types::{Address, L1BatchNumber, MiniblockNumber, U256};
use zksync_core::api_server::web3::backend_jsonrpc::{
    error::into_jsrpc_error, namespaces::zks::ZksNamespaceT,
};
use zksync_types::{
    api::{
        BlockDetails, BlockDetailsBase, BlockStatus, BridgeAddresses, ProtocolVersion,
        TransactionDetails, TransactionStatus,
    },
    fee::Fee,
    ProtocolVersionId,
};
use zksync_web3_decl::{
    error::Web3Error,
    types::{Filter, Log},
};

use crate::{
    fork::ForkSource,
    node::{InMemoryNodeInner, TransactionResult, L2_GAS_PRICE},
    utils::{not_implemented, utc_datetime_from_epoch_ms, IntoBoxedFuture},
};
use colored::Colorize;

/// Mock implementation of ZksNamespace - used only in the test node.
pub struct ZkMockNamespaceImpl<S> {
    node: Arc<RwLock<InMemoryNodeInner<S>>>,
}

impl<S> ZkMockNamespaceImpl<S> {
    /// Creates a new `Zks` instance with the given `node`.
    pub fn new(node: Arc<RwLock<InMemoryNodeInner<S>>>) -> Self {
        Self { node }
    }
}

impl<S: Send + Sync + 'static + ForkSource + std::fmt::Debug> ZksNamespaceT
    for ZkMockNamespaceImpl<S>
{
    /// Estimates the gas fee data required for a given call request.
    ///
    /// # Arguments
    ///
    /// * `req` - A `CallRequest` struct representing the call request to estimate gas for.
    ///
    /// # Returns
    ///
    /// A `BoxFuture` containing a `Result` with a `Fee` representing the estimated gas data required.
    fn estimate_fee(
        &self,
        req: zksync_types::transaction_request::CallRequest,
    ) -> jsonrpc_core::BoxFuture<jsonrpc_core::Result<zksync_types::fee::Fee>> {
        let reader = match self.node.read() {
            Ok(r) => r,
            Err(_) => {
                return futures::future::err(into_jsrpc_error(Web3Error::InternalError)).boxed()
            }
        };

        let result: jsonrpc_core::Result<Fee> = reader.estimate_gas_impl(req);
        match result {
            Ok(fee) => Ok(fee).into_boxed_future(),
            Err(err) => return futures::future::err(err).boxed(),
        }
    }

    fn get_raw_block_transactions(
        &self,
        _block_number: MiniblockNumber,
    ) -> jsonrpc_core::BoxFuture<jsonrpc_core::Result<Vec<zksync_types::Transaction>>> {
        not_implemented("zks_getRawBlockTransactions")
    }

    fn estimate_gas_l1_to_l2(
        &self,
        _req: zksync_types::transaction_request::CallRequest,
    ) -> jsonrpc_core::BoxFuture<jsonrpc_core::Result<U256>> {
        not_implemented("zks_estimateGasL1ToL2")
    }

    fn get_main_contract(
        &self,
    ) -> jsonrpc_core::BoxFuture<jsonrpc_core::Result<zksync_basic_types::Address>> {
        not_implemented("zks_getMainContract")
    }

    fn get_testnet_paymaster(
        &self,
    ) -> jsonrpc_core::BoxFuture<jsonrpc_core::Result<Option<zksync_basic_types::Address>>> {
        not_implemented("zks_getTestnetPaymaster")
    }

    fn get_bridge_contracts(
        &self,
    ) -> jsonrpc_core::BoxFuture<jsonrpc_core::Result<BridgeAddresses>> {
        let inner = self.node.clone();
        Box::pin(async move {
            let reader = inner
                .read()
                .map_err(|_| into_jsrpc_error(Web3Error::InternalError))?;

            let result = match reader
                .fork_storage
                .inner
                .read()
                .expect("failed reading fork storage")
                .fork
                .as_ref()
            {
                Some(fork) => fork.fork_source.get_bridge_contracts().map_err(|err| {
                    log::error!("failed fetching bridge contracts from the fork: {:?}", err);
                    into_jsrpc_error(Web3Error::InternalError)
                })?,
                None => BridgeAddresses {
                    l1_erc20_default_bridge: Default::default(),
                    l2_erc20_default_bridge: Default::default(),
                    l1_weth_bridge: Default::default(),
                    l2_weth_bridge: Default::default(),
                },
            };

            Ok(result)
        })
    }

    fn l1_chain_id(
        &self,
    ) -> jsonrpc_core::BoxFuture<jsonrpc_core::Result<zksync_basic_types::U64>> {
        not_implemented("zks_L1ChainId")
    }

    fn get_confirmed_tokens(
        &self,
        _from: u32,
        _limit: u8,
    ) -> jsonrpc_core::BoxFuture<jsonrpc_core::Result<Vec<zksync_web3_decl::types::Token>>> {
        not_implemented("zks_getConfirmedTokens")
    }

    fn get_token_price(
        &self,
        token_address: zksync_basic_types::Address,
    ) -> jsonrpc_core::BoxFuture<jsonrpc_core::Result<BigDecimal>> {
        match format!("{:?}", token_address).to_lowercase().as_str() {
            "0x0000000000000000000000000000000000000000" => {
                // ETH
                Ok(1_500.into()).into_boxed_future()
            }
            "0x40609141db628beee3bfab8034fc2d8278d0cc78" => {
                // LINK
                Ok(1.into()).into_boxed_future()
            }
            "0x0bfce1d53451b4a8175dd94e6e029f7d8a701e9c" => {
                // wBTC
                Ok(1.into()).into_boxed_future()
            }
            "0x0faf6df7054946141266420b43783387a78d82a9" => {
                // USDC
                Ok(1.into()).into_boxed_future()
            }
            "0x3e7676937a7e96cfb7616f255b9ad9ff47363d4b" => {
                // DAI
                Ok(1.into()).into_boxed_future()
            }
            address => {
                log::error!(
                    "{}",
                    format!("Token price requested for unknown address {:?}", address).red()
                );
                futures::future::err(into_jsrpc_error(Web3Error::InternalError)).boxed()
            }
        }
    }

    fn get_all_account_balances(
        &self,
        _address: zksync_basic_types::Address,
    ) -> jsonrpc_core::BoxFuture<
        jsonrpc_core::Result<std::collections::HashMap<zksync_basic_types::Address, U256>>,
    > {
        not_implemented("zks_getAllAccountBalances")
    }

    fn get_l2_to_l1_msg_proof(
        &self,
        _block: zksync_basic_types::MiniblockNumber,
        _sender: zksync_basic_types::Address,
        _msg: zksync_basic_types::H256,
        _l2_log_position: Option<usize>,
    ) -> jsonrpc_core::BoxFuture<jsonrpc_core::Result<Option<zksync_types::api::L2ToL1LogProof>>>
    {
        not_implemented("zks_getL2ToL1MsgProof")
    }

    fn get_l2_to_l1_log_proof(
        &self,
        _tx_hash: zksync_basic_types::H256,
        _index: Option<usize>,
    ) -> jsonrpc_core::BoxFuture<jsonrpc_core::Result<Option<zksync_types::api::L2ToL1LogProof>>>
    {
        not_implemented("zks_getL2ToL1LogProof")
    }

    fn get_l1_batch_number(
        &self,
    ) -> jsonrpc_core::BoxFuture<jsonrpc_core::Result<zksync_basic_types::U64>> {
        not_implemented("zks_L1BatchNumber")
    }

    /// Get block details.
    ///
    /// # Arguments
    ///
    /// * `blockNumber` - `u32` miniblock number
    ///
    /// # Returns
    ///
    /// A `BoxFuture` containing a `Result` with an `Option<BlockDetails>` representing details of the block (if found).
    fn get_block_details(
        &self,
        block_number: zksync_basic_types::MiniblockNumber,
    ) -> jsonrpc_core::BoxFuture<jsonrpc_core::Result<Option<zksync_types::api::BlockDetails>>>
    {
        let inner = self.node.clone();
        Box::pin(async move {
            let reader = inner
                .read()
                .map_err(|_err| into_jsrpc_error(Web3Error::InternalError))?;

            let maybe_block = reader
                .block_hashes
                .get(&(block_number.0 as u64))
                .and_then(|hash| reader.blocks.get(hash))
                .map(|block| BlockDetails {
                    number: MiniblockNumber(block.number.as_u32()),
                    l1_batch_number: L1BatchNumber(
                        block.l1_batch_number.unwrap_or_default().as_u32(),
                    ),
                    base: BlockDetailsBase {
                        timestamp: block.timestamp.as_u64(),
                        l1_tx_count: 1,
                        l2_tx_count: block.transactions.len(),
                        root_hash: Some(block.hash),
                        status: BlockStatus::Verified,
                        commit_tx_hash: None,
                        committed_at: None,
                        prove_tx_hash: None,
                        proven_at: None,
                        execute_tx_hash: None,
                        executed_at: None,
                        l1_gas_price: 0,
                        l2_fair_gas_price: L2_GAS_PRICE,
                        base_system_contracts_hashes: reader
                            .system_contracts
                            .baseline_contracts
                            .hashes(),
                    },
                    operator_address: Address::zero(),
                    protocol_version: Some(ProtocolVersionId::latest()),
                })
                .or_else(|| {
                    reader
                        .fork_storage
                        .inner
                        .read()
                        .expect("failed reading fork storage")
                        .fork
                        .as_ref()
                        .and_then(|fork| {
                            fork.fork_source
                                .get_block_details(block_number)
                                .ok()
                                .flatten()
                        })
                });

            Ok(maybe_block)
        })
    }

    fn get_miniblock_range(
        &self,
        _batch: zksync_basic_types::L1BatchNumber,
    ) -> jsonrpc_core::BoxFuture<
        jsonrpc_core::Result<Option<(zksync_basic_types::U64, zksync_basic_types::U64)>>,
    > {
        not_implemented("zks_getL1BatchBlockRange")
    }

    /// Get transaction details.
    ///
    /// # Arguments
    ///
    /// * `transactionHash` - `H256` hash of the transaction
    ///
    /// # Returns
    ///
    /// A `BoxFuture` containing a `Result` with an `Option<TransactionDetails>` representing details of the transaction (if found).
    fn get_transaction_details(
        &self,
        hash: zksync_basic_types::H256,
    ) -> jsonrpc_core::BoxFuture<jsonrpc_core::Result<Option<zksync_types::api::TransactionDetails>>>
    {
        let inner = self.node.clone();
        Box::pin(async move {
            let reader = inner
                .read()
                .map_err(|_err| into_jsrpc_error(Web3Error::InternalError))?;

            let maybe_result = {
                reader
                    .tx_results
                    .get(&hash)
                    .map(|TransactionResult { info, receipt, .. }| {
                        TransactionDetails {
                            is_l1_originated: false,
                            status: TransactionStatus::Included,
                            // if these are not set, fee is effectively 0
                            fee: receipt.effective_gas_price.unwrap_or_default()
                                * receipt.gas_used.unwrap_or_default(),
                            gas_per_pubdata: info.tx.common_data.fee.gas_per_pubdata_limit,
                            initiator_address: info.tx.initiator_account(),
                            received_at: utc_datetime_from_epoch_ms(info.tx.received_timestamp_ms),
                            eth_commit_tx_hash: None,
                            eth_prove_tx_hash: None,
                            eth_execute_tx_hash: None,
                        }
                    })
                    .or_else(|| {
                        reader
                            .fork_storage
                            .inner
                            .read()
                            .expect("failed reading fork storage")
                            .fork
                            .as_ref()
                            .and_then(|fork| {
                                fork.fork_source
                                    .get_transaction_details(hash)
                                    .ok()
                                    .flatten()
                            })
                    })
            };

            Ok(maybe_result)
        })
    }

    /// Retrieves details for a given L1 batch.
    ///
    /// This method is intended to handle queries related to L1 batch details. However, as of the current implementation,
    /// L1 communication is not supported. Instead of an error or no method found, this method intentionally returns
    /// `{"jsonrpc":"2.0","result":null,"id":1}` to ensure compatibility with block explorer integration.
    ///
    /// # Parameters
    ///
    /// * `_batch`: The batch number of type `zksync_basic_types::L1BatchNumber` for which the details are to be fetched.
    ///
    /// # Returns
    ///
    /// A boxed future resolving to a `jsonrpc_core::Result` containing an `Option` of `zksync_types::api::L1BatchDetails`.
    /// Given the current implementation, this will always be `None`.
    fn get_l1_batch_details(
        &self,
        _batch: zksync_basic_types::L1BatchNumber,
    ) -> jsonrpc_core::BoxFuture<jsonrpc_core::Result<Option<zksync_types::api::L1BatchDetails>>>
    {
        Box::pin(async { Ok(None) })
    }

    fn get_bytecode_by_hash(
        &self,
        _hash: zksync_basic_types::H256,
    ) -> jsonrpc_core::BoxFuture<jsonrpc_core::Result<Option<Vec<u8>>>> {
        not_implemented("zks_getBytecodeByHash")
    }

    fn get_l1_gas_price(
        &self,
    ) -> jsonrpc_core::BoxFuture<jsonrpc_core::Result<zksync_basic_types::U64>> {
        not_implemented("zks_getL1GasPrice")
    }

    fn get_protocol_version(
        &self,
        _version_id: Option<u16>,
    ) -> jsonrpc_core::BoxFuture<jsonrpc_core::Result<Option<ProtocolVersion>>> {
        not_implemented("zks_getProtocolVersion")
    }

    fn get_logs_with_virtual_blocks(
        &self,
        _filter: Filter,
    ) -> jsonrpc_core::BoxFuture<jsonrpc_core::Result<Vec<Log>>> {
        not_implemented("zks_getLogs")
    }
}

#[cfg(test)]
mod tests {
    use std::str::FromStr;

    use crate::cache::CacheConfig;
    use crate::fork::ForkDetails;
    use crate::node::{ShowCalls, ShowGasDetails, ShowStorageLogs, ShowVMDetails};
    use crate::testing::{ForkBlockConfig, MockServer};
    use crate::{http_fork_source::HttpForkSource, node::InMemoryNode};
    use crate::{system_contracts, testing};

    use super::*;
<<<<<<< HEAD
    use zksync_basic_types::{Address, H160, H256};
    use zksync_types::api::TransactionReceipt;
=======
    use zksync_basic_types::{Address, H256};
    use zksync_types::api::{Block, TransactionReceipt, TransactionVariant};
>>>>>>> b13fa9d3
    use zksync_types::transaction_request::CallRequest;

    #[tokio::test]
    async fn test_estimate_fee() {
        let node = InMemoryNode::<HttpForkSource>::default();
        let namespace = ZkMockNamespaceImpl::new(node.get_inner());

        let mock_request = CallRequest {
            from: Some(
                "0xa61464658afeaf65cccaafd3a512b69a83b77618"
                    .parse()
                    .unwrap(),
            ),
            to: Some(
                "0x36615cf349d7f6344891b1e7ca7c72883f5dc049"
                    .parse()
                    .unwrap(),
            ),
            gas: Some(U256::from(0)),
            gas_price: Some(U256::from(0)),
            max_fee_per_gas: None,
            max_priority_fee_per_gas: None,
            value: Some(U256::from(0)),
            data: Some(vec![0, 0].into()),
            nonce: Some(U256::from(0)),
            transaction_type: None,
            access_list: None,
            eip712_meta: None,
        };

        let result = namespace.estimate_fee(mock_request).await.unwrap();

        assert_eq!(result.gas_limit, U256::from(730662));
        assert_eq!(result.max_fee_per_gas, U256::from(250000000));
        assert_eq!(result.max_priority_fee_per_gas, U256::from(0));
        assert_eq!(result.gas_per_pubdata_limit, U256::from(4080));
    }

    #[tokio::test]
    async fn test_get_token_price_given_eth_should_return_price() {
        // Arrange
        let node = InMemoryNode::<HttpForkSource>::default();
        let namespace = ZkMockNamespaceImpl::new(node.get_inner());

        let mock_address = Address::from_str("0x0000000000000000000000000000000000000000")
            .expect("Failed to parse address");

        // Act
        let result = namespace.get_token_price(mock_address).await.unwrap();

        // Assert
        assert_eq!(result, BigDecimal::from(1_500));
    }

    #[tokio::test]
    async fn test_get_token_price_given_capitalized_link_address_should_return_price() {
        // Arrange
        let node = InMemoryNode::<HttpForkSource>::new(
            None,
            ShowCalls::None,
            crate::node::ShowStorageLogs::None,
            crate::node::ShowVMDetails::None,
            crate::node::ShowGasDetails::None,
            false,
            &system_contracts::Options::BuiltIn,
        );
        let namespace = ZkMockNamespaceImpl::new(node.get_inner());

        let mock_address = Address::from_str("0x40609141Db628BeEE3BfAB8034Fc2D8278D0Cc78")
            .expect("Failed to parse address");

        // Act
        let result = namespace.get_token_price(mock_address).await.unwrap();

        // Assert
        assert_eq!(result, BigDecimal::from(1));
    }

    #[tokio::test]
    async fn test_get_token_price_given_unknown_address_should_return_error() {
        // Arrange
        let node = InMemoryNode::<HttpForkSource>::default();
        let namespace = ZkMockNamespaceImpl::new(node.get_inner());

        let mock_address = Address::from_str("0x0000000000000000000000000000000000000042")
            .expect("Failed to parse address");

        // Act
        let result = namespace.get_token_price(mock_address).await;

        // Assert
        assert!(result.is_err());
    }

    #[tokio::test]
    async fn test_get_transaction_details_local() {
        // Arrange
        let node = InMemoryNode::<HttpForkSource>::default();
        let namespace = ZkMockNamespaceImpl::new(node.get_inner());
        let inner = node.get_inner();
        {
            let mut writer = inner.write().unwrap();
            writer.tx_results.insert(
                H256::repeat_byte(0x1),
                TransactionResult {
                    info: testing::default_tx_execution_info(),
                    receipt: TransactionReceipt {
                        logs: vec![],
                        gas_used: Some(U256::from(10_000)),
                        effective_gas_price: Some(U256::from(1_000_000_000)),
                        ..Default::default()
                    },
                    debug: testing::default_tx_debug_info(),
                },
            );
        }
        // Act
        let result = namespace
            .get_transaction_details(H256::repeat_byte(0x1))
            .await
            .expect("get transaction details")
            .expect("transaction details");

        // Assert
        assert!(matches!(result.status, TransactionStatus::Included));
        assert_eq!(result.fee, U256::from(10_000_000_000_000u64));
    }

    #[tokio::test]
    async fn test_get_transaction_details_fork() {
        let mock_server = MockServer::run_with_config(ForkBlockConfig {
            number: 10,
            transaction_count: 0,
            hash: H256::repeat_byte(0xab),
        });
        let input_tx_hash = H256::repeat_byte(0x02);
        mock_server.expect(
            serde_json::json!({
                "jsonrpc": "2.0",
                "id": 0,
                "method": "zks_getTransactionDetails",
                "params": [
                    format!("{:#x}", input_tx_hash),
                ],
            }),
            serde_json::json!({
                "jsonrpc": "2.0",
                "result": {
                    "isL1Originated": false,
                    "status": "included",
                    "fee": "0x74293f087500",
                    "gasPerPubdata": "0x4e20",
                    "initiatorAddress": "0x63ab285cd87a189f345fed7dd4e33780393e01f0",
                    "receivedAt": "2023-10-12T15:45:53.094Z",
                    "ethCommitTxHash": null,
                    "ethProveTxHash": null,
                    "ethExecuteTxHash": null
                },
                "id": 0
            }),
        );

        let node = InMemoryNode::<HttpForkSource>::new(
            Some(ForkDetails::from_network(&mock_server.url(), None, CacheConfig::None).await),
            crate::node::ShowCalls::None,
            ShowStorageLogs::None,
            ShowVMDetails::None,
            ShowGasDetails::None,
            false,
            &system_contracts::Options::BuiltIn,
        );

        let namespace = ZkMockNamespaceImpl::new(node.get_inner());
        let result = namespace
            .get_transaction_details(input_tx_hash)
            .await
            .expect("get transaction details")
            .expect("transaction details");

        assert!(matches!(result.status, TransactionStatus::Included));
        assert_eq!(result.fee, U256::from(127_720_500_000_000u64));
    }

    #[tokio::test]
<<<<<<< HEAD
    async fn test_get_bridge_contracts_uses_default_values_if_local() {
        // Arrange
        let node = InMemoryNode::<HttpForkSource>::default();
        let namespace = ZkMockNamespaceImpl::new(node.get_inner());
        let expected_bridge_addresses = BridgeAddresses {
            l1_erc20_default_bridge: Default::default(),
            l2_erc20_default_bridge: Default::default(),
            l1_weth_bridge: Default::default(),
            l2_weth_bridge: Default::default(),
        };

        // Act
        let actual_bridge_addresses = namespace
            .get_bridge_contracts()
            .await
            .expect("get bridge addresses");

        // Assert
        testing::assert_bridge_addresses_eq(&expected_bridge_addresses, &actual_bridge_addresses)
    }

    #[tokio::test]
    async fn test_get_bridge_contracts_uses_fork() {
        // Arrange
=======
    async fn test_get_block_details_local() {
        // Arrange
        let node = InMemoryNode::<HttpForkSource>::default();
        let namespace = ZkMockNamespaceImpl::new(node.get_inner());
        let inner = node.get_inner();
        {
            let mut writer = inner.write().unwrap();
            let block = Block::<TransactionVariant>::default();
            writer.blocks.insert(H256::repeat_byte(0x1), block);
            writer.block_hashes.insert(0, H256::repeat_byte(0x1));
        }
        // Act
        let result = namespace
            .get_block_details(MiniblockNumber(0))
            .await
            .expect("get block details")
            .expect("block details");

        // Assert
        assert!(matches!(result.number, MiniblockNumber(0)));
        assert_eq!(result.l1_batch_number, L1BatchNumber(0));
        assert_eq!(result.base.timestamp, 0);
    }

    #[tokio::test]
    async fn test_get_block_details_fork() {
>>>>>>> b13fa9d3
        let mock_server = MockServer::run_with_config(ForkBlockConfig {
            number: 10,
            transaction_count: 0,
            hash: H256::repeat_byte(0xab),
        });
<<<<<<< HEAD
        let input_bridge_addresses = BridgeAddresses {
            l1_erc20_default_bridge: H160::repeat_byte(0x1),
            l2_erc20_default_bridge: H160::repeat_byte(0x2),
            l1_weth_bridge: Some(H160::repeat_byte(0x3)),
            l2_weth_bridge: Some(H160::repeat_byte(0x4)),
        };
=======
        let miniblock = MiniblockNumber::from(16474138);
>>>>>>> b13fa9d3
        mock_server.expect(
            serde_json::json!({
                "jsonrpc": "2.0",
                "id": 0,
<<<<<<< HEAD
                "method": "zks_getBridgeContracts",
=======
                "method": "zks_getBlockDetails",
                "params": [
                    miniblock.0,
                ],
>>>>>>> b13fa9d3
            }),
            serde_json::json!({
                "jsonrpc": "2.0",
                "result": {
<<<<<<< HEAD
                    "l1Erc20DefaultBridge": format!("{:#x}", input_bridge_addresses.l1_erc20_default_bridge),
                    "l2Erc20DefaultBridge": format!("{:#x}", input_bridge_addresses.l2_erc20_default_bridge),
                    "l1WethBridge": format!("{:#x}", input_bridge_addresses.l1_weth_bridge.clone().unwrap()),
                    "l2WethBridge": format!("{:#x}", input_bridge_addresses.l2_weth_bridge.clone().unwrap())
                },
                "id": 0
            }),
=======
                  "number": 16474138,
                  "l1BatchNumber": 270435,
                  "timestamp": 1697405098,
                  "l1TxCount": 0,
                  "l2TxCount": 1,
                  "rootHash": "0xd9e60f9a684fd7fc16e87ae923341a6e4af24f286e76612efdfc2d55f3f4d064",
                  "status": "sealed",
                  "commitTxHash": null,
                  "committedAt": null,
                  "proveTxHash": null,
                  "provenAt": null,
                  "executeTxHash": null,
                  "executedAt": null,
                  "l1GasPrice": 6156252068u64,
                  "l2FairGasPrice": 250000000u64,
                  "baseSystemContractsHashes": {
                    "bootloader": "0x0100089b8a2f2e6a20ba28f02c9e0ed0c13d702932364561a0ea61621f65f0a8",
                    "default_aa": "0x0100067d16a5485875b4249040bf421f53e869337fe118ec747cf40a4c777e5f"
                  },
                  "operatorAddress": "0xa9232040bf0e0aea2578a5b2243f2916dbfc0a69",
                  "protocolVersion": "Version15"
                },
                "id": 0
              }),
>>>>>>> b13fa9d3
        );

        let node = InMemoryNode::<HttpForkSource>::new(
            Some(ForkDetails::from_network(&mock_server.url(), None, CacheConfig::None).await),
            crate::node::ShowCalls::None,
            ShowStorageLogs::None,
            ShowVMDetails::None,
            ShowGasDetails::None,
            false,
            &system_contracts::Options::BuiltIn,
        );
<<<<<<< HEAD
        let namespace = ZkMockNamespaceImpl::new(node.get_inner());

        // Act
        let actual_bridge_addresses = namespace
            .get_bridge_contracts()
            .await
            .expect("get bridge addresses");

        // Assert
        testing::assert_bridge_addresses_eq(&input_bridge_addresses, &actual_bridge_addresses)
=======

        let namespace = ZkMockNamespaceImpl::new(node.get_inner());
        let result = namespace
            .get_block_details(miniblock)
            .await
            .expect("get block details")
            .expect("block details");

        assert!(matches!(result.number, MiniblockNumber(16474138)));
        assert_eq!(result.l1_batch_number, L1BatchNumber(270435));
        assert_eq!(result.base.timestamp, 1697405098);
>>>>>>> b13fa9d3
    }
}<|MERGE_RESOLUTION|>--- conflicted
+++ resolved
@@ -413,13 +413,8 @@
     use crate::{system_contracts, testing};
 
     use super::*;
-<<<<<<< HEAD
     use zksync_basic_types::{Address, H160, H256};
-    use zksync_types::api::TransactionReceipt;
-=======
-    use zksync_basic_types::{Address, H256};
     use zksync_types::api::{Block, TransactionReceipt, TransactionVariant};
->>>>>>> b13fa9d3
     use zksync_types::transaction_request::CallRequest;
 
     #[tokio::test]
@@ -604,32 +599,6 @@
     }
 
     #[tokio::test]
-<<<<<<< HEAD
-    async fn test_get_bridge_contracts_uses_default_values_if_local() {
-        // Arrange
-        let node = InMemoryNode::<HttpForkSource>::default();
-        let namespace = ZkMockNamespaceImpl::new(node.get_inner());
-        let expected_bridge_addresses = BridgeAddresses {
-            l1_erc20_default_bridge: Default::default(),
-            l2_erc20_default_bridge: Default::default(),
-            l1_weth_bridge: Default::default(),
-            l2_weth_bridge: Default::default(),
-        };
-
-        // Act
-        let actual_bridge_addresses = namespace
-            .get_bridge_contracts()
-            .await
-            .expect("get bridge addresses");
-
-        // Assert
-        testing::assert_bridge_addresses_eq(&expected_bridge_addresses, &actual_bridge_addresses)
-    }
-
-    #[tokio::test]
-    async fn test_get_bridge_contracts_uses_fork() {
-        // Arrange
-=======
     async fn test_get_block_details_local() {
         // Arrange
         let node = InMemoryNode::<HttpForkSource>::default();
@@ -656,47 +625,24 @@
 
     #[tokio::test]
     async fn test_get_block_details_fork() {
->>>>>>> b13fa9d3
         let mock_server = MockServer::run_with_config(ForkBlockConfig {
             number: 10,
             transaction_count: 0,
             hash: H256::repeat_byte(0xab),
         });
-<<<<<<< HEAD
-        let input_bridge_addresses = BridgeAddresses {
-            l1_erc20_default_bridge: H160::repeat_byte(0x1),
-            l2_erc20_default_bridge: H160::repeat_byte(0x2),
-            l1_weth_bridge: Some(H160::repeat_byte(0x3)),
-            l2_weth_bridge: Some(H160::repeat_byte(0x4)),
-        };
-=======
         let miniblock = MiniblockNumber::from(16474138);
->>>>>>> b13fa9d3
         mock_server.expect(
             serde_json::json!({
                 "jsonrpc": "2.0",
                 "id": 0,
-<<<<<<< HEAD
-                "method": "zks_getBridgeContracts",
-=======
                 "method": "zks_getBlockDetails",
                 "params": [
                     miniblock.0,
                 ],
->>>>>>> b13fa9d3
             }),
             serde_json::json!({
                 "jsonrpc": "2.0",
                 "result": {
-<<<<<<< HEAD
-                    "l1Erc20DefaultBridge": format!("{:#x}", input_bridge_addresses.l1_erc20_default_bridge),
-                    "l2Erc20DefaultBridge": format!("{:#x}", input_bridge_addresses.l2_erc20_default_bridge),
-                    "l1WethBridge": format!("{:#x}", input_bridge_addresses.l1_weth_bridge.clone().unwrap()),
-                    "l2WethBridge": format!("{:#x}", input_bridge_addresses.l2_weth_bridge.clone().unwrap())
-                },
-                "id": 0
-            }),
-=======
                   "number": 16474138,
                   "l1BatchNumber": 270435,
                   "timestamp": 1697405098,
@@ -721,7 +667,6 @@
                 },
                 "id": 0
               }),
->>>>>>> b13fa9d3
         );
 
         let node = InMemoryNode::<HttpForkSource>::new(
@@ -733,8 +678,30 @@
             false,
             &system_contracts::Options::BuiltIn,
         );
-<<<<<<< HEAD
-        let namespace = ZkMockNamespaceImpl::new(node.get_inner());
+
+        let namespace = ZkMockNamespaceImpl::new(node.get_inner());
+        let result = namespace
+            .get_block_details(miniblock)
+            .await
+            .expect("get block details")
+            .expect("block details");
+
+        assert!(matches!(result.number, MiniblockNumber(16474138)));
+        assert_eq!(result.l1_batch_number, L1BatchNumber(270435));
+        assert_eq!(result.base.timestamp, 1697405098);
+    }
+
+    #[tokio::test]
+    async fn test_get_bridge_contracts_uses_default_values_if_local() {
+        // Arrange
+        let node = InMemoryNode::<HttpForkSource>::default();
+        let namespace = ZkMockNamespaceImpl::new(node.get_inner());
+        let expected_bridge_addresses = BridgeAddresses {
+            l1_erc20_default_bridge: Default::default(),
+            l2_erc20_default_bridge: Default::default(),
+            l1_weth_bridge: Default::default(),
+            l2_weth_bridge: Default::default(),
+        };
 
         // Act
         let actual_bridge_addresses = namespace
@@ -743,19 +710,59 @@
             .expect("get bridge addresses");
 
         // Assert
+        testing::assert_bridge_addresses_eq(&expected_bridge_addresses, &actual_bridge_addresses)
+    }
+
+    #[tokio::test]
+    async fn test_get_bridge_contracts_uses_fork() {
+        // Arrange
+        let mock_server = MockServer::run_with_config(ForkBlockConfig {
+            number: 10,
+            transaction_count: 0,
+            hash: H256::repeat_byte(0xab),
+        });
+        let input_bridge_addresses = BridgeAddresses {
+            l1_erc20_default_bridge: H160::repeat_byte(0x1),
+            l2_erc20_default_bridge: H160::repeat_byte(0x2),
+            l1_weth_bridge: Some(H160::repeat_byte(0x3)),
+            l2_weth_bridge: Some(H160::repeat_byte(0x4)),
+        };
+        mock_server.expect(
+            serde_json::json!({
+                "jsonrpc": "2.0",
+                "id": 0,
+                "method": "zks_getBridgeContracts",
+            }),
+            serde_json::json!({
+                "jsonrpc": "2.0",
+                "result": {
+                    "l1Erc20DefaultBridge": format!("{:#x}", input_bridge_addresses.l1_erc20_default_bridge),
+                    "l2Erc20DefaultBridge": format!("{:#x}", input_bridge_addresses.l2_erc20_default_bridge),
+                    "l1WethBridge": format!("{:#x}", input_bridge_addresses.l1_weth_bridge.clone().unwrap()),
+                    "l2WethBridge": format!("{:#x}", input_bridge_addresses.l2_weth_bridge.clone().unwrap())
+                },
+                "id": 0
+            }),
+        );
+
+        let node = InMemoryNode::<HttpForkSource>::new(
+            Some(ForkDetails::from_network(&mock_server.url(), None, CacheConfig::None).await),
+            crate::node::ShowCalls::None,
+            ShowStorageLogs::None,
+            ShowVMDetails::None,
+            ShowGasDetails::None,
+            false,
+            &system_contracts::Options::BuiltIn,
+        );
+        let namespace = ZkMockNamespaceImpl::new(node.get_inner());
+
+        // Act
+        let actual_bridge_addresses = namespace
+            .get_bridge_contracts()
+            .await
+            .expect("get bridge addresses");
+
+        // Assert
         testing::assert_bridge_addresses_eq(&input_bridge_addresses, &actual_bridge_addresses)
-=======
-
-        let namespace = ZkMockNamespaceImpl::new(node.get_inner());
-        let result = namespace
-            .get_block_details(miniblock)
-            .await
-            .expect("get block details")
-            .expect("block details");
-
-        assert!(matches!(result.number, MiniblockNumber(16474138)));
-        assert_eq!(result.l1_batch_number, L1BatchNumber(270435));
-        assert_eq!(result.base.timestamp, 1697405098);
->>>>>>> b13fa9d3
     }
 }