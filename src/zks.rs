use std::sync::{Arc, RwLock};

use bigdecimal::BigDecimal;
use futures::FutureExt;
use zksync_basic_types::{MiniblockNumber, U256};
use zksync_core::api_server::web3::backend_jsonrpc::{
    error::into_jsrpc_error, namespaces::zks::ZksNamespaceT,
};
use zksync_types::{api::BridgeAddresses, fee::Fee};
use zksync_web3_decl::error::Web3Error;

use crate::{node::InMemoryNodeInner, utils::IntoBoxedFuture};
use colored::Colorize;

/// Mock implementation of ZksNamespace - used only in the test node.
pub struct ZkMockNamespaceImpl {
    node: Arc<RwLock<InMemoryNodeInner>>,
}

impl ZkMockNamespaceImpl {
    /// Creates a new `Zks` instance with the given `node`.
    pub fn new(node: Arc<RwLock<InMemoryNodeInner>>) -> Self {
        Self { node }
    }
}

macro_rules! not_implemented {
    () => {
        Box::pin(async move { Err(jsonrpc_core::Error::method_not_found()) })
    };
}
impl ZksNamespaceT for ZkMockNamespaceImpl {
    /// Estimates the gas fee data required for a given call request.
    ///
    /// # Arguments
    ///
    /// * `req` - A `CallRequest` struct representing the call request to estimate gas for.
    ///
    /// # Returns
    ///
    /// A `BoxFuture` containing a `Result` with a `Fee` representing the estimated gas data required.
    fn estimate_fee(
        &self,
        req: zksync_types::transaction_request::CallRequest,
    ) -> jsonrpc_core::BoxFuture<jsonrpc_core::Result<zksync_types::fee::Fee>> {
        let reader = match self.node.read() {
            Ok(r) => r,
            Err(_) => {
                return futures::future::err(into_jsrpc_error(Web3Error::InternalError)).boxed()
            }
        };

        let result: jsonrpc_core::Result<Fee> = reader.estimate_gas_impl(req);
        match result {
            Ok(fee) => Ok(fee).into_boxed_future(),
            Err(err) => return futures::future::err(err).boxed(),
        }
    }

    fn get_raw_block_transactions(
        &self,
        _block_number: MiniblockNumber,
    ) -> jsonrpc_core::BoxFuture<jsonrpc_core::Result<Vec<zksync_types::Transaction>>> {
        not_implemented!()
    }

    fn estimate_gas_l1_to_l2(
        &self,
        _req: zksync_types::transaction_request::CallRequest,
    ) -> jsonrpc_core::BoxFuture<jsonrpc_core::Result<U256>> {
        not_implemented!()
    }

    fn get_main_contract(
        &self,
    ) -> jsonrpc_core::BoxFuture<jsonrpc_core::Result<zksync_basic_types::Address>> {
        not_implemented!()
    }

    fn get_testnet_paymaster(
        &self,
    ) -> jsonrpc_core::BoxFuture<jsonrpc_core::Result<Option<zksync_basic_types::Address>>> {
        not_implemented!()
    }

    fn get_bridge_contracts(
        &self,
    ) -> jsonrpc_core::BoxFuture<jsonrpc_core::Result<BridgeAddresses>> {
        not_implemented!()
    }

    fn l1_chain_id(
        &self,
    ) -> jsonrpc_core::BoxFuture<jsonrpc_core::Result<zksync_basic_types::U64>> {
        not_implemented!()
    }

    fn get_confirmed_tokens(
        &self,
        _from: u32,
        _limit: u8,
    ) -> jsonrpc_core::BoxFuture<jsonrpc_core::Result<Vec<zksync_web3_decl::types::Token>>> {
        not_implemented!()
    }

    fn get_token_price(
        &self,
        token_address: zksync_basic_types::Address,
    ) -> jsonrpc_core::BoxFuture<jsonrpc_core::Result<BigDecimal>> {
        match format!("{:?}", token_address).to_lowercase().as_str() {
            "0x0000000000000000000000000000000000000000" => {
                // ETH
                Ok(1_500.into()).into_boxed_future()
            }
            "0x40609141db628beee3bfab8034fc2d8278d0cc78" => {
                // LINK
                Ok(1.into()).into_boxed_future()
            }
            "0x0bfce1d53451b4a8175dd94e6e029f7d8a701e9c" => {
                // wBTC
                Ok(1.into()).into_boxed_future()
            }
            "0x0faf6df7054946141266420b43783387a78d82a9" => {
                // USDC
                Ok(1.into()).into_boxed_future()
            }
            "0x3e7676937a7e96cfb7616f255b9ad9ff47363d4b" => {
                // DAI
                Ok(1.into()).into_boxed_future()
            }
            address => {
                println!(
                    "{}",
                    format!("Token price requested for unknown address {:?}", address)
                        .to_string()
                        .red()
                );
                futures::future::err(into_jsrpc_error(Web3Error::InternalError)).boxed()
            }
        }
    }

    fn get_all_account_balances(
        &self,
        _address: zksync_basic_types::Address,
    ) -> jsonrpc_core::BoxFuture<
        jsonrpc_core::Result<std::collections::HashMap<zksync_basic_types::Address, U256>>,
    > {
        not_implemented!()
    }

    fn get_l2_to_l1_msg_proof(
        &self,
        _block: zksync_basic_types::MiniblockNumber,
        _sender: zksync_basic_types::Address,
        _msg: zksync_basic_types::H256,
        _l2_log_position: Option<usize>,
    ) -> jsonrpc_core::BoxFuture<jsonrpc_core::Result<Option<zksync_types::api::L2ToL1LogProof>>>
    {
        not_implemented!()
    }

    fn get_l2_to_l1_log_proof(
        &self,
        _tx_hash: zksync_basic_types::H256,
        _index: Option<usize>,
    ) -> jsonrpc_core::BoxFuture<jsonrpc_core::Result<Option<zksync_types::api::L2ToL1LogProof>>>
    {
        not_implemented!()
    }

    fn get_l1_batch_number(
        &self,
    ) -> jsonrpc_core::BoxFuture<jsonrpc_core::Result<zksync_basic_types::U64>> {
        not_implemented!()
    }

    fn get_block_details(
        &self,
        _block_number: zksync_basic_types::MiniblockNumber,
    ) -> jsonrpc_core::BoxFuture<
        jsonrpc_core::Result<Option<zksync_types::explorer_api::BlockDetails>>,
    > {
        not_implemented!()
    }

    fn get_miniblock_range(
        &self,
        _batch: zksync_basic_types::L1BatchNumber,
    ) -> jsonrpc_core::BoxFuture<
        jsonrpc_core::Result<Option<(zksync_basic_types::U64, zksync_basic_types::U64)>>,
    > {
        not_implemented!()
    }

    fn set_known_bytecode(
        &self,
        _bytecode: zksync_basic_types::Bytes,
    ) -> jsonrpc_core::BoxFuture<jsonrpc_core::Result<bool>> {
        not_implemented!()
    }

    fn get_transaction_details(
        &self,
        _hash: zksync_basic_types::H256,
    ) -> jsonrpc_core::BoxFuture<jsonrpc_core::Result<Option<zksync_types::api::TransactionDetails>>>
    {
        not_implemented!()
    }

    fn get_l1_batch_details(
        &self,
        _batch: zksync_basic_types::L1BatchNumber,
    ) -> jsonrpc_core::BoxFuture<
        jsonrpc_core::Result<Option<zksync_types::explorer_api::L1BatchDetails>>,
    > {
        not_implemented!()
    }

    fn get_bytecode_by_hash(
        &self,
        _hash: zksync_basic_types::H256,
    ) -> jsonrpc_core::BoxFuture<jsonrpc_core::Result<Option<Vec<u8>>>> {
        not_implemented!()
    }

    fn get_l1_gas_price(
        &self,
    ) -> jsonrpc_core::BoxFuture<jsonrpc_core::Result<zksync_basic_types::U64>> {
        not_implemented!()
    }
}

#[cfg(test)]
mod tests {
    use std::str::FromStr;

    use crate::node::InMemoryNode;
    use crate::formatter::ShowCalls;

    use super::*;
    use zksync_basic_types::Address;
    use zksync_types::transaction_request::CallRequest;

    #[tokio::test]
    async fn test_estimate_fee() {
<<<<<<< HEAD
        let node = InMemoryNode::new(None, ShowCalls::None, false, false);
=======
        let node = InMemoryNode::default();
>>>>>>> be806100
        let namespace = ZkMockNamespaceImpl::new(node.get_inner());

        let mock_request = CallRequest {
            from: Some(
                "0xa61464658afeaf65cccaafd3a512b69a83b77618"
                    .parse()
                    .unwrap(),
            ),
            to: Some(
                "0x36615cf349d7f6344891b1e7ca7c72883f5dc049"
                    .parse()
                    .unwrap(),
            ),
            gas: Some(U256::from(0)),
            gas_price: Some(U256::from(0)),
            max_fee_per_gas: None,
            max_priority_fee_per_gas: None,
            value: Some(U256::from(0)),
            data: Some(vec![0, 0].into()),
            nonce: Some(U256::from(0)),
            transaction_type: None,
            access_list: None,
            eip712_meta: None,
        };

        let result = namespace.estimate_fee(mock_request).await.unwrap();

        assert_eq!(result.gas_limit, U256::from(1083285));
        assert_eq!(result.max_fee_per_gas, U256::from(250000000));
        assert_eq!(result.max_priority_fee_per_gas, U256::from(0));
        assert_eq!(result.gas_per_pubdata_limit, U256::from(4080));
    }

    #[tokio::test]
    async fn test_get_token_price_given_eth_should_return_price() {
        // Arrange
<<<<<<< HEAD
        let node = InMemoryNode::new(None, ShowCalls::None, false, false);
=======
        let node = InMemoryNode::default();
>>>>>>> be806100
        let namespace = ZkMockNamespaceImpl::new(node.get_inner());

        let mock_address = Address::from_str("0x0000000000000000000000000000000000000000")
            .expect("Failed to parse address");

        // Act
        let result = namespace.get_token_price(mock_address).await.unwrap();

        // Assert
        assert_eq!(result, BigDecimal::from(1_500));
    }

    #[tokio::test]
    async fn test_get_token_price_given_capitalized_link_address_should_return_price() {
        // Arrange
<<<<<<< HEAD
        let node = InMemoryNode::new(None, ShowCalls::None, false, false);
=======
        let node = InMemoryNode::new(
            None,
            crate::ShowCalls::None,
            crate::ShowStorageLogs::None,
            crate::ShowVMDetails::None,
            false,
            false,
        );
>>>>>>> be806100
        let namespace = ZkMockNamespaceImpl::new(node.get_inner());

        let mock_address = Address::from_str("0x40609141Db628BeEE3BfAB8034Fc2D8278D0Cc78")
            .expect("Failed to parse address");

        // Act
        let result = namespace.get_token_price(mock_address).await.unwrap();

        // Assert
        assert_eq!(result, BigDecimal::from(1));
    }

    #[tokio::test]
    async fn test_get_token_price_given_unknown_address_should_return_error() {
        // Arrange
<<<<<<< HEAD
        let node = InMemoryNode::new(None, ShowCalls::None, false, false);
=======
        let node = InMemoryNode::default();
>>>>>>> be806100
        let namespace = ZkMockNamespaceImpl::new(node.get_inner());

        let mock_address = Address::from_str("0x0000000000000000000000000000000000000042")
            .expect("Failed to parse address");

        // Act
        let result = namespace.get_token_price(mock_address).await;

        // Assert
        assert!(result.is_err());
    }
}<|MERGE_RESOLUTION|>--- conflicted
+++ resolved
@@ -235,8 +235,8 @@
 mod tests {
     use std::str::FromStr;
 
+    use crate::formatter::ShowCalls;
     use crate::node::InMemoryNode;
-    use crate::formatter::ShowCalls;
 
     use super::*;
     use zksync_basic_types::Address;
@@ -244,11 +244,7 @@
 
     #[tokio::test]
     async fn test_estimate_fee() {
-<<<<<<< HEAD
-        let node = InMemoryNode::new(None, ShowCalls::None, false, false);
-=======
         let node = InMemoryNode::default();
->>>>>>> be806100
         let namespace = ZkMockNamespaceImpl::new(node.get_inner());
 
         let mock_request = CallRequest {
@@ -285,11 +281,7 @@
     #[tokio::test]
     async fn test_get_token_price_given_eth_should_return_price() {
         // Arrange
-<<<<<<< HEAD
-        let node = InMemoryNode::new(None, ShowCalls::None, false, false);
-=======
         let node = InMemoryNode::default();
->>>>>>> be806100
         let namespace = ZkMockNamespaceImpl::new(node.get_inner());
 
         let mock_address = Address::from_str("0x0000000000000000000000000000000000000000")
@@ -305,9 +297,6 @@
     #[tokio::test]
     async fn test_get_token_price_given_capitalized_link_address_should_return_price() {
         // Arrange
-<<<<<<< HEAD
-        let node = InMemoryNode::new(None, ShowCalls::None, false, false);
-=======
         let node = InMemoryNode::new(
             None,
             crate::ShowCalls::None,
@@ -316,7 +305,6 @@
             false,
             false,
         );
->>>>>>> be806100
         let namespace = ZkMockNamespaceImpl::new(node.get_inner());
 
         let mock_address = Address::from_str("0x40609141Db628BeEE3BfAB8034Fc2D8278D0Cc78")
@@ -332,11 +320,7 @@
     #[tokio::test]
     async fn test_get_token_price_given_unknown_address_should_return_error() {
         // Arrange
-<<<<<<< HEAD
-        let node = InMemoryNode::new(None, ShowCalls::None, false, false);
-=======
         let node = InMemoryNode::default();
->>>>>>> be806100
         let namespace = ZkMockNamespaceImpl::new(node.get_inner());
 
         let mock_address = Address::from_str("0x0000000000000000000000000000000000000042")
