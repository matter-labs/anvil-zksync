//! This file hold testing helpers for other unit tests.
//!
//! There is MockServer that can help simulate a forked network.
//!

#![cfg(test)]

use crate::node::{InMemoryNode, TxExecutionInfo};
use crate::{fork::ForkSource, node::compute_hash};

use ethers::contract;
use httptest::{
    matchers::{eq, json_decoded, request},
    responders::json_encoded,
    Expectation, Server,
};
use itertools::Itertools;
use std::str::FromStr;
use vm::VmExecutionResultAndLogs;
use zksync_basic_types::{H160, U64};
use zksync_types::api::Log;
use zksync_types::{
    fee::Fee, l2::L2Tx, Address, L2ChainId, Nonce, PackedEthSignature, ProtocolVersionId, H256,
    U256,
};

/// Configuration for the [MockServer]'s initial block.
#[derive(Default, Debug, Clone)]
pub struct ForkBlockConfig {
    pub number: u64,
    pub hash: H256,
    pub transaction_count: u8,
}

/// A HTTP server that can be used to mock a fork source.
pub struct MockServer {
    /// The implementation for [httptest::Server].
    pub inner: Server,
}

impl MockServer {
    /// Start the mock server.
    pub fn run() -> Self {
        MockServer {
            inner: Server::run(),
        }
    }

    /// Start the mock server with pre-defined calls used to fetch the fork's state.
    /// The input config can be used to set the initial block's number, hash and transactions.
    pub fn run_with_config(block_config: ForkBlockConfig) -> Self {
        let server = Server::run();

        // setup initial fork calls
        server.expect(
            Expectation::matching(request::body(json_decoded(eq(serde_json::json!({
                "jsonrpc": "2.0",
                "id": 0,
                "method": "eth_blockNumber",
            })))))
            .respond_with(json_encoded(serde_json::json!({
                "jsonrpc": "2.0",
                "id": 0,
                "result": format!("{:#x}", block_config.number),
            }))),
        );
        server.expect(
            Expectation::matching(request::body(json_decoded(eq(serde_json::json!({
                "jsonrpc": "2.0",
                "id": 1,
                "method": "zks_getBlockDetails",
                "params": [ block_config.number ],
            })))))
            .respond_with(json_encoded(serde_json::json!({
                "jsonrpc": "2.0",
                "id": 1,
                "result": {
                    "number": block_config.number,
                    "l1BatchNumber": 1,
                    "timestamp": 1676461082u64,
                    "l1TxCount": 0,
                    "l2TxCount": 0,
                    "rootHash": format!("{:#x}", block_config.hash),
                    "status": "verified",
                    "commitTxHash": "0x9f5b07e968787514667fae74e77ecab766be42acd602c85cfdbda1dc3dd9902f",
                    "committedAt": "2023-02-15T11:40:39.326104Z",
                    "proveTxHash": "0xac8fe9fdcbeb5f1e59c41e6bd33b75d405af84e4b968cd598c2d3f59c9c925c8",
                    "provenAt": "2023-02-15T12:42:40.073918Z",
                    "executeTxHash": "0x65d50174b214b05e82936c4064023cbea5f6f8135e30b4887986b316a2178a39",
                    "executedAt": "2023-02-15T12:43:20.330052Z",
                    "l1GasPrice": 29860969933u64,
                    "l2FairGasPrice": 500000000u64,
                    "baseSystemContractsHashes": {
                      "bootloader": "0x0100038581be3d0e201b3cc45d151ef5cc59eb3a0f146ad44f0f72abf00b594c",
                      "default_aa": "0x0100038dc66b69be75ec31653c64cb931678299b9b659472772b2550b703f41c"
                    },
                    "operatorAddress": "0xfeee860e7aae671124e9a4e61139f3a5085dfeee",
                    "protocolVersion": ProtocolVersionId::latest(),
                  },
            }))),
        );
        server.expect(
            Expectation::matching(request::body(json_decoded(eq(serde_json::json!({
                "jsonrpc": "2.0",
                "id": 2,
                "method": "eth_getBlockByHash",
                "params": [format!("{:#x}", block_config.hash), true],
            }))))).times(0..)
            .respond_with(json_encoded(serde_json::json!({
                "jsonrpc": "2.0",
                "id": 2,
                "result": {
                    "hash": format!("{:#x}", block_config.hash),
                    "parentHash": "0x0000000000000000000000000000000000000000000000000000000000000000",
                    "sha3Uncles": "0x1dcc4de8dec75d7aab85b567b6ccd41ad312451b948a7413f0a142fd40d49347",
                    "miner": "0x0000000000000000000000000000000000000000",
                    "stateRoot": "0x0000000000000000000000000000000000000000000000000000000000000000",
                    "transactionsRoot": "0x0000000000000000000000000000000000000000000000000000000000000000",
                    "receiptsRoot": "0x0000000000000000000000000000000000000000000000000000000000000000",
                    "number": format!("{:#x}", block_config.number),
                    "l1BatchNumber": "0x6",
                    "gasUsed": "0x0",
                    "gasLimit": "0xffffffff",
                    "baseFeePerGas": "0x1dcd6500",
                    "extraData": "0x",
                    "logsBloom": "0x00000000000000000000000000000000000000000000000000000000000000000000000000000000000000000000000000000000000000000000000000000000000000000000000000000000000000000000000000000000000000000000000000000000000000000000000000000000000000000000000000000000000000000000000000000000000000000000000000000000000000000000000000000000000000000000000000000000000000000000000000000000000000000000000000000000000000000000000000000000000000000000000000000000000000000000000000000000000000000000000000000000000000000000000000000000",
                    "timestamp": "0x63ecc41a",
                    "l1BatchTimestamp": "0x63ecbd12",
                    "difficulty": "0x0",
                    "totalDifficulty": "0x0",
                    "sealFields": [],
                    "uncles": [],
                    "transactions": (0..block_config.transaction_count)
                        .map(|index| {
                            TransactionResponseBuilder::new()
                                .set_hash(H256::repeat_byte(index))
                                .build_result()
                        })
                    .collect::<Vec<_>>(),
                    "size": "0x0",
                    "mixHash": "0x0000000000000000000000000000000000000000000000000000000000000000",
                    "nonce": "0x0000000000000000"
                }
            }))),
        );

        MockServer { inner: server }
    }

    /// Retrieve the mock server's url.
    pub fn url(&self) -> String {
        self.inner.url("").to_string()
    }

    /// Assert an exactly single call expectation with a given request and the provided response.
    pub fn expect(&self, request: serde_json::Value, response: serde_json::Value) {
        self.inner.expect(
            Expectation::matching(request::body(json_decoded(eq(request))))
                .respond_with(json_encoded(response)),
        );
    }
}

/// A mock response builder for a block
#[derive(Default, Debug, Clone)]
pub struct BlockResponseBuilder {
    hash: H256,
    number: u64,
}

impl BlockResponseBuilder {
    /// Create a new instance of [BlockResponseBuilder]
    pub fn new() -> Self {
        Self::default()
    }

    /// Sets the block hash
    pub fn set_hash(&mut self, hash: H256) -> &mut Self {
        self.hash = hash;
        self
    }

    /// Sets the block number
    pub fn set_number(&mut self, number: u64) -> &mut Self {
        self.number = number;
        self
    }

    /// Builds the block json result response
    pub fn build_result(&mut self) -> serde_json::Value {
        serde_json::json!({
            "hash": format!("{:#x}", self.hash),
            "parentHash": "0x0000000000000000000000000000000000000000000000000000000000000000",
            "sha3Uncles": "0x1dcc4de8dec75d7aab85b567b6ccd41ad312451b948a7413f0a142fd40d49347",
            "miner": "0x0000000000000000000000000000000000000000",
            "stateRoot": "0x0000000000000000000000000000000000000000000000000000000000000000",
            "transactionsRoot": "0x0000000000000000000000000000000000000000000000000000000000000000",
            "receiptsRoot": "0x0000000000000000000000000000000000000000000000000000000000000000",
            "number": format!("{:#x}", self.number),
            "l1BatchNumber": "0x6",
            "gasUsed": "0x0",
            "gasLimit": "0xffffffff",
            "baseFeePerGas": "0x1dcd6500",
            "extraData": "0x",
            "logsBloom": "0x00000000000000000000000000000000000000000000000000000000000000000000000000000000000000000000000000000000000000000000000000000000000000000000000000000000000000000000000000000000000000000000000000000000000000000000000000000000000000000000000000000000000000000000000000000000000000000000000000000000000000000000000000000000000000000000000000000000000000000000000000000000000000000000000000000000000000000000000000000000000000000000000000000000000000000000000000000000000000000000000000000000000000000000000000000000",
            "timestamp": "0x63ecc41a",
            "l1BatchTimestamp": "0x63ecbd12",
            "difficulty": "0x0",
            "totalDifficulty": "0x0",
            "sealFields": [],
            "uncles": [],
            "transactions": [],
            "size": "0x0",
            "mixHash": "0x0000000000000000000000000000000000000000000000000000000000000000",
            "nonce": "0x0000000000000000"
        })
    }

    /// Builds the json response
    pub fn build(&mut self) -> serde_json::Value {
        serde_json::json!({
            "jsonrpc": "2.0",
            "id": 0,
            "result": self.build_result(),
        })
    }
}

/// A mock response builder for a transaction
#[derive(Default, Debug, Clone)]
pub struct TransactionResponseBuilder {
    hash: H256,
}

impl TransactionResponseBuilder {
    /// Create a new instance of [TransactionResponseBuilder]
    pub fn new() -> Self {
        Self::default()
    }

    /// Sets the block hash
    pub fn set_hash(&mut self, hash: H256) -> &mut Self {
        self.hash = hash;
        self
    }

    /// Builds the transaction json result
    pub fn build_result(&mut self) -> serde_json::Value {
        serde_json::json!({
            "hash": format!("{:#x}", self.hash),
            "nonce": "0x0",
            "blockHash": "0x51f81bcdfc324a0dff2b5bec9d92e21cbebc4d5e29d3a3d30de3e03fbeab8d7f",
            "blockNumber": "0x1",
            "transactionIndex": "0x0",
            "from": "0x29df43f75149d0552475a6f9b2ac96e28796ed0b",
            "to": "0x0000000000000000000000000000000000008006",
            "value": "0x0",
            "gasPrice": "0x0",
            "gas": "0x44aa200",
            "input": "0x3cda33510000000000000000000000000000000000000000000000000000000000000000010000553109a66f1432eb2286c54694784d1b6993bc24a168be0a49b4d0fd4500000000000000000000000000000000000000000000000000000000000000600000000000000000000000000000000000000000000000000000000000000000",
            "type": "0xff",
            "maxFeePerGas": "0x0",
            "maxPriorityFeePerGas": "0x0",
            "chainId": "0x144",
            "l1BatchNumber": "0x1",
            "l1BatchTxIndex": "0x0",
        })
    }

    /// Builds the json response
    pub fn build(&mut self) -> serde_json::Value {
        serde_json::json!({
            "jsonrpc": "2.0",
            "id": 0,
            "result": self.build_result(),
        })
    }
}

/// A mock response builder for a transaction
#[derive(Default, Debug, Clone)]
pub struct RawTransactionsResponseBuilder {
    serial_ids: Vec<u64>,
}

impl RawTransactionsResponseBuilder {
    /// Create a new instance of [RawTransactionsResponseBuilder]
    pub fn new() -> Self {
        Self::default()
    }

    /// Inserts a new raw transaction with a serial id
    pub fn add(&mut self, serial_id: u64) -> &mut Self {
        self.serial_ids.push(serial_id);
        self
    }

    /// Builds the raw transaction json result
    pub fn build_result(&mut self) -> serde_json::Value {
        serde_json::json!(
            self.serial_ids
                .iter()
                .map(|serial_id| serde_json::json!({
                    "common_data": {
                        "L1": {
                            "sender": "0xcca8009f5e09f8c5db63cb0031052f9cb635af62",
                            "serialId": serial_id,
                            "deadlineBlock": 0,
                            "layer2TipFee": "0x0",
                            "fullFee": "0x0",
                            "maxFeePerGas": "0x0",
                            "gasLimit": "0x989680",
                            "gasPerPubdataLimit": "0x320",
                            "opProcessingType": "Common",
                            "priorityQueueType": "Deque",
                            "ethHash": "0x0000000000000000000000000000000000000000000000000000000000000000",
                            "ethBlock": 16631249u64,
                            "canonicalTxHash": "0xaaf9514a005ba59e29b53e1dc84d234d909c5202b44c5179f9c67d8e3cad0636",
                            "toMint": "0x470de4df820000",
                            "refundRecipient": "0xcca8009f5e09f8c5db63cb0031052f9cb635af62"
                        }
                    },
                    "execute": {
                        "contractAddress": "0xcca8009f5e09f8c5db63cb0031052f9cb635af62",
                        "calldata": "0x",
                        "value": "0x470de4df820000",
                        "factoryDeps": []
                    },
                    "received_timestamp_ms": 1676429272816u64,
                    "raw_bytes": null
                }))
                .collect_vec()
        )
    }

    /// Builds the json response
    pub fn build(&mut self) -> serde_json::Value {
        serde_json::json!({
            "jsonrpc": "2.0",
            "id": 0,
            "result": self.build_result(),
        })
    }
}

/// Applies a transaction with a given hash to the node and returns the block hash.
pub fn apply_tx<T: ForkSource + std::fmt::Debug>(node: &InMemoryNode<T>, tx_hash: H256) -> H256 {
    let next_miniblock = node
        .get_inner()
        .read()
        .map(|reader| reader.current_miniblock.saturating_add(1))
        .expect("failed getting current batch number");
    let produced_block_hash = compute_hash(next_miniblock, tx_hash);

    let private_key = H256::random();
    let from_account = PackedEthSignature::address_from_private_key(&private_key)
        .expect("failed generating address");
    node.set_rich_account(from_account);
    let mut tx = L2Tx::new_signed(
        Address::random(),
        vec![],
        Nonce(0),
        Fee {
            gas_limit: U256::from(1_000_000),
            max_fee_per_gas: U256::from(250_000_000),
            max_priority_fee_per_gas: U256::from(250_000_000),
            gas_per_pubdata_limit: U256::from(20000),
        },
        U256::from(1),
        L2ChainId(260),
        &private_key,
        None,
        Default::default(),
    )
    .unwrap();
    tx.set_input(vec![], tx_hash);
    node.apply_txs(vec![tx]).expect("failed applying tx");

    produced_block_hash
}

/// Deploys a contract with the given bytecode.
pub fn deploy_contract<T: ForkSource + std::fmt::Debug>(
    node: &InMemoryNode<T>,
    tx_hash: H256,
    private_key: H256,
    bytecode: Vec<u8>,
) -> H256 {
    use ethers::abi::Function;
    use ethers::types::Bytes;
    use zksync_web3_rs::eip712;

    let next_miniblock = node
        .get_inner()
        .read()
        .map(|reader| reader.current_miniblock.saturating_add(1))
        .expect("failed getting current batch number");
    let produced_block_hash = compute_hash(next_miniblock, tx_hash);

    let salt = [0u8; 32];
    let bytecode_hash = eip712::hash_bytecode(&bytecode).expect("invalid bytecode");
    let call_data: Bytes = Default::default();
    let create: Function = serde_json::from_str(
        r#"{
            "inputs": [
              {
                "internalType": "bytes32",
                "name": "_salt",
                "type": "bytes32"
              },
              {
                "internalType": "bytes32",
                "name": "_bytecodeHash",
                "type": "bytes32"
              },
              {
                "internalType": "bytes",
                "name": "_input",
                "type": "bytes"
              }
            ],
            "name": "create",
            "outputs": [
              {
                "internalType": "address",
                "name": "",
                "type": "address"
              }
            ],
            "stateMutability": "payable",
            "type": "function"
          }"#,
    )
    .unwrap();

<<<<<<< HEAD
    let data = ethers_contract::encode_function_data(&create, (salt, bytecode_hash, call_data))
=======
    let data = contract::encode_function_data(&create, (salt, bytecode_hash, call_data))
>>>>>>> b7900067
        .expect("failed encoding function data");

    let mut tx = L2Tx::new_signed(
        zksync_types::CONTRACT_DEPLOYER_ADDRESS,
        data.to_vec(),
        zksync_basic_types::Nonce(0),
        Fee {
            gas_limit: U256::from(8251129),
            max_fee_per_gas: U256::from(250_000_000),
            max_priority_fee_per_gas: U256::from(250_000_000),
            gas_per_pubdata_limit: U256::from(50000),
        },
        U256::from(0),
        zksync_basic_types::L2ChainId(260),
        &private_key,
        Some(vec![bytecode]),
        Default::default(),
    )
    .expect("failed signing tx");
    tx.set_input(vec![], tx_hash);
    node.apply_txs(vec![tx]).expect("failed deploying contract");

    produced_block_hash
}

/// Builds transaction logs
#[derive(Debug, Default, Clone)]
pub struct LogBuilder {
    block_number: U64,
    address: Option<H160>,
    topics: Option<Vec<H256>>,
}

impl LogBuilder {
    /// Create a new instance of [LogBuilder]
    pub fn new() -> Self {
        Self::default()
    }

    /// Sets the log's block number
    pub fn set_block(&mut self, number: U64) -> &mut Self {
        self.block_number = number;
        self
    }

    /// Sets the log address
    pub fn set_address(&mut self, address: H160) -> &mut Self {
        self.address = Some(address);
        self
    }

    /// Sets the log topics
    pub fn set_topics(&mut self, topics: Vec<H256>) -> &mut Self {
        self.topics = Some(topics);
        self
    }

    /// Builds the [Log] object
    pub fn build(&mut self) -> Log {
        Log {
            address: self.address.unwrap_or_default(),
            topics: self.topics.clone().unwrap_or_default(),
            data: Default::default(),
            block_hash: Some(H256::zero()),
            block_number: Some(self.block_number),
            l1_batch_number: Default::default(),
            transaction_hash: Default::default(),
            transaction_index: Default::default(),
            log_index: Default::default(),
            transaction_log_index: Default::default(),
            log_type: Default::default(),
            removed: Default::default(),
        }
    }
}

/// Simple storage solidity contract that stores and retrieves two numbers
///
/// contract Storage {
///     uint256 number1 = 1024;
///     uint256 number2 = 115792089237316195423570985008687907853269984665640564039457584007913129639935;   // uint256::max
///
///     function retrieve1() public view returns (uint256) {
///         return number1;
///     }
///
///     function retrieve2() public view returns (uint256) {
///         return number2;
///     }
/// }
pub const STORAGE_CONTRACT_BYTECODE: &str = "000200000000000200010000000103550000006001100270000000160010019d0000008001000039000000400010043f0000000101200190000000280000c13d0000000001000031000000040110008c000000460000413d0000000101000367000000000101043b000000e001100270000000180210009c000000350000613d000000190110009c000000460000c13d0000000001000416000000000101004b000000460000c13d000000040100008a00000000011000310000001a02000041000000000301004b000000000300001900000000030240190000001a01100197000000000401004b000000000200a0190000001a0110009c00000000010300190000000001026019000000000101004b000000460000c13d0000000101000039000000000101041a000000800010043f0000001c01000041000000520001042e0000000001000416000000000101004b000000460000c13d0000040001000039000000000010041b000000010100008a0000000102000039000000000012041b0000002001000039000001000010044300000120000004430000001701000041000000520001042e0000000001000416000000000101004b000000460000c13d000000040100008a00000000011000310000001a02000041000000000301004b000000000300001900000000030240190000001a01100197000000000401004b000000000200a0190000001a0110009c00000000010300190000000001026019000000000101004b000000480000613d00000000010000190000005300010430000000400100043d000000000200041a00000000002104350000001602000041000000160310009c000000000102801900000040011002100000001b011001c7000000520001042e0000005100000432000000520001042e0000005300010430000000000000000000000000000000000000000000000000000000000000000000000000000000000000000000000000000000000000000000000000ffffffff000000020000000000000000000000000000004000000100000000000000000000000000000000000000000000000000000000000000000000000000ae2e2cce000000000000000000000000000000000000000000000000000000002711432d80000000000000000000000000000000000000000000000000000000000000000000000000000000000000000000000000000020000000000000000000000000000000000000000000000000000000000000002000000080000000000000000000000000000000000000000000000000000000000000000000000000000000000dec5bcecb8ee3456d9f70206a2d3c7fe5879354667a3a4b473afaff3d289dc8";

/// Returns a default instance for a successful [TxExecutionInfo]
pub fn default_tx_execution_info() -> TxExecutionInfo {
    TxExecutionInfo {
        tx: L2Tx {
            execute: zksync_types::Execute {
                contract_address: Default::default(),
                calldata: Default::default(),
                value: Default::default(),
                factory_deps: Default::default(),
            },
            common_data: Default::default(),
            received_timestamp_ms: Default::default(),
            raw_bytes: None,
        },
        batch_number: Default::default(),
        miniblock_number: Default::default(),
        result: VmExecutionResultAndLogs {
            result: vm::ExecutionResult::Success { output: vec![] },
            logs: Default::default(),
            statistics: Default::default(),
            refunds: Default::default(),
        },
    }
}

mod test {
    use super::*;
    use crate::http_fork_source::HttpForkSource;

    #[test]
    fn test_block_response_builder_set_hash() {
        let builder = BlockResponseBuilder::new()
            .set_hash(H256::repeat_byte(0x01))
            .build();

        let actual_value = builder
            .as_object()
            .and_then(|o| o.get("result").unwrap().as_object())
            .and_then(|o| o.get("hash").unwrap().as_str())
            .expect("failed retrieving value");

        assert_eq!(
            "0x0101010101010101010101010101010101010101010101010101010101010101",
            actual_value
        );
    }

    #[test]
    fn test_block_response_builder_set_number() {
        let builder = BlockResponseBuilder::new().set_number(255).build();

        let actual_value = builder
            .as_object()
            .and_then(|o| o.get("result").unwrap().as_object())
            .and_then(|o| o.get("number").unwrap().as_str())
            .expect("failed retrieving value");

        assert_eq!("0xff", actual_value);
    }

    #[test]
    fn test_transaction_response_builder_set_hash() {
        let builder = TransactionResponseBuilder::new()
            .set_hash(H256::repeat_byte(0x01))
            .build();

        let actual_value = builder
            .as_object()
            .and_then(|o| o.get("result").unwrap().as_object())
            .and_then(|o| o.get("hash").unwrap().as_str())
            .expect("failed retrieving value");

        assert_eq!(
            "0x0101010101010101010101010101010101010101010101010101010101010101",
            actual_value
        );
    }

    #[test]
    fn test_raw_transactions_response_builder_no_items() {
        let builder = RawTransactionsResponseBuilder::new().build();

        let actual_len = builder
            .as_object()
            .and_then(|o| o.get("result").unwrap().as_array())
            .map(|o| o.len())
            .expect("failed retrieving value");

        assert_eq!(0, actual_len);
    }

    #[test]
    fn test_raw_transactions_response_builder_added_items() {
        let builder = RawTransactionsResponseBuilder::new()
            .add(10)
            .add(11)
            .build();

        let actual_serial_ids = builder
            .as_object()
            .and_then(|o| o.get("result").unwrap().as_array())
            .map(|o| {
                o.iter()
                    .map(|o| o.get("common_data").unwrap().as_object().unwrap())
                    .map(|o| o.get("L1").unwrap().as_object().unwrap())
                    .map(|entry| entry.get("serialId").unwrap().as_u64().unwrap())
                    .collect_vec()
            })
            .expect("failed retrieving value");

        assert_eq!(vec![10, 11], actual_serial_ids);
    }

    #[tokio::test]
    async fn test_apply_tx() {
        let node = InMemoryNode::<HttpForkSource>::default();
        let actual_block_hash = apply_tx(&node, H256::repeat_byte(0x01));

        assert_eq!(
            H256::from_str("0xd97ba6a5ab0f2d7fbfc697251321cce20bff3da2b0ddaf12c80f80f0ab270b15")
                .unwrap(),
            actual_block_hash,
        );

        assert!(
            node.get_inner()
                .read()
                .map(|inner| inner.blocks.contains_key(&actual_block_hash))
                .unwrap(),
            "block was not produced"
        );
    }

    #[test]
    fn test_log_builder_set_block() {
        let log = LogBuilder::new().set_block(U64::from(2)).build();

        assert_eq!(Some(U64::from(2)), log.block_number);
    }

    #[test]
    fn test_log_builder_set_address() {
        let log = LogBuilder::new()
            .set_address(H160::repeat_byte(0x1))
            .build();

        assert_eq!(H160::repeat_byte(0x1), log.address);
    }

    #[test]
    fn test_log_builder_set_topics() {
        let log = LogBuilder::new()
            .set_topics(vec![
                H256::repeat_byte(0x1),
                H256::repeat_byte(0x2),
                H256::repeat_byte(0x3),
                H256::repeat_byte(0x4),
            ])
            .build();

        assert_eq!(
            vec![
                H256::repeat_byte(0x1),
                H256::repeat_byte(0x2),
                H256::repeat_byte(0x3),
                H256::repeat_byte(0x4),
            ],
            log.topics
        );
    }
}<|MERGE_RESOLUTION|>--- conflicted
+++ resolved
@@ -433,11 +433,7 @@
     )
     .unwrap();
 
-<<<<<<< HEAD
-    let data = ethers_contract::encode_function_data(&create, (salt, bytecode_hash, call_data))
-=======
     let data = contract::encode_function_data(&create, (salt, bytecode_hash, call_data))
->>>>>>> b7900067
         .expect("failed encoding function data");
 
     let mut tx = L2Tx::new_signed(
