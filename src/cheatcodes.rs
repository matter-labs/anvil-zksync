use crate::{
    fork::ForkSource,
    node::{BlockContext, InMemoryNodeInner},
    utils::bytecode_to_factory_dep,
};
use ethers::{abi::AbiDecode, prelude::abigen};
use itertools::Itertools;
use multivm::zk_evm_1_3_3::tracing::AfterExecutionData;
use multivm::zk_evm_1_3_3::vm_state::PrimitiveValue;
use multivm::zk_evm_1_3_3::zkevm_opcode_defs::RET_IMPLICIT_RETURNDATA_PARAMS_REGISTER;
use multivm::{
    interface::dyn_tracers::vm_1_3_3::DynTracer,
    interface::{tracer::TracerExecutionStatus, L1BatchEnv},
    vm_refunds_enhancement::{HistoryMode, SimpleMemory, VmTracer},
    zk_evm_1_3_3::{
        tracing::VmLocalStateData,
        zkevm_opcode_defs::all::Opcode,
        zkevm_opcode_defs::{FatPointer, CALL_IMPLICIT_CALLDATA_FAT_PTR_REGISTER},
    },
};
use std::{
    fmt::Debug,
    sync::{Arc, Mutex, RwLock},
};
<<<<<<< HEAD
use zksync_basic_types::{AccountTreeId, Address, H160, H256};
=======
use zksync_basic_types::{AccountTreeId, H160, H256, U256};
>>>>>>> df625790
use zksync_state::{StoragePtr, WriteStorage};
use zksync_types::{
    block::{pack_block_info, unpack_block_info},
    get_code_key, get_nonce_key,
    utils::{decompose_full_nonce, nonces_to_full_nonce, storage_key_for_eth_balance},
    StorageKey, Timestamp,
};
use zksync_utils::{h256_to_u256, u256_to_h256};

// address(uint160(uint256(keccak256('hevm cheat code'))))
const CHEATCODE_ADDRESS: H160 = H160([
    113, 9, 112, 158, 207, 169, 26, 128, 98, 111, 243, 152, 157, 104, 246, 127, 91, 29, 209, 45,
]);

const INTERNAL_CONTRACT_ADDRESSES: [H160; 20] = [
    zksync_types::BOOTLOADER_ADDRESS,
    zksync_types::ACCOUNT_CODE_STORAGE_ADDRESS,
    zksync_types::NONCE_HOLDER_ADDRESS,
    zksync_types::KNOWN_CODES_STORAGE_ADDRESS,
    zksync_types::IMMUTABLE_SIMULATOR_STORAGE_ADDRESS,
    zksync_types::CONTRACT_DEPLOYER_ADDRESS,
    zksync_types::CONTRACT_FORCE_DEPLOYER_ADDRESS,
    zksync_types::L1_MESSENGER_ADDRESS,
    zksync_types::MSG_VALUE_SIMULATOR_ADDRESS,
    zksync_types::KECCAK256_PRECOMPILE_ADDRESS,
    zksync_types::L2_ETH_TOKEN_ADDRESS,
    zksync_types::SYSTEM_CONTEXT_ADDRESS,
    zksync_types::BOOTLOADER_UTILITIES_ADDRESS,
    zksync_types::EVENT_WRITER_ADDRESS,
    zksync_types::BYTECODE_COMPRESSOR_ADDRESS,
    zksync_types::COMPLEX_UPGRADER_ADDRESS,
    zksync_types::ECRECOVER_PRECOMPILE_ADDRESS,
    zksync_types::SHA256_PRECOMPILE_ADDRESS,
    zksync_types::MINT_AND_BURN_ADDRESS,
    H160::zero(),
];

#[derive(Clone, Debug, Default)]
pub struct CheatcodeTracer<F> {
    node_ctx: F,
<<<<<<< HEAD
    start_prank_opts: Option<StartPrankOpts>,
}

#[derive(Clone, Debug)]
pub struct StartPrankOpts {
    sender: Address,
    origin: Option<Address>,
=======
    returndata: Option<Vec<U256>>,
    return_ptr: Option<FatPointer>,
    near_calls: usize,
>>>>>>> df625790
}

pub trait NodeCtx {
    fn set_time(&mut self, time: u64);
    fn store_factory_dep(&mut self, hash: H256, bytecode: Vec<u8>);
}

abigen!(
    CheatcodeContract,
    r#"[
        function deal(address who, uint256 newBalance)
        function etch(address who, bytes calldata code)
<<<<<<< HEAD
=======
        function setNonce(address account, uint64 nonce)
        function getNonce(address account)
>>>>>>> df625790
        function roll(uint256 blockNumber)
        function setNonce(address account, uint64 nonce)
        function startPrank(address sender)
        function startPrank(address sender, address origin)
        function stopPrank()
        function warp(uint256 timestamp)
    ]"#
);

impl<F: NodeCtx, S: WriteStorage, H: HistoryMode> DynTracer<S, SimpleMemory<H>>
    for CheatcodeTracer<F>
{
    fn after_execution(
        &mut self,
        state: VmLocalStateData<'_>,
        data: AfterExecutionData,
        memory: &SimpleMemory<H>,
        storage: StoragePtr<S>,
    ) {
        if self.returndata.is_some() {
            if let Opcode::Ret(_call) = data.opcode.variant.opcode {
                if self.near_calls == 0 {
                    let ptr = state.vm_local_state.registers
                        [RET_IMPLICIT_RETURNDATA_PARAMS_REGISTER as usize];
                    let fat_data_pointer = FatPointer::from_u256(ptr.value);
                    self.return_ptr = Some(fat_data_pointer);
                } else {
                    self.near_calls = self.near_calls.saturating_sub(1);
                }
            }
        }

        if let Opcode::NearCall(_call) = data.opcode.variant.opcode {
            if self.returndata.is_some() {
                self.near_calls += 1;
            }
        }
        if let Opcode::FarCall(_call) = data.opcode.variant.opcode {
            let current = state.vm_local_state.callstack.current;
            if current.code_address != CHEATCODE_ADDRESS {
                return;
            }
            if current.code_page.0 == 0 || current.ergs_remaining == 0 {
                tracing::error!("cheatcode triggered, but no calldata or ergs available");
                return;
            }
            tracing::info!("near call: cheatcode triggered");
            let calldata = {
                let ptr = state.vm_local_state.registers
                    [CALL_IMPLICIT_CALLDATA_FAT_PTR_REGISTER as usize];
                assert!(ptr.is_pointer);
                let fat_data_pointer = FatPointer::from_u256(ptr.value);
                memory.read_unaligned_bytes(
                    fat_data_pointer.memory_page as usize,
                    fat_data_pointer.start as usize,
                    fat_data_pointer.length as usize,
                )
            };

            // try to dispatch the cheatcode
            if let Ok(call) = CheatcodeContractCalls::decode(calldata.clone()) {
                self.dispatch_cheatcode(state, data, memory, storage, call);
            } else {
                tracing::error!(
                    "Failed to decode cheatcode calldata (near call): {}",
                    hex::encode(calldata),
                );
            }
        }
    }
}

impl<F: NodeCtx + Send, S: WriteStorage, H: HistoryMode> VmTracer<S, H> for CheatcodeTracer<F> {
    fn finish_cycle(
        &mut self,
<<<<<<< HEAD
        _state: &mut multivm::vm_latest::ZkSyncVmState<S, H>,
        _bootloader_state: &mut multivm::vm_latest::BootloaderState,
    ) -> multivm::vm_latest::TracerExecutionStatus {
        let this_address = _state.local_state.callstack.current.this_address;

        if let Some(start_prank_call) = &self.start_prank_opts {
            if !INTERNAL_CONTRACT_ADDRESSES.contains(&this_address) {
                _state.local_state.callstack.current.msg_sender = start_prank_call.sender;
            }
        }

        multivm::vm_latest::TracerExecutionStatus::Continue
=======
        state: &mut multivm::vm_refunds_enhancement::ZkSyncVmState<S, H>,
        _bootloader_state: &mut multivm::vm_refunds_enhancement::BootloaderState,
    ) -> TracerExecutionStatus {
        if let Some(mut fat_pointer) = self.return_ptr.take() {
            let timestamp = Timestamp(state.local_state.timestamp);

            let elements = self.returndata.take().unwrap();
            fat_pointer.length = (elements.len() as u32) * 32;
            state.local_state.registers[RET_IMPLICIT_RETURNDATA_PARAMS_REGISTER as usize] =
                PrimitiveValue {
                    value: fat_pointer.to_u256(),
                    is_pointer: true,
                };
            state.memory.populate_page(
                fat_pointer.memory_page as usize,
                elements.into_iter().enumerate().collect_vec(),
                timestamp,
            );
        }
        TracerExecutionStatus::Continue
>>>>>>> df625790
    }
}

impl<F: NodeCtx> CheatcodeTracer<F> {
    pub fn new(node_ctx: F) -> Self {
        Self {
            node_ctx,
<<<<<<< HEAD
            start_prank_opts: None,
=======
            returndata: None,
            return_ptr: None,
            near_calls: 0,
>>>>>>> df625790
        }
    }

    fn dispatch_cheatcode<S: WriteStorage, H: HistoryMode>(
        &mut self,
        _state: VmLocalStateData<'_>,
        _data: AfterExecutionData,
        _memory: &SimpleMemory<H>,
        storage: StoragePtr<S>,
        call: CheatcodeContractCalls,
    ) {
        use CheatcodeContractCalls::*;
        match call {
            Deal(DealCall { who, new_balance }) => {
                tracing::info!("Setting balance for {who:?} to {new_balance}");
                storage
                    .borrow_mut()
                    .set_value(storage_key_for_eth_balance(&who), u256_to_h256(new_balance));
            }
            Etch(EtchCall { who, code }) => {
                tracing::info!("Setting address code for {who:?}");
                let code_key = get_code_key(&who);
                let (hash, code) = bytecode_to_factory_dep(code.0.into());
                let hash = u256_to_h256(hash);
                self.node_ctx.store_factory_dep(
                    hash,
                    code.iter()
                        .flat_map(|entry| {
                            let mut bytes = vec![0u8; 32];
                            entry.to_big_endian(&mut bytes);
                            bytes.to_vec()
                        })
                        .collect(),
                );
                storage.borrow_mut().set_value(code_key, hash);
            }
<<<<<<< HEAD
            Roll(RollCall { block_number }) => {
                tracing::info!("Setting block number to {}", block_number);

                let key = StorageKey::new(
                    AccountTreeId::new(zksync_types::SYSTEM_CONTEXT_ADDRESS),
                    zksync_types::CURRENT_VIRTUAL_BLOCK_INFO_POSITION,
                );
                let mut storage = storage.borrow_mut();
                let (_, block_timestamp) =
                    unpack_block_info(h256_to_u256(storage.read_value(&key)));
                storage.set_value(
                    key,
                    u256_to_h256(pack_block_info(block_number.as_u64(), block_timestamp)),
                );
=======
            GetNonce(GetNonceCall { account }) => {
                tracing::info!("Getting nonce for {account:?}");
                let mut storage = storage.borrow_mut();
                let nonce_key = get_nonce_key(&account);
                let full_nonce = storage.read_value(&nonce_key);
                let (account_nonce, _) = decompose_full_nonce(h256_to_u256(full_nonce));
                tracing::info!(
                    "👷 Nonces for account {:?} are {}",
                    account,
                    account_nonce.as_u64()
                );
                tracing::info!("👷 Setting returndata",);
                self.returndata = Some(vec![account_nonce.into()]);
>>>>>>> df625790
            }
            SetNonce(SetNonceCall { account, nonce }) => {
                tracing::info!("Setting nonce for {account:?} to {nonce}");
                let mut storage = storage.borrow_mut();
                let nonce_key = get_nonce_key(&account);
                let full_nonce = storage.read_value(&nonce_key);
                let (mut account_nonce, mut deployment_nonce) =
                    decompose_full_nonce(h256_to_u256(full_nonce));
                if account_nonce.as_u64() >= nonce {
                    tracing::error!(
                        "SetNonce cheatcode failed: Account nonce is already set to a higher value ({}, requested {})",
                        account_nonce,
                        nonce
                    );
                    return;
                }
                account_nonce = nonce.into();
                if deployment_nonce.as_u64() >= nonce {
                    tracing::error!(
                        "SetNonce cheatcode failed: Deployment nonce is already set to a higher value ({}, requested {})",
                        deployment_nonce,
                        nonce
                    );
                    return;
                }
                deployment_nonce = nonce.into();
                let enforced_full_nonce = nonces_to_full_nonce(account_nonce, deployment_nonce);
                tracing::info!(
                    "👷 Nonces for account {:?} have been set to {}",
                    account,
                    nonce
                );
                storage.set_value(nonce_key, u256_to_h256(enforced_full_nonce));
            }
            StartPrank(StartPrankCall { sender }) => {
                tracing::info!("Starting prank to {sender:?}");
                self.start_prank_opts = Some(StartPrankOpts {
                    sender,
                    origin: None,
                });
            }
            StartPrankWithOrigin(StartPrankWithOriginCall { sender, origin }) => {
                tracing::info!("Starting prank to {sender:?} with origin {origin:?}");

                let key = StorageKey::new(
                    AccountTreeId::new(zksync_types::SYSTEM_CONTEXT_ADDRESS),
                    zksync_types::SYSTEM_CONTEXT_TX_ORIGIN_POSITION,
                );
                let mut storage = storage.borrow_mut();
                let original_tx_origin = storage.read_value(&key);
                storage.set_value(key, origin.into());

                self.start_prank_opts = Some(StartPrankOpts {
                    sender,
                    origin: Some(original_tx_origin.into()),
                });
            }
            StopPrank(StopPrankCall) => {
                tracing::info!("Stopping prank");

                if let Some(origin) = self.start_prank_opts.as_ref().map(|v| v.origin).flatten() {
                    let key = StorageKey::new(
                        AccountTreeId::new(zksync_types::SYSTEM_CONTEXT_ADDRESS),
                        zksync_types::SYSTEM_CONTEXT_TX_ORIGIN_POSITION,
                    );
                    let mut storage = storage.borrow_mut();
                    storage.set_value(key, origin.into());
                }

                self.start_prank_opts = None;
            }
            Warp(WarpCall { timestamp }) => {
                tracing::info!("Setting block timestamp {}", timestamp);
                self.node_ctx.set_time(timestamp.as_u64());

                let key = StorageKey::new(
                    AccountTreeId::new(zksync_types::SYSTEM_CONTEXT_ADDRESS),
                    zksync_types::CURRENT_VIRTUAL_BLOCK_INFO_POSITION,
                );
                let mut storage = storage.borrow_mut();
                let (block_number, _) = unpack_block_info(h256_to_u256(storage.read_value(&key)));
                storage.set_value(
                    key,
                    u256_to_h256(pack_block_info(block_number, timestamp.as_u64())),
                );
            }
        };
    }
}

pub struct CheatcodeNodeContext<T> {
    pub in_memory_node_inner: Arc<RwLock<InMemoryNodeInner<T>>>,
    pub batch_env: Arc<Mutex<L1BatchEnv>>,
    pub block_ctx: Arc<Mutex<BlockContext>>,
}

impl<T> CheatcodeNodeContext<T> {
    pub fn new(
        in_memory_node_inner: Arc<RwLock<InMemoryNodeInner<T>>>,
        batch_env: Arc<Mutex<L1BatchEnv>>,
        block_ctx: Arc<Mutex<BlockContext>>,
    ) -> Self {
        Self {
            in_memory_node_inner,
            batch_env,
            block_ctx,
        }
    }
}

impl<T> NodeCtx for CheatcodeNodeContext<T> {
    fn set_time(&mut self, time: u64) {
        self.in_memory_node_inner.write().unwrap().current_timestamp = time;
        self.batch_env.lock().unwrap().timestamp = time + 1;
        self.block_ctx.lock().unwrap().timestamp = time + 1;
    }

    fn store_factory_dep(&mut self, hash: H256, bytecode: Vec<u8>) {
        self.in_memory_node_inner
            .write()
            .unwrap()
            .fork_storage
            .store_factory_dep(hash, bytecode)
    }
}

#[cfg(test)]
mod tests {
    use std::str::FromStr;

    use super::*;
    use crate::{
        deps::system_contracts::bytecode_from_slice,
        http_fork_source::HttpForkSource,
        node::{InMemoryNode, TransactionResult},
        testing::{self, LogBuilder, TransactionBuilder},
    };
    use ethers::abi::{short_signature, AbiEncode, HumanReadableParser, ParamType, Token};
    use zksync_basic_types::{Address, L2ChainId, Nonce, H160, H256, U256};
    use zksync_core::api_server::web3::backend_jsonrpc::namespaces::eth::EthNamespaceT;
    use zksync_types::{
        api::{Block, CallTracerConfig, SupportedTracers, TransactionReceipt},
        fee::Fee,
        l2::L2Tx,
        transaction_request::CallRequestBuilder,
        utils::deployed_address_create,
    };

    #[test]
    fn test_cheatcode_address() {
        assert_eq!(
            CHEATCODE_ADDRESS,
            H160::from_str("0x7109709ECfa91a80626fF3989D68f67F5b1DD12D").unwrap()
        );
    }

    fn deploy_test_contract(node: &InMemoryNode<HttpForkSource>) -> Address {
        let private_key = H256::repeat_byte(0xee);
        let from_account = zksync_types::PackedEthSignature::address_from_private_key(&private_key)
            .expect("failed generating address");
        node.set_rich_account(from_account);

        let bytecode = bytecode_from_slice(
            "Secondary",
            include_bytes!("deps/test-contracts/TestCheatcodes.json"),
        );
        let deployed_address = deployed_address_create(from_account, U256::zero());
        testing::deploy_contract(
            &node,
            H256::repeat_byte(0x1),
            private_key,
            bytecode,
            None,
            Nonce(0),
        );
        deployed_address
    }
    use crate::namespaces::ConfigurationApiNamespaceT;

    #[tokio::test]
    async fn test_cheatcode_contract() {
        let node = InMemoryNode::<HttpForkSource>::default();
        node.config_set_show_calls("all".to_string()).unwrap();

        let test_contract_address = deploy_test_contract(&node);
        println!("test contract address: {:?}", test_contract_address);
        let private_key = H256::repeat_byte(0xee);
        let from_account = zksync_types::PackedEthSignature::address_from_private_key(&private_key)
            .expect("failed generating address");
        node.set_rich_account(from_account);
        // let recipient_address = Address::random();
        // let func = HumanReadableParser::parse_function("testDeal(address)").unwrap();
        // let calldata = func
        //     .encode_input(&[Token::Address(recipient_address)])
        //     .unwrap();

        let calldata = short_signature("deal()", &[]);
        let mut l2tx = L2Tx::new_signed(
            test_contract_address,
            calldata.into(),
            Nonce(1),
            Fee {
                gas_limit: U256::from(1_000_000),
                max_fee_per_gas: U256::from(250_000_000),
                max_priority_fee_per_gas: U256::from(250_000_000),
                gas_per_pubdata_limit: U256::from(20000),
            },
            U256::from(1),
            L2ChainId::from(260),
            &private_key,
            None,
            Default::default(),
        )
        .unwrap();
        l2tx.set_input(vec![], H256::repeat_byte(0x1));
        node.apply_txs(vec![l2tx]).unwrap();

        let receipt = node
            .get_transaction_receipt(H256::repeat_byte(0x1))
            .await
            .unwrap()
            .unwrap();

        // check that the transaction was successful
        assert_eq!(receipt.status.unwrap(), 1.into());
    }
}<|MERGE_RESOLUTION|>--- conflicted
+++ resolved
@@ -1,5 +1,4 @@
 use crate::{
-    fork::ForkSource,
     node::{BlockContext, InMemoryNodeInner},
     utils::bytecode_to_factory_dep,
 };
@@ -22,11 +21,7 @@
     fmt::Debug,
     sync::{Arc, Mutex, RwLock},
 };
-<<<<<<< HEAD
-use zksync_basic_types::{AccountTreeId, Address, H160, H256};
-=======
-use zksync_basic_types::{AccountTreeId, H160, H256, U256};
->>>>>>> df625790
+use zksync_basic_types::{AccountTreeId, Address, H160, H256, U256};
 use zksync_state::{StoragePtr, WriteStorage};
 use zksync_types::{
     block::{pack_block_info, unpack_block_info},
@@ -56,7 +51,7 @@
     zksync_types::SYSTEM_CONTEXT_ADDRESS,
     zksync_types::BOOTLOADER_UTILITIES_ADDRESS,
     zksync_types::EVENT_WRITER_ADDRESS,
-    zksync_types::BYTECODE_COMPRESSOR_ADDRESS,
+    zksync_types::COMPRESSOR_ADDRESS,
     zksync_types::COMPLEX_UPGRADER_ADDRESS,
     zksync_types::ECRECOVER_PRECOMPILE_ADDRESS,
     zksync_types::SHA256_PRECOMPILE_ADDRESS,
@@ -67,7 +62,9 @@
 #[derive(Clone, Debug, Default)]
 pub struct CheatcodeTracer<F> {
     node_ctx: F,
-<<<<<<< HEAD
+    returndata: Option<Vec<U256>>,
+    return_ptr: Option<FatPointer>,
+    near_calls: usize,
     start_prank_opts: Option<StartPrankOpts>,
 }
 
@@ -75,11 +72,6 @@
 pub struct StartPrankOpts {
     sender: Address,
     origin: Option<Address>,
-=======
-    returndata: Option<Vec<U256>>,
-    return_ptr: Option<FatPointer>,
-    near_calls: usize,
->>>>>>> df625790
 }
 
 pub trait NodeCtx {
@@ -92,11 +84,7 @@
     r#"[
         function deal(address who, uint256 newBalance)
         function etch(address who, bytes calldata code)
-<<<<<<< HEAD
-=======
-        function setNonce(address account, uint64 nonce)
         function getNonce(address account)
->>>>>>> df625790
         function roll(uint256 blockNumber)
         function setNonce(address account, uint64 nonce)
         function startPrank(address sender)
@@ -172,20 +160,6 @@
 impl<F: NodeCtx + Send, S: WriteStorage, H: HistoryMode> VmTracer<S, H> for CheatcodeTracer<F> {
     fn finish_cycle(
         &mut self,
-<<<<<<< HEAD
-        _state: &mut multivm::vm_latest::ZkSyncVmState<S, H>,
-        _bootloader_state: &mut multivm::vm_latest::BootloaderState,
-    ) -> multivm::vm_latest::TracerExecutionStatus {
-        let this_address = _state.local_state.callstack.current.this_address;
-
-        if let Some(start_prank_call) = &self.start_prank_opts {
-            if !INTERNAL_CONTRACT_ADDRESSES.contains(&this_address) {
-                _state.local_state.callstack.current.msg_sender = start_prank_call.sender;
-            }
-        }
-
-        multivm::vm_latest::TracerExecutionStatus::Continue
-=======
         state: &mut multivm::vm_refunds_enhancement::ZkSyncVmState<S, H>,
         _bootloader_state: &mut multivm::vm_refunds_enhancement::BootloaderState,
     ) -> TracerExecutionStatus {
@@ -205,8 +179,15 @@
                 timestamp,
             );
         }
+
+        if let Some(start_prank_call) = &self.start_prank_opts {
+            let this_address = state.local_state.callstack.current.this_address;
+            if !INTERNAL_CONTRACT_ADDRESSES.contains(&this_address) {
+                state.local_state.callstack.current.msg_sender = start_prank_call.sender;
+            }
+        }
+
         TracerExecutionStatus::Continue
->>>>>>> df625790
     }
 }
 
@@ -214,13 +195,10 @@
     pub fn new(node_ctx: F) -> Self {
         Self {
             node_ctx,
-<<<<<<< HEAD
             start_prank_opts: None,
-=======
             returndata: None,
             return_ptr: None,
             near_calls: 0,
->>>>>>> df625790
         }
     }
 
@@ -257,7 +235,6 @@
                 );
                 storage.borrow_mut().set_value(code_key, hash);
             }
-<<<<<<< HEAD
             Roll(RollCall { block_number }) => {
                 tracing::info!("Setting block number to {}", block_number);
 
@@ -272,7 +249,7 @@
                     key,
                     u256_to_h256(pack_block_info(block_number.as_u64(), block_timestamp)),
                 );
-=======
+            }
             GetNonce(GetNonceCall { account }) => {
                 tracing::info!("Getting nonce for {account:?}");
                 let mut storage = storage.borrow_mut();
@@ -286,7 +263,6 @@
                 );
                 tracing::info!("👷 Setting returndata",);
                 self.returndata = Some(vec![account_nonce.into()]);
->>>>>>> df625790
             }
             SetNonce(SetNonceCall { account, nonce }) => {
                 tracing::info!("Setting nonce for {account:?} to {nonce}");
