//! In-memory node, that supports forking other networks.
use crate::{
    console_log::ConsoleLogHandler,
    deps::system_contracts::bytecode_from_slice,
    fork::{ForkDetails, ForkStorage},
    formatter,
    utils::IntoBoxedFuture,
    ShowCalls,
};
use colored::Colorize;
use futures::FutureExt;
use jsonrpc_core::BoxFuture;
use std::{
    collections::HashMap,
    convert::TryInto,
    sync::{Arc, RwLock}, cmp::min,
};
use vm::{
    utils::{BLOCK_GAS_LIMIT, ETH_CALL_GAS_LIMIT},
    vm::VmTxExecutionResult,
    vm_with_bootloader::{
        init_vm_inner, push_transaction_to_bootloader_memory, BlockContext, BlockContextMode,
        BootloaderJobType, TxExecutionMode,
    },
    HistoryEnabled, OracleTools,
};
use zksync_basic_types::{AccountTreeId, Bytes, H160, H256, U256, U64};
use zksync_contracts::{
    read_playground_block_bootloader_bytecode, read_sys_contract_bytecode, BaseSystemContracts,
    ContractLanguage, SystemContractCode, read_zbin_bytecode,
};
use zksync_core::api_server::web3::backend_jsonrpc::{
    error::into_jsrpc_error, namespaces::eth::EthNamespaceT,
};
use zksync_state::{ReadStorage, StorageView, WriteStorage};
use zksync_types::{
    api::{Log, TransactionReceipt, TransactionVariant},
    get_code_key, get_nonce_key,
    l2::L2Tx,
    transaction_request::{l2_tx_from_call_req, TransactionRequest},
    tx::tx_execution_info::TxExecutionStatus,
    utils::{storage_key_for_eth_balance, storage_key_for_standard_token_balance, decompose_full_nonce, nonces_to_full_nonce},
    vm_trace::VmTrace,
    zk_evm::block_properties::BlockProperties,
    StorageKey, StorageLogQueryType, Transaction, ACCOUNT_CODE_STORAGE_ADDRESS,
    L2_ETH_TOKEN_ADDRESS,
};
use zksync_utils::{
    bytecode::{hash_bytecode, compress_bytecode}, bytes_to_be_words, h256_to_account_address, h256_to_u256, h256_to_u64,
    u256_to_h256,
};
<<<<<<< HEAD

use vm::{
    utils::{BLOCK_GAS_LIMIT, ETH_CALL_GAS_LIMIT},
    vm::VmTxExecutionResult,
    vm_with_bootloader::{
        init_vm_inner, push_transaction_to_bootloader_memory, BlockContext, BlockContextMode,
        BootloaderJobType, TxExecutionMode, derive_base_fee_and_gas_per_pubdata,
    },
    HistoryEnabled, OracleTools, HistoryDisabled, TxRevertReason, VmBlockResult,
=======
use zksync_web3_decl::{
    error::Web3Error,
    types::{Filter, FilterChanges},
>>>>>>> 9a096098
};

pub const MAX_TX_SIZE: usize = 1000000;
/// Timestamp of the first block (if not running in fork mode).
pub const NON_FORK_FIRST_BLOCK_TIMESTAMP: u64 = 1000;
/// Network ID we use for the test node.
pub const TEST_NODE_NETWORK_ID: u16 = 260;

/// Basic information about the generated block (which is block l1 batch and miniblock).
/// Currently, this test node supports exactly one transaction per block.
pub struct BlockInfo {
    pub batch_number: u32,
    pub block_timestamp: u64,
    /// Transaction included in this block.
    pub tx_hash: H256,
}

/// Information about the executed transaction.
pub struct TxExecutionInfo {
    pub tx: L2Tx,
    // Batch number where transaction was executed.
    pub batch_number: u32,
    pub miniblock_number: u64,
    pub result: VmTxExecutionResult,
}

/// Helper struct for InMemoryNode.
pub struct InMemoryNodeInner {
    /// Timestamp, batch number and miniblock number that will be used by the next block.
    pub current_timestamp: u64,
    pub current_batch: u32,
    pub current_miniblock: u64,
    pub l1_gas_price: u64,
    // Map from transaction to details about the exeuction
    pub tx_results: HashMap<H256, TxExecutionInfo>,
    // Map from batch number to information about the block.
    pub blocks: HashMap<u32, BlockInfo>,
    // Underlying storage
    pub fork_storage: ForkStorage,
    // Debug level information.
    pub show_calls: ShowCalls,
    // If true - will contact openchain to resolve the ABI to function names.
    pub resolve_hashes: bool,
    pub console_log_handler: ConsoleLogHandler,
    pub dev_use_local_contracts: bool,
    pub baseline_contracts: BaseSystemContracts,
    pub playground_contracts: BaseSystemContracts,
    pub fee_estimate_contracts: BaseSystemContracts,
}

type L2TxResult = (
    HashMap<StorageKey, H256>,
    VmTxExecutionResult,
    BlockInfo,
    HashMap<U256, Vec<U256>>,
);

impl InMemoryNodeInner {
    fn create_block_context(&self) -> BlockContext {
        BlockContext {
            block_number: self.current_batch,
            block_timestamp: self.current_timestamp,
            l1_gas_price: self.l1_gas_price,
            fair_l2_gas_price: 250_000_000, // 0.25 gwei
            operator_address: H160::zero(),
        }
    }
    fn create_block_properties(contracts: &BaseSystemContracts) -> BlockProperties {
        BlockProperties {
            default_aa_code_hash: h256_to_u256(contracts.default_aa.hash),
            zkporter_is_available: false,
        }
    }
}

fn not_implemented<T: Send + 'static>(
    method_name: &str,
) -> jsonrpc_core::BoxFuture<Result<T, jsonrpc_core::Error>> {
    println!("Method {} is not implemented", method_name);
    Err(jsonrpc_core::Error {
        data: None,
        code: jsonrpc_core::ErrorCode::MethodNotFound,
        message: format!("Method {} is not implemented", method_name),
    })
    .into_boxed_future()
}

/// In-memory node, that can be used for local & unit testing.
/// It also supports the option of forking testnet/mainnet.
/// All contents are removed when object is destroyed.
pub struct InMemoryNode {
    inner: Arc<RwLock<InMemoryNodeInner>>,
}

fn bsc_load_with_bootloader(
    bootloader_bytecode: Vec<u8>,
    use_local_contracts: bool,
) -> BaseSystemContracts {
    let hash = hash_bytecode(&bootloader_bytecode);

    let bootloader = SystemContractCode {
        code: bytes_to_be_words(bootloader_bytecode),
        hash,
    };

    let bytecode = if use_local_contracts {
        read_sys_contract_bytecode("", "DefaultAccount", ContractLanguage::Sol)
    } else {
        bytecode_from_slice(
            "DefaultAccount",
            include_bytes!("deps/contracts/DefaultAccount.json"),
        )
    };
    let hash = hash_bytecode(&bytecode);

    let default_aa = SystemContractCode {
        code: bytes_to_be_words(bytecode),
        hash,
    };

    BaseSystemContracts {
        bootloader,
        default_aa,
    }
}

/// BaseSystemContracts with playground bootloader -  used for handling 'eth_calls'.
pub fn playground(use_local_contracts: bool) -> BaseSystemContracts {
    let bootloader_bytecode = if use_local_contracts {
        read_playground_block_bootloader_bytecode()
    } else {
        include_bytes!("deps/contracts/playground_block.yul.zbin").to_vec()
    };
    bsc_load_with_bootloader(bootloader_bytecode, use_local_contracts)
}

/// BaseSystemContracts with fee_estimate bootloader -  used for handling 'eth_estimateGas'.
pub fn fee_estimate_contracts(use_local_contracts: bool) -> BaseSystemContracts {
    let bootloader_bytecode = if use_local_contracts {
        read_zbin_bytecode("etc/system-contracts/bootloader/build/artifacts/fee_estimate.yul/fee_estimate.yul.zbin")
    } else {
        include_bytes!("deps/contracts/fee_estimate.yul.zbin").to_vec()
    };
    bsc_load_with_bootloader(bootloader_bytecode, use_local_contracts)
}

pub fn baseline_contracts(use_local_contracts: bool) -> BaseSystemContracts {
    let bootloader_bytecode = if use_local_contracts {
        read_playground_block_bootloader_bytecode()
    } else {
        include_bytes!("deps/contracts/proved_block.yul.zbin").to_vec()
    };
    bsc_load_with_bootloader(bootloader_bytecode, use_local_contracts)
}

fn contract_address_from_tx_result(execution_result: &VmTxExecutionResult) -> Option<H160> {
    for query in execution_result.result.logs.storage_logs.iter().rev() {
        if query.log_type == StorageLogQueryType::InitialWrite
            && query.log_query.address == ACCOUNT_CODE_STORAGE_ADDRESS
        {
            return Some(h256_to_account_address(&u256_to_h256(query.log_query.key)));
        }
    }
    None
}

impl InMemoryNode {
    pub fn new(
        fork: Option<ForkDetails>,
        show_calls: ShowCalls,
        resolve_hashes: bool,
        dev_use_local_contracts: bool,
    ) -> Self {
        InMemoryNode {
            inner: Arc::new(RwLock::new(InMemoryNodeInner {
                current_timestamp: fork
                    .as_ref()
                    .map(|f| f.block_timestamp + 1)
                    .unwrap_or(NON_FORK_FIRST_BLOCK_TIMESTAMP),
                current_batch: fork.as_ref().map(|f| f.l1_block.0 + 1).unwrap_or(1),
                current_miniblock: fork.as_ref().map(|f| f.l2_miniblock + 1).unwrap_or(1),
                l1_gas_price: fork
                    .as_ref()
                    .map(|f| f.l1_gas_price)
                    .unwrap_or(50_000_000_000),
                tx_results: Default::default(),
                blocks: Default::default(),
                fork_storage: ForkStorage::new(fork, dev_use_local_contracts),
                show_calls,
                resolve_hashes,
                console_log_handler: ConsoleLogHandler::default(),
                dev_use_local_contracts,
                playground_contracts: playground(dev_use_local_contracts),
                baseline_contracts: baseline_contracts(dev_use_local_contracts),
                fee_estimate_contracts: fee_estimate_contracts(dev_use_local_contracts),
            })),
        }
    }

    pub fn get_inner(&self) -> Arc<RwLock<InMemoryNodeInner>> {
        self.inner.clone()
    }

    /// Applies multiple transactions - but still one per L1 batch.
    pub fn apply_txs(&self, txs: Vec<L2Tx>) -> Result<(), String> {
        println!("Running {:?} transactions (one per batch)", txs.len());

        for tx in txs {
            self.run_l2_tx(tx, TxExecutionMode::VerifyExecute)?;
        }

        Ok(())
    }

    /// Adds a lot of tokens to a given account.
    pub fn set_rich_account(&self, address: H160) {
        let key = storage_key_for_eth_balance(&address);

        let mut inner = match self.inner.write() {
            Ok(guard) => guard,
            Err(e) => {
                println!("Failed to acquire write lock: {}", e);
                return;
            }
        };

        let keys = {
            let mut storage_view = StorageView::new(&inner.fork_storage);
            storage_view.set_value(key, u256_to_h256(U256::from(10u128.pow(22))));
            storage_view.modified_storage_keys().clone()
        };

        for (key, value) in keys.iter() {
            inner.fork_storage.set_value(*key, *value);
        }
    }

    /// Runs L2 'eth call' method - that doesn't commit to a block.
    fn run_l2_call(&self, l2_tx: L2Tx) -> Result<Vec<u8>, String> {
        let execution_mode = TxExecutionMode::EthCall {
            missed_storage_invocation_limit: 1000000,
        };

        let inner = self
            .inner
            .write()
            .map_err(|e| format!("Failed to acquire write lock: {}", e))?;

        let mut storage_view = StorageView::new(&inner.fork_storage);

        let mut oracle_tools = OracleTools::new(&mut storage_view, HistoryEnabled);

        let bootloader_code = &inner.playground_contracts;

        let block_context = inner.create_block_context();
        let block_properties = InMemoryNodeInner::create_block_properties(bootloader_code);

        // init vm
        let mut vm = init_vm_inner(
            &mut oracle_tools,
            BlockContextMode::NewBlock(block_context.into(), Default::default()),
            &block_properties,
            BLOCK_GAS_LIMIT,
            bootloader_code,
            execution_mode,
        );

        let tx: Transaction = l2_tx.into();

        push_transaction_to_bootloader_memory(&mut vm, &tx, execution_mode, None);

        let vm_block_result =
            vm.execute_till_block_end_with_call_tracer(BootloaderJobType::TransactionExecution);

        if let Some(revert_reason) = &vm_block_result.full_result.revert_reason {
            println!("Call {} {:?}", "FAILED".red(), revert_reason.revert_reason);
        } else {
            println!("Call {}", "SUCCESS".green());
        }
        if let VmTrace::CallTrace(call_trace) = &vm_block_result.full_result.trace {
            println!("=== Console Logs: ");
            for call in call_trace {
                inner.console_log_handler.handle_call_recurive(call);
            }

            println!("=== Call traces:");
            for call in call_trace {
                formatter::print_call(call, 0, &inner.show_calls, inner.resolve_hashes);
            }
        }

        match vm_block_result.full_result.revert_reason {
            Some(result) => Ok(result.original_data),
            None => Ok(vm_block_result
                .full_result
                .return_data
                .into_iter()
                .flat_map(|val| {
                    let bytes: [u8; 32] = val.into();
                    bytes.to_vec()
                })
                .collect::<Vec<_>>()),
        }
    }

    /// Runs fee estimation against a sandbox vm with the given gas_limit.
    fn estimate_gas_step(&self, mut l2_tx: L2Tx, gas_limit: u32) -> Result<VmBlockResult, TxRevertReason> {
        let execution_mode = TxExecutionMode::EstimateFee {
            missed_storage_invocation_limit: 1000000,
        };

        // Set gas_limit for transaction
        l2_tx.common_data.fee.gas_limit = gas_limit.into();

        let inner = self.inner.read().unwrap();
        let fork_storage_copy = inner.fork_storage.clone();
        let mut storage_view = StorageView::new(&fork_storage_copy);

        // The nonce needs to be updated
        let nonce = l2_tx.nonce();
        let nonce_key = get_nonce_key(&l2_tx.initiator_account());
        let full_nonce = storage_view.read_value(&nonce_key);
        let (_, deployment_nonce) = decompose_full_nonce(h256_to_u256(full_nonce));
        let enforced_full_nonce = nonces_to_full_nonce(U256::from(nonce.0), deployment_nonce);
        storage_view.set_value(nonce_key, u256_to_h256(enforced_full_nonce));
        
        // We need to explicitly put enough balance into the account of the users
        let payer = l2_tx.payer();
        let balance_key = storage_key_for_eth_balance(&payer);
        let mut current_balance = h256_to_u256(storage_view.read_value(&balance_key));
        let added_balance = l2_tx.common_data.fee.gas_limit * l2_tx.common_data.fee.max_fee_per_gas;
        current_balance += added_balance;
        storage_view.set_value(balance_key, u256_to_h256(current_balance));

        let mut oracle_tools = OracleTools::new(&mut storage_view, HistoryDisabled);

        let block_context = inner.create_block_context();
        
        // Use the fee_estimate bootloader code, as it sets ENSURE_RETURNED_MAGIC to 0 and BOOTLOADER_TYPE to 'playground_block'
        let bootloader_code = &inner.fee_estimate_contracts;
        let block_properties = InMemoryNodeInner::create_block_properties(&bootloader_code);

        // init vm
        let mut vm = init_vm_inner(
            &mut oracle_tools,
            BlockContextMode::OverrideCurrent(block_context.into()),
            &block_properties,
            BLOCK_GAS_LIMIT,
            bootloader_code,
            execution_mode,
        );

        let tx: Transaction = l2_tx.into();

        push_transaction_to_bootloader_memory(&mut vm, &tx, execution_mode, None);

        let vm_block_result = vm.execute_till_block_end(BootloaderJobType::TransactionExecution);

        let result = match vm_block_result.full_result.revert_reason {
            None => {
                Ok(vm_block_result)
            },
            Some(revert) => {
                Err(revert.revert_reason)
            },
        };
        
        result
    }

    fn run_l2_tx_inner(
        &self,
        l2_tx: L2Tx,
        execution_mode: TxExecutionMode,
<<<<<<< HEAD
    ) -> (
        HashMap<StorageKey, H256>,
        Option<VmTxExecutionResult>,
        BlockInfo,
        HashMap<U256, Vec<U256>>,
    ) {
        let inner = self.inner.write().unwrap();
=======
    ) -> Result<L2TxResult, String> {
        let inner = self
            .inner
            .write()
            .map_err(|e| format!("Failed to acquire write lock: {}", e))?;
>>>>>>> 9a096098

        let mut storage_view = StorageView::new(&inner.fork_storage);

        let mut oracle_tools = OracleTools::new(&mut storage_view, HistoryEnabled);

        let bootloader_code = if execution_mode == TxExecutionMode::VerifyExecute {
            &inner.baseline_contracts
        } else {
            &inner.playground_contracts
        };

        let block_context = inner.create_block_context();
        let block_properties = InMemoryNodeInner::create_block_properties(bootloader_code);

        let block = BlockInfo {
            batch_number: block_context.block_number,
            block_timestamp: block_context.block_timestamp,
            tx_hash: l2_tx.hash(),
        };

        // init vm
        let mut vm = init_vm_inner(
            &mut oracle_tools,
            BlockContextMode::NewBlock(block_context.into(), Default::default()),
            &block_properties,
            BLOCK_GAS_LIMIT,
            bootloader_code,
            execution_mode,
        );

        let tx: Transaction = l2_tx.into();
        push_transaction_to_bootloader_memory(&mut vm, &tx, execution_mode, None);
<<<<<<< HEAD
        let tx_result = match vm.execute_next_tx(u32::MAX, true) {
            Ok(value) => value,
            Err(err) => {
                println!("An error occurred: {:?}", err);
                return (Default::default(), Default::default(), block, Default::default())
            }
        };
        // let tx_result = vm.execute_next_tx(u32::MAX, true).unwrap();
=======
        let tx_result = vm
            .execute_next_tx(u32::MAX, true)
            .map_err(|e| format!("Failed to execute next transaction: {}", e))?;
>>>>>>> 9a096098

        match tx_result.status {
            TxExecutionStatus::Success => println!("Transaction: {}", "SUCCESS".green()),
            TxExecutionStatus::Failure => println!("Transaction: {}", "FAILED".red()),
        }

        println!(
            "Initiator: {:?} Payer: {:?}",
            tx.initiator_account(),
            tx.payer()
        );

        println!(
            "{} Limit: {:?} used: {:?} refunded: {:?}",
            "Gas".bold(),
            tx.gas_limit(),
            tx.gas_limit() - tx_result.gas_refunded,
            tx_result.gas_refunded
        );
        println!("\n==== Console logs: ");

        for call in &tx_result.call_traces {
            inner.console_log_handler.handle_call_recurive(call);
        }

        println!(
            "\n==== {} Use --show-calls flag or call config_setResolveHashes to display more info.",
            format!("{:?} call traces. ", tx_result.call_traces.len()).bold()
        );

        if inner.show_calls != ShowCalls::None {
            for call in &tx_result.call_traces {
                formatter::print_call(call, 0, &inner.show_calls, inner.resolve_hashes);
            }
        }

        println!(
            "\n==== {}",
            format!("{} events", tx_result.result.logs.events.len()).bold()
        );
        for event in &tx_result.result.logs.events {
            formatter::print_event(event, inner.resolve_hashes);
        }

        println!("\n\n");
        vm.execute_till_block_end(BootloaderJobType::BlockPostprocessing);

        let bytecodes = vm
            .state
            .decommittment_processor
            .known_bytecodes
            .inner()
            .clone();

        let modified_keys = storage_view.modified_storage_keys().clone();
<<<<<<< HEAD
        (modified_keys, Some(tx_result), block, bytecodes)
=======
        Ok((modified_keys, tx_result, block, bytecodes))
>>>>>>> 9a096098
    }

    /// Runs L2 transaction and commits it to a new block.
    fn run_l2_tx(&self, l2_tx: L2Tx, execution_mode: TxExecutionMode) -> Result<(), String> {
        let tx_hash = l2_tx.hash();
        println!("\nExecuting {}", format!("{:?}", tx_hash).bold());
        let (keys, result, block, bytecodes) =
            self.run_l2_tx_inner(l2_tx.clone(), execution_mode)?;
        // Write all the mutated keys (storage slots).
        let mut inner = self
            .inner
            .write()
            .map_err(|e| format!("Failed to acquire write lock: {}", e))?;
        for (key, value) in keys.iter() {
            inner.fork_storage.set_value(*key, *value);
        }

        // Write all the factory deps.
        for (hash, code) in bytecodes.iter() {
            inner.fork_storage.store_factory_dep(
                u256_to_h256(*hash),
                code.iter()
                    .flat_map(|entry| {
                        let mut bytes = vec![0u8; 32];
                        entry.to_big_endian(&mut bytes);
                        bytes.to_vec()
                    })
                    .collect(),
            )
        }
        let current_miniblock = inner.current_miniblock;
        inner.tx_results.insert(
            tx_hash,
            TxExecutionInfo {
                tx: l2_tx,
                batch_number: block.batch_number,
                miniblock_number: current_miniblock,
                result: result.unwrap(),
            },
        );
        inner.blocks.insert(block.batch_number, block);
        {
            inner.current_timestamp += 1;
            inner.current_batch += 1;
            inner.current_miniblock += 1;
        }

        Ok(())
    }
}

impl EthNamespaceT for InMemoryNode {
    /// Returns the chain ID of the node.
    fn chain_id(&self) -> jsonrpc_core::BoxFuture<jsonrpc_core::Result<zksync_basic_types::U64>> {
        match self.inner.read() {
            Ok(inner) => Ok(U64::from(inner.fork_storage.chain_id.0 as u64)).into_boxed_future(),
            Err(_) => Err(into_jsrpc_error(Web3Error::InternalError)).into_boxed_future(),
        }
    }

    /// Calls the specified function on the L2 contract with the given arguments.
    ///
    /// # Arguments
    ///
    /// * `req` - The call request containing the function name and arguments.
    /// * `_block` - The block ID variant (unused).
    ///
    /// # Returns
    ///
    /// A boxed future containing the result of the function call.
    fn call(
        &self,
        req: zksync_types::transaction_request::CallRequest,
        _block: Option<zksync_types::api::BlockIdVariant>,
    ) -> jsonrpc_core::BoxFuture<jsonrpc_core::Result<zksync_basic_types::Bytes>> {
        match l2_tx_from_call_req(req, MAX_TX_SIZE) {
            Ok(mut tx) => {
                tx.common_data.fee.gas_limit = ETH_CALL_GAS_LIMIT.into();
                let result = self.run_l2_call(tx);

                match result {
                    Ok(vec) => Ok(vec.into()).into_boxed_future(),
                    Err(e) => {
                        let error =
                            Web3Error::InvalidTransactionData(ethabi::Error::InvalidName(e));
                        Err(into_jsrpc_error(error)).into_boxed_future()
                    }
                }
            }
            Err(e) => {
                let error = Web3Error::SerializationError(e);
                Err(into_jsrpc_error(error)).into_boxed_future()
            }
        }
    }

    /// Returns the balance of the specified address.
    ///
    /// # Arguments
    ///
    /// * `address` - The address to get the balance of.
    /// * `_block` - The block ID variant (optional).
    ///
    /// # Returns
    ///
    /// A `BoxFuture` that resolves to a `Result` containing the balance of the specified address as a `U256` or a `jsonrpc_core::Error` if an error occurred.
    fn get_balance(
        &self,
        address: zksync_basic_types::Address,
        _block: Option<zksync_types::api::BlockIdVariant>,
    ) -> BoxFuture<Result<U256, jsonrpc_core::Error>> {
        let inner = Arc::clone(&self.inner);

        Box::pin(async move {
            let balance_key = storage_key_for_standard_token_balance(
                AccountTreeId::new(L2_ETH_TOKEN_ADDRESS),
                &address,
            );

            match inner.write() {
                Ok(mut inner_guard) => {
                    let balance = inner_guard.fork_storage.read_value(&balance_key);
                    Ok(h256_to_u256(balance))
                }
                Err(_) => {
                    let web3_error = Web3Error::InternalError;
                    Err(into_jsrpc_error(web3_error))
                }
            }
        })
    }

    /// Returns a block by its number.
    ///
    /// # Arguments
    ///
    /// * `block_number` - A `BlockNumber` enum variant representing the block number to retrieve.
    /// * `_full_transactions` - A boolean value indicating whether to retrieve full transactions or not.
    ///
    /// # Returns
    ///
    /// A `BoxFuture` containing a `jsonrpc_core::Result` that resolves to an `Option` of `zksync_types::api::Block<zksync_types::api::TransactionVariant>`.
    fn get_block_by_number(
        &self,
        block_number: zksync_types::api::BlockNumber,
        _full_transactions: bool,
    ) -> BoxFuture<
        jsonrpc_core::Result<
            Option<zksync_types::api::Block<zksync_types::api::TransactionVariant>>,
        >,
    > {
        let inner = Arc::clone(&self.inner);

        Box::pin(async move {
            let reader = match inner.read() {
                Ok(r) => r,
                Err(_) => return Err(into_jsrpc_error(Web3Error::InternalError)),
            };

            match block_number {
                zksync_types::api::BlockNumber::Earliest => {
                    println!(
                        "Method get_block_by_number with BlockNumber::Earliest is not implemented"
                    );
                    return Err(into_jsrpc_error(Web3Error::NotImplemented));
                }
                zksync_types::api::BlockNumber::Pending => {
                    println!(
                        "Method get_block_by_number with BlockNumber::Pending is not implemented"
                    );
                    return Err(into_jsrpc_error(Web3Error::NotImplemented));
                }
                zksync_types::api::BlockNumber::Number(ask_number)
                    if ask_number != U64::from(reader.current_miniblock) =>
                {
                    println!("Method get_block_by_number with BlockNumber::Number({}) is not implemented", ask_number);
                    return Err(into_jsrpc_error(Web3Error::NotImplemented));
                }
                _ => {}
            }

            let block = zksync_types::api::Block {
                transactions: vec![],
                number: U64::from(reader.current_miniblock),
                l1_batch_number: Some(U64::from(reader.current_batch)),
                gas_limit: U256::from(ETH_CALL_GAS_LIMIT),
                ..Default::default()
            };

            Ok(Some(block))
        })
    }

    /// Returns the code stored at the specified address.
    ///
    /// # Arguments
    ///
    /// * `address` - The address to retrieve the code from.
    /// * `_block` - An optional block ID variant.
    ///
    /// # Returns
    ///
    /// A `BoxFuture` containing the result of the operation, which is a `jsonrpc_core::Result` containing
    /// the code as a `zksync_basic_types::Bytes` object.
    fn get_code(
        &self,
        address: zksync_basic_types::Address,
        _block: Option<zksync_types::api::BlockIdVariant>,
    ) -> BoxFuture<jsonrpc_core::Result<zksync_basic_types::Bytes>> {
        let inner = Arc::clone(&self.inner);

        Box::pin(async move {
            let code_key = get_code_key(&address);

            match inner.write() {
                Ok(mut guard) => {
                    let code_hash = guard.fork_storage.read_value(&code_key);
                    Ok(Bytes::from(code_hash.as_bytes()))
                }
                Err(_) => Err(into_jsrpc_error(Web3Error::InternalError)),
            }
        })
    }

    /// Returns the transaction count for a given address.
    ///
    /// # Arguments
    ///
    /// * `address` - The address to get the transaction count for.
    /// * `_block` - Optional block ID variant.
    ///
    /// # Returns
    ///
    /// Returns a `BoxFuture` containing the transaction count as a `U256` wrapped in a `jsonrpc_core::Result`.
    fn get_transaction_count(
        &self,
        address: zksync_basic_types::Address,
        _block: Option<zksync_types::api::BlockIdVariant>,
    ) -> BoxFuture<jsonrpc_core::Result<U256>> {
        let inner = Arc::clone(&self.inner);

        Box::pin(async move {
            let nonce_key = get_nonce_key(&address);

            match inner.write() {
                Ok(mut guard) => {
                    let result = guard.fork_storage.read_value(&nonce_key);
                    Ok(h256_to_u64(result).into())
                }
                Err(_) => Err(into_jsrpc_error(Web3Error::InternalError)),
            }
        })
    }

    /// Retrieves the transaction receipt for a given transaction hash.
    ///
    /// # Arguments
    ///
    /// * `hash` - The hash of the transaction to retrieve the receipt for.
    ///
    /// # Returns
    ///
    /// A `BoxFuture` that resolves to an `Option` of a `TransactionReceipt` or an error.
    fn get_transaction_receipt(
        &self,
        hash: zksync_basic_types::H256,
    ) -> BoxFuture<jsonrpc_core::Result<Option<zksync_types::api::TransactionReceipt>>> {
        let inner = Arc::clone(&self.inner);

        Box::pin(async move {
            let reader = match inner.read() {
                Ok(r) => r,
                Err(_) => return Err(into_jsrpc_error(Web3Error::InternalError)),
            };

            let tx_result = reader.tx_results.get(&hash);

            let receipt = tx_result.map(|info| TransactionReceipt {
                transaction_hash: hash,
                transaction_index: U64::from(1),
                block_hash: Some(hash),
                block_number: Some(U64::from(info.miniblock_number)),
                l1_batch_tx_index: None,
                l1_batch_number: Some(U64::from(info.batch_number as u64)),
                from: Default::default(),
                to: Some(info.tx.execute.contract_address),
                cumulative_gas_used: Default::default(),
                gas_used: Some(info.tx.common_data.fee.gas_limit - info.result.gas_refunded),
                contract_address: contract_address_from_tx_result(&info.result),
                logs: info
                    .result
                    .result
                    .logs
                    .events
                    .iter()
                    .map(|log| Log {
                        address: log.address,
                        topics: log.indexed_topics.clone(),
                        data: zksync_types::Bytes(log.value.clone()),
                        block_hash: Some(hash),
                        block_number: Some(U64::from(info.miniblock_number)),
                        l1_batch_number: Some(U64::from(info.batch_number as u64)),
                        transaction_hash: Some(hash),
                        transaction_index: Some(U64::from(1)),
                        log_index: Some(U256::default()),
                        transaction_log_index: Some(U256::default()),
                        log_type: None,
                        removed: None,
                    })
                    .collect(),
                l2_to_l1_logs: vec![],
                status: Some(if info.result.status == TxExecutionStatus::Success {
                    U64::from(1)
                } else {
                    U64::from(0)
                }),
                effective_gas_price: Some(500.into()),
                ..Default::default()
            });

            Ok(receipt).map_err(|_: jsonrpc_core::Error| into_jsrpc_error(Web3Error::InternalError))
        })
    }

    /// Sends a raw transaction to the L2 network.
    ///
    /// # Arguments
    ///
    /// * `tx_bytes` - The transaction bytes to send.
    ///
    /// # Returns
    ///
    /// A future that resolves to the hash of the transaction if successful, or an error if the transaction is invalid or execution fails.
    fn send_raw_transaction(
        &self,
        tx_bytes: zksync_basic_types::Bytes,
    ) -> jsonrpc_core::BoxFuture<jsonrpc_core::Result<zksync_basic_types::H256>> {
        let chain_id = match self.inner.read() {
            Ok(reader) => reader.fork_storage.chain_id,
            Err(_) => {
                return futures::future::err(into_jsrpc_error(Web3Error::InternalError)).boxed()
            }
        };

        let (tx_req, hash) =
            match TransactionRequest::from_bytes(&tx_bytes.0, chain_id.0, MAX_TX_SIZE) {
                Ok(result) => result,
                Err(e) => {
                    return futures::future::err(into_jsrpc_error(Web3Error::SerializationError(e)))
                        .boxed()
                }
            };

        let mut l2_tx: L2Tx = match tx_req.try_into() {
            Ok(tx) => tx,
            Err(e) => {
                return futures::future::err(into_jsrpc_error(Web3Error::SerializationError(e)))
                    .boxed()
            }
        };

        l2_tx.set_input(tx_bytes.0, hash);
        if hash != l2_tx.hash() {
            return futures::future::err(into_jsrpc_error(Web3Error::InvalidTransactionData(
                zksync_types::ethabi::Error::InvalidData,
            )))
            .boxed();
        };

        match self.run_l2_tx(l2_tx.clone(), TxExecutionMode::VerifyExecute) {
            Ok(_) => Ok(hash).into_boxed_future(),
            Err(e) => {
                let error_message = format!("Execution error: {}", e);
                futures::future::err(into_jsrpc_error(Web3Error::SubmitTransactionError(
                    error_message,
                    l2_tx.hash().as_bytes().to_vec(),
                )))
                .boxed()
            }
        }
    }

    /// Returns a block by its hash. Currently, only hashes for blocks in memory are supported.
    ///
    /// # Arguments
    ///
    /// * `hash` - A `H256` type representing the hash of the block to retrieve.
    /// * `_full_transactions` - A boolean value indicating whether to retrieve full transactions or not.
    ///
    /// # Returns
    ///
    /// A `BoxFuture` that resolves to a `Result` containing an `Option` of a `Block` with its transactions and other details.
    fn get_block_by_hash(
        &self,
        hash: zksync_basic_types::H256,
        _full_transactions: bool,
    ) -> jsonrpc_core::BoxFuture<
        jsonrpc_core::Result<
            Option<zksync_types::api::Block<zksync_types::api::TransactionVariant>>,
        >,
    > {
        let inner = Arc::clone(&self.inner);

        Box::pin(async move {
            // Currently we support only hashes for blocks in memory
            let reader = inner
                .read()
                .map_err(|_| into_jsrpc_error(Web3Error::InternalError))?;

            let matching_transaction = reader.tx_results.get(&hash);
            if matching_transaction.is_none() {
                return Err(into_jsrpc_error(Web3Error::InvalidTransactionData(
                    zksync_types::ethabi::Error::InvalidData,
                )));
            }

            let matching_block = reader
                .blocks
                .get(&matching_transaction.unwrap().batch_number);
            if matching_block.is_none() {
                return Err(into_jsrpc_error(Web3Error::NoBlock));
            }

            let txn: Vec<TransactionVariant> = vec![];
            let block = zksync_types::api::Block {
                transactions: txn,
                number: U64::from(matching_block.unwrap().batch_number),
                l1_batch_number: Some(U64::from(reader.current_batch)),
                gas_limit: U256::from(ETH_CALL_GAS_LIMIT),
                ..Default::default()
            };

            Ok(Some(block))
        })
    }

    /// Returns a future that resolves to an optional transaction with the given hash.
    ///
    /// # Arguments
    ///
    /// * `hash` - A 32-byte hash of the transaction.
    ///
    /// # Returns
    ///
    /// A `jsonrpc_core::BoxFuture` that resolves to a `jsonrpc_core::Result` containing an optional `zksync_types::api::Transaction`.
    fn get_transaction_by_hash(
        &self,
        hash: zksync_basic_types::H256,
    ) -> jsonrpc_core::BoxFuture<jsonrpc_core::Result<Option<zksync_types::api::Transaction>>> {
        let inner = Arc::clone(&self.inner);

        Box::pin(async move {
            let reader = inner
                .read()
                .map_err(|_| into_jsrpc_error(Web3Error::InternalError))?;
            let tx_result = reader.tx_results.get(&hash);

            Ok(tx_result.and_then(|info| {
                let input_data = info.tx.common_data.input.clone().or(None)?;

                let chain_id = info.tx.extract_chain_id().or(None)?;

                Some(zksync_types::api::Transaction {
                    hash,
                    nonce: U256::from(info.tx.common_data.nonce.0),
                    block_hash: Some(hash),
                    block_number: Some(U64::from(info.miniblock_number)),
                    transaction_index: Some(U64::from(1)),
                    from: Some(info.tx.initiator_account()),
                    to: Some(info.tx.recipient_account()),
                    value: info.tx.execute.value,
                    gas_price: Default::default(),
                    gas: Default::default(),
                    input: input_data.data.into(),
                    v: Some(chain_id.into()),
                    r: Some(U256::zero()),
                    s: Some(U256::zero()),
                    raw: None,
                    transaction_type: {
                        let tx_type = match info.tx.common_data.transaction_type {
                            zksync_types::l2::TransactionType::LegacyTransaction => 0,
                            zksync_types::l2::TransactionType::EIP2930Transaction => 1,
                            zksync_types::l2::TransactionType::EIP1559Transaction => 2,
                            zksync_types::l2::TransactionType::EIP712Transaction => 113,
                            zksync_types::l2::TransactionType::PriorityOpTransaction => 255,
                        };
                        Some(tx_type.into())
                    },
                    access_list: None,
                    max_fee_per_gas: Some(info.tx.common_data.fee.max_fee_per_gas),
                    max_priority_fee_per_gas: Some(
                        info.tx.common_data.fee.max_priority_fee_per_gas,
                    ),
                    chain_id: chain_id.into(),
                    l1_batch_number: Some(U64::from(info.batch_number as u64)),
                    l1_batch_tx_index: None,
                })
            }))
        })
    }

    /// Returns the current block number as a `U64` wrapped in a `BoxFuture`.
    fn get_block_number(
        &self,
    ) -> jsonrpc_core::BoxFuture<jsonrpc_core::Result<zksync_basic_types::U64>> {
        let inner = Arc::clone(&self.inner);

        Box::pin(async move {
            let reader = inner
                .read()
                .map_err(|_| into_jsrpc_error(Web3Error::InternalError))?;
            Ok(U64::from(reader.current_miniblock))
        })
    }

    /// Estimates the gas required for a given call request.
    ///
    /// # Arguments
    ///
    /// * `_req` - A `CallRequest` struct representing the call request to estimate gas for.
    /// * `_block` - An optional `BlockNumber` struct representing the block number to estimate gas for.
    ///
    /// # Returns
    ///
    /// A `BoxFuture` containing a `Result` with a `U256` representing the estimated gas required.
    fn estimate_gas(
        &self,
        req: zksync_types::transaction_request::CallRequest,
        _block: Option<zksync_types::api::BlockNumber>,
    ) -> jsonrpc_core::BoxFuture<jsonrpc_core::Result<U256>> {
        let mut l2_tx = l2_tx_from_call_req(req, MAX_TX_SIZE).unwrap();
        let tx: Transaction = l2_tx.clone().into();

        // TODO: Un-hardcode these values
        let fair_l1_gas_price = 50_000_000_000u64;
        let fair_l2_gas_price = 250_000_000;

        // Calculate Adjusted L1 Price
        let gas_price_scale_factor = 1.2;
        let (_, adjusted_current_pubdata_price) = derive_base_fee_and_gas_per_pubdata((fair_l1_gas_price as f64 * gas_price_scale_factor) as u64, fair_l2_gas_price);
        let adjusted_l1_gas_price = if U256::from(adjusted_current_pubdata_price) <= tx.gas_per_pubdata_byte_limit() {
            // The current pubdata price is small enough
            (fair_l1_gas_price as f64 * 1.2) as u64
        } else {
            let l1_gas_price = U256::from(fair_l2_gas_price)
                * (tx.gas_per_pubdata_byte_limit() - U256::from(1u32))
                / U256::from(17);
    
            l1_gas_price.as_u64()
        };

        let (base_fee, gas_per_pubdata_byte) = derive_base_fee_and_gas_per_pubdata(
            adjusted_l1_gas_price,
            fair_l2_gas_price,
        );

        // TODO: Implement check for "account: {} does not have enough funds for for transferring tx.value: {}."

        // Check for properly formatted signature
        if l2_tx.common_data.signature.is_empty() {
            l2_tx.common_data.signature = vec![0u8; 65];
            l2_tx.common_data.signature[64] = 27;
        }

        // MAX_GAS_PER_PUBDATA_BYTE = 20_000
        l2_tx.common_data.fee.gas_per_pubdata_limit = 20_000.into();
        l2_tx.common_data.fee.max_fee_per_gas = base_fee.into();
        l2_tx.common_data.fee.max_priority_fee_per_gas = base_fee.into();

        // Calculate gas_for_bytecodes_pubdata
        let inner = self.inner.read().unwrap();
        let mut storage_view = StorageView::new(&inner.fork_storage);
        let pubdata_for_factory_deps = l2_tx.execute.factory_deps.as_deref().unwrap_or_default().iter().map(|bytecode| {
            if storage_view.is_bytecode_known(&hash_bytecode(bytecode)) {
                return 0;
            }

            let length = if let Ok(compressed) = compress_bytecode(bytecode) {
                compressed.len()
            } else {
                bytecode.len()
            };
            let publish_byte_overhead = 100;
            length as u32 + publish_byte_overhead
        });
        let gas_for_bytecodes_pubdata: u32 = pubdata_for_factory_deps.sum::<u32>() * (gas_per_pubdata_byte as u32);

        // We are using binary search to find the minimal values of gas_limit under which the transaction succeeds
        let mut lower_bound = 0;
        let mut upper_bound = ETH_CALL_GAS_LIMIT as u32;
        let acceptable_overestimation = 1_000;
        let max_attempts = 30usize;

        let mut number_of_iterations = 0usize;
        while lower_bound + acceptable_overestimation < upper_bound && number_of_iterations < max_attempts{
            let mid = (lower_bound + upper_bound) / 2;
            let try_gas_limit = gas_for_bytecodes_pubdata + mid;

            let overhead = vec![
                // Single instance circuits overhead
                // 0.1 is a scaling coefficient L2 transactions
                // 0.065 is from max_block_overhead / MAX_TX_ERGS_LIMIT
                (0.1 * 0.065 * (try_gas_limit + gas_for_bytecodes_pubdata) as f32) as u32,

                // Bootloader overhead
                // 11 is from max_block_overhead / BOOTLOADER_TX_ENCODING_SPACE
                11 * tx.encoding_len() as u32,

                // Slot overhead
                // 5_078 is from max_block_overhead / MAX_TXS_IN_BLOCK
                5_078 as u32,
            ]
            .into_iter()
            .max()
            .unwrap();

            let estimate_gas_result = self.estimate_gas_step(l2_tx.clone(), try_gas_limit + overhead);
            if estimate_gas_result.is_err() {
                lower_bound = mid + 1;
                // println!("Attempt {}: Failed with {}, trying again with lower_bound: {}, and upper_bound: {}", number_of_iterations, try_gas_limit + overhead, lower_bound, upper_bound);
            } else {
                upper_bound = mid;
                // println!("Attempt {}: Succeeded with {}, trying again with lower_bound: {}, and upper_bound: {}", number_of_iterations, try_gas_limit + overhead, lower_bound, upper_bound);
            }
            
            number_of_iterations += 1;
        }
        
        // println!("COMPLETE after {} attempts and with lower_bound: {}, and upper_bound: {}", number_of_iterations, lower_bound, upper_bound);
        let estimated_fee_scale_factor = 1.3;
        let mut estimation_value = (upper_bound as f32 * estimated_fee_scale_factor) as u32;
        
        estimation_value = min(ETH_CALL_GAS_LIMIT as u32, estimation_value);
        
        let overhead = vec![
            // Single instance circuits overhead
            // 0.1 is a scaling coefficient L2 transactions
            // 0.065 is from max_block_overhead / MAX_TX_ERGS_LIMIT
            (0.1 * 0.065 * (estimation_value + gas_for_bytecodes_pubdata) as f32) as u32,

            // Bootloader overhead
            // 11 is from max_block_overhead / BOOTLOADER_TX_ENCODING_SPACE
            11 * tx.encoding_len() as u32,

            // Slot overhead
            // 5_078 is from max_block_overhead / MAX_TXS_IN_BLOCK
            5_078 as u32,
        ]
        .into_iter()
        .max()
        .unwrap();
        
        // Add overhead and gas_for_bytecodes_pubdata
        estimation_value += gas_for_bytecodes_pubdata + overhead;

        Ok(U256::from(estimation_value)).into_boxed_future()
    }
    /// Returns the current gas price in U256 format.
    fn gas_price(&self) -> jsonrpc_core::BoxFuture<jsonrpc_core::Result<U256>> {
        let fair_l2_gas_price: u64 = 250_000_000; // 0.25 gwei
        Ok(U256::from(fair_l2_gas_price)).into_boxed_future()
    }

    // Methods below are not currently implemented.

    fn new_filter(&self, _filter: Filter) -> jsonrpc_core::BoxFuture<jsonrpc_core::Result<U256>> {
        not_implemented("new_filter")
    }

    fn new_block_filter(&self) -> jsonrpc_core::BoxFuture<jsonrpc_core::Result<U256>> {
        not_implemented("new_block_filter")
    }

    fn uninstall_filter(&self, _idx: U256) -> jsonrpc_core::BoxFuture<jsonrpc_core::Result<bool>> {
        not_implemented("uninstall_filter")
    }

    fn new_pending_transaction_filter(
        &self,
    ) -> jsonrpc_core::BoxFuture<jsonrpc_core::Result<U256>> {
        not_implemented("new_pending_transaction_filter")
    }

    fn get_logs(
        &self,
        _filter: Filter,
    ) -> jsonrpc_core::BoxFuture<jsonrpc_core::Result<Vec<zksync_types::api::Log>>> {
        not_implemented("get_logs")
    }

    fn get_filter_logs(
        &self,
        _filter_index: U256,
    ) -> jsonrpc_core::BoxFuture<jsonrpc_core::Result<FilterChanges>> {
        not_implemented("get_filter_logs")
    }

    fn get_filter_changes(
        &self,
        _filter_index: U256,
    ) -> jsonrpc_core::BoxFuture<jsonrpc_core::Result<FilterChanges>> {
        not_implemented("get_filter_changes")
    }

    fn get_block_transaction_count_by_number(
        &self,
        _block_number: zksync_types::api::BlockNumber,
    ) -> jsonrpc_core::BoxFuture<jsonrpc_core::Result<Option<U256>>> {
        not_implemented("get_block_transaction_count_by_number")
    }

    fn get_block_transaction_count_by_hash(
        &self,
        _block_hash: zksync_basic_types::H256,
    ) -> jsonrpc_core::BoxFuture<jsonrpc_core::Result<Option<U256>>> {
        not_implemented("get_block_transaction_count_by_hash")
    }

    fn get_storage(
        &self,
        _address: zksync_basic_types::Address,
        _idx: U256,
        _block: Option<zksync_types::api::BlockIdVariant>,
    ) -> jsonrpc_core::BoxFuture<jsonrpc_core::Result<zksync_basic_types::H256>> {
        not_implemented("get_storage")
    }

    fn get_transaction_by_block_hash_and_index(
        &self,
        _block_hash: zksync_basic_types::H256,
        _index: zksync_basic_types::web3::types::Index,
    ) -> jsonrpc_core::BoxFuture<jsonrpc_core::Result<Option<zksync_types::api::Transaction>>> {
        not_implemented("get_transaction_by_block_hash_and_index")
    }

    fn get_transaction_by_block_number_and_index(
        &self,
        _block_number: zksync_types::api::BlockNumber,
        _index: zksync_basic_types::web3::types::Index,
    ) -> jsonrpc_core::BoxFuture<jsonrpc_core::Result<Option<zksync_types::api::Transaction>>> {
        not_implemented("get_transaction_by_block_number_and_index")
    }

    fn protocol_version(&self) -> jsonrpc_core::BoxFuture<jsonrpc_core::Result<String>> {
        not_implemented("protocol_version")
    }

    fn syncing(
        &self,
    ) -> jsonrpc_core::BoxFuture<jsonrpc_core::Result<zksync_basic_types::web3::types::SyncState>>
    {
        not_implemented("syncing")
    }

    fn accounts(
        &self,
    ) -> jsonrpc_core::BoxFuture<jsonrpc_core::Result<Vec<zksync_basic_types::Address>>> {
        not_implemented("accounts")
    }

    fn coinbase(
        &self,
    ) -> jsonrpc_core::BoxFuture<jsonrpc_core::Result<zksync_basic_types::Address>> {
        not_implemented("coinbase")
    }

    fn compilers(&self) -> jsonrpc_core::BoxFuture<jsonrpc_core::Result<Vec<String>>> {
        not_implemented("compilers")
    }

    fn hashrate(&self) -> jsonrpc_core::BoxFuture<jsonrpc_core::Result<U256>> {
        not_implemented("hashrate")
    }

    fn get_uncle_count_by_block_hash(
        &self,
        _hash: zksync_basic_types::H256,
    ) -> jsonrpc_core::BoxFuture<jsonrpc_core::Result<Option<U256>>> {
        not_implemented("get_uncle_count_by_block_hash")
    }

    fn get_uncle_count_by_block_number(
        &self,
        _number: zksync_types::api::BlockNumber,
    ) -> jsonrpc_core::BoxFuture<jsonrpc_core::Result<Option<U256>>> {
        not_implemented("get_uncle_count_by_block_number")
    }

    fn mining(&self) -> jsonrpc_core::BoxFuture<jsonrpc_core::Result<bool>> {
        not_implemented("mining")
    }

    fn send_transaction(
        &self,
        _transaction_request: zksync_types::web3::types::TransactionRequest,
    ) -> jsonrpc_core::BoxFuture<jsonrpc_core::Result<zksync_basic_types::H256>> {
        not_implemented("send_transaction")
    }
}<|MERGE_RESOLUTION|>--- conflicted
+++ resolved
@@ -20,9 +20,9 @@
     vm::VmTxExecutionResult,
     vm_with_bootloader::{
         init_vm_inner, push_transaction_to_bootloader_memory, BlockContext, BlockContextMode,
-        BootloaderJobType, TxExecutionMode,
+        BootloaderJobType, TxExecutionMode, derive_base_fee_and_gas_per_pubdata,
     },
-    HistoryEnabled, OracleTools,
+    HistoryEnabled, OracleTools, HistoryDisabled, TxRevertReason, VmBlockResult,
 };
 use zksync_basic_types::{AccountTreeId, Bytes, H160, H256, U256, U64};
 use zksync_contracts::{
@@ -49,21 +49,9 @@
     bytecode::{hash_bytecode, compress_bytecode}, bytes_to_be_words, h256_to_account_address, h256_to_u256, h256_to_u64,
     u256_to_h256,
 };
-<<<<<<< HEAD
-
-use vm::{
-    utils::{BLOCK_GAS_LIMIT, ETH_CALL_GAS_LIMIT},
-    vm::VmTxExecutionResult,
-    vm_with_bootloader::{
-        init_vm_inner, push_transaction_to_bootloader_memory, BlockContext, BlockContextMode,
-        BootloaderJobType, TxExecutionMode, derive_base_fee_and_gas_per_pubdata,
-    },
-    HistoryEnabled, OracleTools, HistoryDisabled, TxRevertReason, VmBlockResult,
-=======
 use zksync_web3_decl::{
     error::Web3Error,
     types::{Filter, FilterChanges},
->>>>>>> 9a096098
 };
 
 pub const MAX_TX_SIZE: usize = 1000000;
@@ -438,21 +426,11 @@
         &self,
         l2_tx: L2Tx,
         execution_mode: TxExecutionMode,
-<<<<<<< HEAD
-    ) -> (
-        HashMap<StorageKey, H256>,
-        Option<VmTxExecutionResult>,
-        BlockInfo,
-        HashMap<U256, Vec<U256>>,
-    ) {
-        let inner = self.inner.write().unwrap();
-=======
     ) -> Result<L2TxResult, String> {
         let inner = self
             .inner
             .write()
             .map_err(|e| format!("Failed to acquire write lock: {}", e))?;
->>>>>>> 9a096098
 
         let mut storage_view = StorageView::new(&inner.fork_storage);
 
@@ -485,20 +463,9 @@
 
         let tx: Transaction = l2_tx.into();
         push_transaction_to_bootloader_memory(&mut vm, &tx, execution_mode, None);
-<<<<<<< HEAD
-        let tx_result = match vm.execute_next_tx(u32::MAX, true) {
-            Ok(value) => value,
-            Err(err) => {
-                println!("An error occurred: {:?}", err);
-                return (Default::default(), Default::default(), block, Default::default())
-            }
-        };
-        // let tx_result = vm.execute_next_tx(u32::MAX, true).unwrap();
-=======
         let tx_result = vm
             .execute_next_tx(u32::MAX, true)
             .map_err(|e| format!("Failed to execute next transaction: {}", e))?;
->>>>>>> 9a096098
 
         match tx_result.status {
             TxExecutionStatus::Success => println!("Transaction: {}", "SUCCESS".green()),
@@ -554,11 +521,7 @@
             .clone();
 
         let modified_keys = storage_view.modified_storage_keys().clone();
-<<<<<<< HEAD
-        (modified_keys, Some(tx_result), block, bytecodes)
-=======
         Ok((modified_keys, tx_result, block, bytecodes))
->>>>>>> 9a096098
     }
 
     /// Runs L2 transaction and commits it to a new block.
@@ -596,7 +559,7 @@
                 tx: l2_tx,
                 batch_number: block.batch_number,
                 miniblock_number: current_miniblock,
-                result: result.unwrap(),
+                result: result,
             },
         );
         inner.blocks.insert(block.batch_number, block);
