--- conflicted
+++ resolved
@@ -2145,8 +2145,6 @@
         tx.set_input(vec![], H256::repeat_byte(0x01));
 
         node.apply_txs(vec![tx]).expect("failed applying tx");
-<<<<<<< HEAD
-=======
 
         // Act
         let fee_history = node
@@ -2195,7 +2193,6 @@
     async fn test_get_block_by_hash_for_produced_block() {
         let node = InMemoryNode::<HttpForkSource>::default();
         let expected_block_hash = testing::apply_tx(&node, H256::repeat_byte(0x01));
->>>>>>> 2235ecd6
 
         let actual_block = node
             .get_block_by_hash(expected_block_hash, false)
@@ -2301,36 +2298,7 @@
     #[tokio::test]
     async fn test_get_block_by_number_for_produced_block() {
         let node = InMemoryNode::<HttpForkSource>::default();
-<<<<<<< HEAD
-
-        let private_key = H256::random();
-        let from_account = PackedEthSignature::address_from_private_key(&private_key)
-            .expect("failed generating address");
-        node.set_rich_account(from_account);
-        let mut tx = L2Tx::new_signed(
-            Address::random(),
-            vec![],
-            Nonce(0),
-            Fee {
-                gas_limit: U256::from(1_000_000),
-                max_fee_per_gas: U256::from(250_000_000),
-                max_priority_fee_per_gas: U256::from(250_000_000),
-                gas_per_pubdata_limit: U256::from(20000),
-            },
-            U256::from(1),
-            L2ChainId(260),
-            &private_key,
-            None,
-            Default::default(),
-        )
-        .unwrap();
-        tx.set_input(vec![], H256::repeat_byte(0x01));
-
-        node.apply_txs(vec![tx]).expect("failed applying tx");
-
-=======
         testing::apply_tx(&node, H256::repeat_byte(0x01));
->>>>>>> 2235ecd6
         let expected_block_number = 1;
 
         let actual_block = node
@@ -2387,36 +2355,7 @@
     #[tokio::test]
     async fn test_get_block_by_number_for_latest_block_produced_locally() {
         let node = InMemoryNode::<HttpForkSource>::default();
-<<<<<<< HEAD
-
-        let private_key = H256::random();
-        let from_account = PackedEthSignature::address_from_private_key(&private_key)
-            .expect("failed generating address");
-        node.set_rich_account(from_account);
-        let mut tx = L2Tx::new_signed(
-            Address::random(),
-            vec![],
-            Nonce(0),
-            Fee {
-                gas_limit: U256::from(1_000_000),
-                max_fee_per_gas: U256::from(250_000_000),
-                max_priority_fee_per_gas: U256::from(250_000_000),
-                gas_per_pubdata_limit: U256::from(20000),
-            },
-            U256::from(1),
-            L2ChainId(260),
-            &private_key,
-            None,
-            Default::default(),
-        )
-        .unwrap();
-        tx.set_input(vec![], H256::repeat_byte(0x01));
-
-        node.apply_txs(vec![tx]).expect("failed applying tx");
-
-=======
         testing::apply_tx(&node, H256::repeat_byte(0x01));
->>>>>>> 2235ecd6
         let latest_block_number = 1;
 
         let actual_block = node
