--- conflicted
+++ resolved
@@ -32,11 +32,9 @@
     CallTracer, ExecutionResult, HistoryDisabled, L1BatchEnv, SystemEnv, TxExecutionMode, Vm,
     VmExecutionResultAndLogs, VmTracer,
 };
-<<<<<<< HEAD
-use zksync_basic_types::{AccountTreeId, Bytes, L1BatchNumber, H160, H256, U256, U64};
-=======
-use zksync_basic_types::{web3::signing::keccak256, AccountTreeId, Bytes, H160, H256, U256, U64};
->>>>>>> baa761e1
+use zksync_basic_types::{
+    web3::signing::keccak256, AccountTreeId, Bytes, L1BatchNumber, H160, H256, U256, U64,
+};
 use zksync_contracts::BaseSystemContracts;
 use zksync_core::api_server::web3::backend_jsonrpc::{
     error::into_jsrpc_error, namespaces::eth::EthNamespaceT,
@@ -246,13 +244,8 @@
 
 type L2TxResult = (
     HashMap<StorageKey, H256>,
-<<<<<<< HEAD
     VmExecutionResultAndLogs,
-    BlockInfo,
-=======
-    VmTxExecutionResult,
     Block<TransactionVariant>,
->>>>>>> baa761e1
     HashMap<U256, Vec<U256>>,
 );
 
@@ -439,17 +432,10 @@
             coefficients,
         );
 
-<<<<<<< HEAD
         match estimate_gas_result.result {
             ExecutionResult::Revert { output } => {
                 println!("{}", format!("Unable to estimate gas for the request with our suggested gas limit of {}. The transaction is most likely unexecutable. Breakdown of estimation:", suggested_gas_limit + overhead).red());
                 println!(
-=======
-        match estimate_gas_result {
-            Err(tx_revert_reason) => {
-                log::info!("{}", format!("Unable to estimate gas for the request with our suggested gas limit of {}. The transaction is most likely unexecutable. Breakdown of estimation:", suggested_gas_limit + overhead).red());
-                log::info!(
->>>>>>> baa761e1
                     "{}",
                     format!(
                         "\tEstimated transaction body gas cost: {}",
@@ -461,29 +447,15 @@
                     "{}",
                     format!("\tGas for pubdata: {}", gas_for_bytecodes_pubdata).red()
                 );
-<<<<<<< HEAD
                 println!("{}", format!("\tOverhead: {}", overhead).red());
                 let message = output.to_string();
-=======
-                log::info!("{}", format!("\tOverhead: {}", overhead).red());
-                let message = tx_revert_reason.to_string();
->>>>>>> baa761e1
                 let pretty_message = format!(
                     "execution reverted{}{}",
                     if message.is_empty() { "" } else { ": " },
                     message
                 );
-<<<<<<< HEAD
                 let data = output.encoded_data();
                 println!("{}", pretty_message.on_red());
-=======
-                let data = match tx_revert_reason {
-                    TxRevertReason::EthCall(vm_revert_reason) => vm_revert_reason.encoded_data(),
-                    TxRevertReason::TxReverted(vm_revert_reason) => vm_revert_reason.encoded_data(),
-                    _ => vec![],
-                };
-                log::info!("{}", pretty_message.on_red());
->>>>>>> baa761e1
                 Err(into_jsrpc_error(Web3Error::SubmitTransactionError(
                     pretty_message,
                     data,
@@ -802,7 +774,6 @@
                     as Box<dyn VmTracer<StorageView<&ForkStorage<S>>, HistoryDisabled>>,
             ];
 
-<<<<<<< HEAD
         let tx_result = vm.inspect_next_transaction(custom_tracers);
 
         let call_traces = Arc::try_unwrap(call_tracer_result)
@@ -813,22 +784,6 @@
         match &tx_result.result {
             ExecutionResult::Success { output } => {
                 println!("Call: {} {:?}", "SUCCESS".green(), output)
-=======
-        if let Some(revert_reason) = &vm_block_result.full_result.revert_reason {
-            log::info!("Call {} {:?}", "FAILED".red(), revert_reason.revert_reason);
-        } else {
-            log::info!("Call {}", "SUCCESS".green());
-        }
-        if let VmTrace::CallTrace(call_trace) = &vm_block_result.full_result.trace {
-            log::info!("=== Console Logs: ");
-            for call in call_trace {
-                inner.console_log_handler.handle_call_recurive(call);
-            }
-
-            log::info!("=== Call traces:");
-            for call in call_trace {
-                formatter::print_call(call, 0, &inner.show_calls, inner.resolve_hashes);
->>>>>>> baa761e1
             }
             ExecutionResult::Revert { output } => println!("Call: {}: {}", "FAILED".red(), output),
             ExecutionResult::Halt { reason } => println!("Call: {} {}", "HALTED".red(), reason),
@@ -1016,7 +971,6 @@
 
         let storage = StorageView::new(&inner.fork_storage).to_rc_ptr();
         let bootloader_code = inner.system_contracts.contracts(execution_mode);
-<<<<<<< HEAD
         let batch_env = inner.create_l1_batch_env(storage.clone());
         let block = BlockInfo {
             batch_number: batch_env.number.0,
@@ -1028,28 +982,6 @@
         let mut vm = Vm::new(batch_env, system_env, storage.clone(), HistoryDisabled);
 
         let tx: Transaction = l2_tx.into();
-=======
-
-        let block_context = inner.create_block_context();
-        let block_properties = InMemoryNodeInner::<S>::create_block_properties(bootloader_code);
-
-        // init vm
-        let mut vm = init_vm_inner(
-            &mut oracle_tools,
-            BlockContextMode::NewBlock(block_context.into(), Default::default()),
-            &block_properties,
-            BLOCK_GAS_LIMIT,
-            bootloader_code,
-            execution_mode,
-        );
-        let spent_on_pubdata_before = vm.state.local_state.spent_pubdata_counter;
-
-        let tx: Transaction = l2_tx.clone().into();
-        push_transaction_to_bootloader_memory(&mut vm, &tx, execution_mode, None);
-        let tx_result = vm
-            .execute_next_tx(u32::MAX, true)
-            .map_err(|e| format!("Failed to execute next transaction: {}", e))?;
->>>>>>> baa761e1
 
         vm.push_transaction(tx.clone());
 
@@ -1078,16 +1010,10 @@
         log::info!("│   TRANSACTION SUMMARY   │");
         log::info!("└─────────────────────────┘");
 
-<<<<<<< HEAD
         match &tx_result.result {
             ExecutionResult::Success { .. } => println!("Transaction: {}", "SUCCESS".green()),
             ExecutionResult::Revert { .. } => println!("Transaction: {}", "FAILED".red()),
             ExecutionResult::Halt { .. } => println!("Transaction: {}", "HALTED".red()),
-=======
-        match tx_result.status {
-            TxExecutionStatus::Success => log::info!("Transaction: {}", "SUCCESS".green()),
-            TxExecutionStatus::Failure => log::info!("Transaction: {}", "FAILED".red()),
->>>>>>> baa761e1
         }
 
         log::info!("Initiator: {:?}", tx.initiator_account());
@@ -1149,7 +1075,6 @@
             formatter::print_vm_details(&tx_result);
         }
 
-<<<<<<< HEAD
         println!("\n==== Console logs: ");
         for call in &call_traces {
             inner.console_log_handler.handle_call_recurive(call);
@@ -1158,18 +1083,6 @@
         println!(
             "\n==== {} Use --show-calls flag or call config_setShowCalls to display more info.",
             format!("{:?} call traces. ", call_traces.len()).bold()
-=======
-        log::info!("");
-        log::info!("==== Console logs: ");
-        for call in &tx_result.call_traces {
-            inner.console_log_handler.handle_call_recurive(call);
-        }
-
-        log::info!("");
-        log::info!(
-            "==== {} Use --show-calls flag or call config_setShowCalls to display more info.",
-            format!("{:?} call traces. ", tx_result.call_traces.len()).bold()
->>>>>>> baa761e1
         );
 
         if inner.show_calls != ShowCalls::None {
@@ -1178,57 +1091,15 @@
             }
         }
 
-<<<<<<< HEAD
         println!(
             "\n==== {}",
             format!("{} events", tx_result.logs.events.len()).bold()
-=======
-        log::info!("");
-        log::info!(
-            "==== {}",
-            format!("{} events", tx_result.result.logs.events.len()).bold()
->>>>>>> baa761e1
         );
         for event in &tx_result.logs.events {
             formatter::print_event(event, inner.resolve_hashes);
         }
 
-        // Compute gas details
-        let debug = BootloaderDebug::load_from_memory(&vm).map_err(|err| err.to_string())?;
-
-        // Total amount of gas (should match tx.gas_limit).
-        let gas_limit = debug
-            .total_gas_limit_from_user
-            .saturating_sub(debug.reserved_gas);
-
-        let intrinsic_gas = gas_limit - debug.gas_limit_after_intrinsic;
-        let gas_for_validation = debug.gas_limit_after_intrinsic - debug.gas_after_validation;
-
-        let gas_spent_on_compute =
-            debug.gas_spent_on_execution - debug.gas_spent_on_bytecode_preparation;
-
-        let gas_used = intrinsic_gas
-            + gas_for_validation
-            + debug.gas_spent_on_bytecode_preparation
-            + gas_spent_on_compute;
-
-        // The computed block hash here will be different than that in production.
-        let hash = compute_hash(block_context.block_number, l2_tx.hash());
-        let block = Block {
-            hash,
-            number: U64::from(inner.current_miniblock.saturating_add(1)),
-            timestamp: U256::from(block_context.block_timestamp),
-            l1_batch_number: Some(U64::from(block_context.block_number)),
-            transactions: vec![TransactionVariant::Full(
-                zksync_types::api::Transaction::from(l2_tx.clone()),
-            )],
-            gas_used,
-            gas_limit,
-            ..Default::default()
-        };
-
-        log::info!("");
-        log::info!("");
+        println!("\n\n");
 
         let bytecodes = vm
             .get_last_tx_compressed_bytecodes()
@@ -1289,12 +1160,8 @@
             // That's why here, we increase the batch by 1, but miniblock (and timestamp) by 2.
             // You can look at insert_fictive_l2_block function in VM to see how this fake block is inserted.
             inner.current_batch += 1;
-<<<<<<< HEAD
             inner.current_miniblock += 2;
             inner.current_timestamp += 2;
-=======
-            inner.current_miniblock = current_miniblock;
->>>>>>> baa761e1
         }
 
         Ok(())
@@ -1342,7 +1209,6 @@
                                 if message.is_empty() { "" } else { ": " },
                                 message
                             );
-<<<<<<< HEAD
 
                             println!("{}", pretty_message.on_red());
                             Err(into_jsrpc_error(Web3Error::SubmitTransactionError(
@@ -1360,18 +1226,6 @@
                             );
 
                             println!("{}", pretty_message.on_red());
-=======
-                            let data = match revert.revert_reason {
-                                TxRevertReason::EthCall(vm_revert_reason) => {
-                                    vm_revert_reason.encoded_data()
-                                }
-                                TxRevertReason::TxReverted(vm_revert_reason) => {
-                                    vm_revert_reason.encoded_data()
-                                }
-                                _ => vec![],
-                            };
-                            log::info!("{}", pretty_message.on_red());
->>>>>>> baa761e1
                             Err(into_jsrpc_error(Web3Error::SubmitTransactionError(
                                 pretty_message,
                                 vec![],
