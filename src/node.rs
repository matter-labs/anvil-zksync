//! In-memory node, that supports forking other networks.
use crate::{
    bootloader_debug::{BootloaderDebug, BootloaderDebugTracer},
    console_log::ConsoleLogHandler,
    deps::InMemoryStorage,
    filters::{EthFilters, FilterType, LogFilter},
    fork::{ForkDetails, ForkSource, ForkStorage},
    formatter,
<<<<<<< HEAD
    system_contracts::{self, SystemContracts},
=======
    observability::Observability,
    system_contracts::{self, Options, SystemContracts},
>>>>>>> 1ed74eab
    utils::{
        self, adjust_l1_gas_price_for_tx, bytecode_to_factory_dep, create_debug_output,
        not_implemented, to_human_size, IntoBoxedFuture,
    },
};
use clap::Parser;
use colored::Colorize;
use core::fmt::Display;
use futures::FutureExt;
use indexmap::IndexMap;
use itertools::Itertools;
use jsonrpc_core::BoxFuture;
use once_cell::sync::OnceCell;
use std::{
    cmp::{self},
    collections::{HashMap, HashSet},
    str::FromStr,
    sync::{Arc, RwLock},
};

use crate::eth_test::EthTestNodeNamespaceT;
use vm::{
    constants::{
        BLOCK_GAS_LIMIT, BLOCK_OVERHEAD_PUBDATA, ETH_CALL_GAS_LIMIT, MAX_PUBDATA_PER_BLOCK,
    },
    utils::{
        fee::derive_base_fee_and_gas_per_pubdata,
        l2_blocks::load_last_l2_block,
        overhead::{derive_overhead, OverheadCoeficients},
    },
    CallTracer, ExecutionResult, HistoryDisabled, L1BatchEnv, SystemEnv, TxExecutionMode, Vm,
    VmExecutionResultAndLogs, VmTracer,
};
use zksync_basic_types::{
    web3::{self, signing::keccak256},
    AccountTreeId, Address, Bytes, L1BatchNumber, MiniblockNumber, H160, H256, U256, U64,
};
use zksync_contracts::BaseSystemContracts;
use zksync_core::api_server::web3::backend_jsonrpc::{
    error::into_jsrpc_error, namespaces::eth::EthNamespaceT,
};
use zksync_state::{ReadStorage, StoragePtr, StorageView, WriteStorage};
use zksync_types::vm_trace::Call;
use zksync_types::{
    api::{Block, DebugCall, Log, TransactionReceipt, TransactionVariant},
    block::legacy_miniblock_hash,
    fee::Fee,
    get_code_key, get_nonce_key,
    l2::L2Tx,
    transaction_request::TransactionRequest,
    utils::{
        decompose_full_nonce, nonces_to_full_nonce, storage_key_for_eth_balance,
        storage_key_for_standard_token_balance,
    },
    PackedEthSignature, StorageKey, StorageLogQueryType, StorageValue, Transaction,
    ACCOUNT_CODE_STORAGE_ADDRESS, EIP_712_TX_TYPE, L2_ETH_TOKEN_ADDRESS, MAX_GAS_PER_PUBDATA_BYTE,
    MAX_L2_TX_GAS_LIMIT,
};
use zksync_utils::{
    bytecode::{compress_bytecode, hash_bytecode},
    h256_to_account_address, h256_to_u256, h256_to_u64, u256_to_h256,
};
use zksync_web3_decl::{
    error::Web3Error,
    types::{FeeHistory, Filter, FilterChanges},
};

/// Max possible size of an ABI encoded tx (in bytes).
pub const MAX_TX_SIZE: usize = 1_000_000;
/// Timestamp of the first block (if not running in fork mode).
pub const NON_FORK_FIRST_BLOCK_TIMESTAMP: u64 = 1_000;
/// Network ID we use for the test node.
pub const TEST_NODE_NETWORK_ID: u32 = 260;
/// L1 Gas Price.
pub const L1_GAS_PRICE: u64 = 50_000_000_000;
/// L2 Gas Price (0.25 gwei).
pub const L2_GAS_PRICE: u64 = 250_000_000;
/// L1 Gas Price Scale Factor for gas estimation.
pub const ESTIMATE_GAS_L1_GAS_PRICE_SCALE_FACTOR: f64 = 1.2;
/// The max possible number of gas that `eth_estimateGas` is allowed to overestimate.
pub const ESTIMATE_GAS_PUBLISH_BYTE_OVERHEAD: u32 = 100;
/// Acceptable gas overestimation limit.
pub const ESTIMATE_GAS_ACCEPTABLE_OVERESTIMATION: u32 = 1_000;
/// The factor by which to scale the gasLimit.
pub const ESTIMATE_GAS_SCALE_FACTOR: f32 = 1.3;
/// The maximum number of previous blocks to store the state for.
pub const MAX_PREVIOUS_STATES: u16 = 128;
/// The zks protocol version.
pub const PROTOCOL_VERSION: &str = "zks/1";

pub fn compute_hash(block_number: u64, tx_hash: H256) -> H256 {
    let digest = [&block_number.to_be_bytes()[..], tx_hash.as_bytes()].concat();
    H256(keccak256(&digest))
}

pub fn create_empty_block<TX>(block_number: u64, timestamp: u64, batch: u32) -> Block<TX> {
    let hash = compute_hash(block_number, H256::zero());
    Block {
        hash,
        number: U64::from(block_number),
        timestamp: U256::from(timestamp),
        l1_batch_number: Some(U64::from(batch)),
        transactions: vec![],
        gas_used: U256::from(0),
        gas_limit: U256::from(BLOCK_GAS_LIMIT),
        ..Default::default()
    }
}

/// Information about the executed transaction.
#[derive(Debug, Clone)]
pub struct TxExecutionInfo {
    pub tx: L2Tx,
    // Batch number where transaction was executed.
    pub batch_number: u32,
    pub miniblock_number: u64,
    pub result: VmExecutionResultAndLogs,
}

#[derive(Debug, Default, clap::Parser, Clone, clap::ValueEnum, PartialEq, Eq)]
pub enum ShowCalls {
    #[default]
    None,
    User,
    System,
    All,
}

impl FromStr for ShowCalls {
    type Err = String;

    fn from_str(s: &str) -> Result<Self, Self::Err> {
        match s.to_lowercase().as_ref() {
            "none" => Ok(ShowCalls::None),
            "user" => Ok(ShowCalls::User),
            "system" => Ok(ShowCalls::System),
            "all" => Ok(ShowCalls::All),
            _ => Err(format!(
                "Unknown ShowCalls value {} - expected one of none|user|system|all.",
                s
            )),
        }
    }
}

impl Display for ShowCalls {
    fn fmt(&self, f: &mut std::fmt::Formatter<'_>) -> Result<(), std::fmt::Error> {
        write!(f, "{:?}", self)
    }
}

#[derive(Debug, Default, Parser, Clone, clap::ValueEnum, PartialEq, Eq)]
pub enum ShowStorageLogs {
    #[default]
    None,
    Read,
    Write,
    All,
}

impl FromStr for ShowStorageLogs {
    type Err = String;

    fn from_str(s: &str) -> Result<Self, Self::Err> {
        match s.to_lowercase().as_ref() {
            "none" => Ok(ShowStorageLogs::None),
            "read" => Ok(ShowStorageLogs::Read),
            "write" => Ok(ShowStorageLogs::Write),
            "all" => Ok(ShowStorageLogs::All),
            _ => Err(format!(
                "Unknown ShowStorageLogs value {} - expected one of none|read|write|all.",
                s
            )),
        }
    }
}

impl Display for ShowStorageLogs {
    fn fmt(&self, f: &mut std::fmt::Formatter<'_>) -> Result<(), std::fmt::Error> {
        write!(f, "{:?}", self)
    }
}

#[derive(Debug, Default, Parser, Clone, clap::ValueEnum, PartialEq, Eq)]
pub enum ShowVMDetails {
    #[default]
    None,
    All,
}

impl FromStr for ShowVMDetails {
    type Err = String;

    fn from_str(s: &str) -> Result<Self, Self::Err> {
        match s.to_lowercase().as_ref() {
            "none" => Ok(ShowVMDetails::None),
            "all" => Ok(ShowVMDetails::All),
            _ => Err(format!(
                "Unknown ShowVMDetails value {} - expected one of none|all.",
                s
            )),
        }
    }
}

impl Display for ShowVMDetails {
    fn fmt(&self, f: &mut std::fmt::Formatter<'_>) -> Result<(), std::fmt::Error> {
        write!(f, "{:?}", self)
    }
}

#[derive(Debug, Default, Parser, Clone, clap::ValueEnum, PartialEq, Eq)]
pub enum ShowGasDetails {
    #[default]
    None,
    All,
}

impl FromStr for ShowGasDetails {
    type Err = String;

    fn from_str(s: &str) -> Result<Self, Self::Err> {
        match s.to_lowercase().as_ref() {
            "none" => Ok(ShowGasDetails::None),
            "all" => Ok(ShowGasDetails::All),
            _ => Err(format!(
                "Unknown ShowGasDetails value {} - expected one of none|all.",
                s
            )),
        }
    }
}

impl Display for ShowGasDetails {
    fn fmt(&self, f: &mut std::fmt::Formatter<'_>) -> Result<(), std::fmt::Error> {
        write!(f, "{:?}", self)
    }
}

#[derive(Debug, Clone)]
pub struct TransactionResult {
    pub info: TxExecutionInfo,
    pub receipt: TransactionReceipt,
    pub debug: DebugCall,
}

impl TransactionResult {
    /// Returns the debug information for the transaction.
    /// If `only_top` is true - will only return the top level call.
    pub fn debug_info(&self, only_top: bool) -> DebugCall {
        let calls = if only_top {
            vec![]
        } else {
            self.debug.calls.clone()
        };
        DebugCall {
            calls,
            ..self.debug.clone()
        }
    }
}

/// Helper struct for InMemoryNode.
/// S - is the Source of the Fork.
#[derive(Clone)]
pub struct InMemoryNodeInner<S> {
    /// The latest timestamp that was already generated.
    /// Next block will be current_timestamp + 1
    pub current_timestamp: u64,
    /// The latest batch number that was already generated.
    /// Next block will be current_batch + 1
    pub current_batch: u32,
    /// The latest miniblock number that was already generated.
    /// Next transaction will go to the block current_miniblock + 1
    pub current_miniblock: u64,
    /// The latest miniblock hash.
    pub current_miniblock_hash: H256,
    pub l1_gas_price: u64,
    // Map from transaction to details about the exeuction
    pub tx_results: HashMap<H256, TransactionResult>,
    // Map from block hash to information about the block.
    pub blocks: HashMap<H256, Block<TransactionVariant>>,
    // Map from block number to a block hash.
    pub block_hashes: HashMap<u64, H256>,
    // Map from filter_id to the eth filter
    pub filters: EthFilters,
    // Underlying storage
    pub fork_storage: ForkStorage<S>,
    // Debug level information.
    pub show_calls: ShowCalls,
    // Displays storage logs.
    pub show_storage_logs: ShowStorageLogs,
    // Displays VM details.
    pub show_vm_details: ShowVMDetails,
    // Gas details information.
    pub show_gas_details: ShowGasDetails,
    // If true - will contact openchain to resolve the ABI to function names.
    pub resolve_hashes: bool,
    pub console_log_handler: ConsoleLogHandler,
    pub system_contracts: SystemContracts,
    pub impersonated_accounts: HashSet<Address>,
    pub rich_accounts: HashSet<H160>,
    /// Keeps track of historical states indexed via block hash. Limited to [MAX_PREVIOUS_STATES].
    pub previous_states: IndexMap<H256, HashMap<StorageKey, StorageValue>>,
    /// An optional handle to the observability stack
    pub observability: Option<Observability>,
}

type L2TxResult = (
    HashMap<StorageKey, H256>,
    VmExecutionResultAndLogs,
    Vec<Call>,
    Block<TransactionVariant>,
    HashMap<U256, Vec<U256>>,
    BlockContext,
);

impl<S: std::fmt::Debug + ForkSource> InMemoryNodeInner<S> {
    pub fn create_l1_batch_env<ST: ReadStorage>(
        &self,
        storage: StoragePtr<ST>,
    ) -> (L1BatchEnv, BlockContext) {
<<<<<<< HEAD
        // TODO: is this hack fine?
        let last_l2_block = load_last_l2_block(storage).unwrap_or_else(|| vm::L2Block {
            number: 0,
            timestamp: 0,
            hash: zksync_types::block::legacy_miniblock_hash(zksync_types::MiniblockNumber(0)),
        });
=======
        let last_l2_block_hash = if let Some(last_l2_block) = load_last_l2_block(storage) {
            last_l2_block.hash
        } else {
            // This is the scenario of either the first L2 block ever or
            // the first block after the upgrade for support of L2 blocks.
            legacy_miniblock_hash(MiniblockNumber(self.current_miniblock as u32))
        };
>>>>>>> 1ed74eab
        let block_ctx = BlockContext::from_current(
            self.current_batch,
            self.current_miniblock,
            self.current_timestamp,
        );
        let block_ctx = block_ctx.new_batch();
        let batch_env = L1BatchEnv {
            // TODO: set the previous batch hash properly (take from fork, when forking, and from local storage, when this is not the first block).
            previous_batch_hash: None,
            number: L1BatchNumber::from(block_ctx.batch),
            timestamp: block_ctx.timestamp,
            l1_gas_price: self.l1_gas_price,
            fair_l2_gas_price: L2_GAS_PRICE,
            fee_account: H160::zero(),
            enforced_base_fee: None,
            first_l2_block: vm::L2BlockEnv {
                // the 'current_miniblock' contains the block that was already produced.
                // So the next one should be one higher.
                number: block_ctx.miniblock as u32,
                timestamp: block_ctx.timestamp,
                prev_block_hash: last_l2_block_hash,
                // This is only used during zksyncEra block timestamp/number transition.
                // In case of starting a new network, it doesn't matter.
                // In theory , when forking mainnet, we should match this value
                // to the value that was set in the node at that time - but AFAIK
                // we don't have any API for this - so this might result in slightly
                // incorrect replays of transacions during the migration period, that
                // depend on block number or timestamp.
                max_virtual_blocks_to_create: 1,
            },
        };

        (batch_env, block_ctx)
    }

    pub fn create_system_env(
        &self,
        base_system_contracts: BaseSystemContracts,
        execution_mode: TxExecutionMode,
    ) -> SystemEnv {
        SystemEnv {
            zk_porter_available: false,
            // TODO: when forking, we could consider taking the protocol version id from the fork itself.
            version: zksync_types::ProtocolVersionId::latest(),
            base_system_smart_contracts: base_system_contracts,
            gas_limit: BLOCK_GAS_LIMIT,
            execution_mode,
            default_validation_computational_gas_limit: BLOCK_GAS_LIMIT,
            chain_id: self.fork_storage.chain_id,
        }
    }

    /// Estimates the gas required for a given call request.
    ///
    /// # Arguments
    ///
    /// * `req` - A `CallRequest` struct representing the call request to estimate gas for.
    ///
    /// # Returns
    ///
    /// A `Result` with a `Fee` representing the estimated gas related data.
    pub fn estimate_gas_impl(
        &self,
        req: zksync_types::transaction_request::CallRequest,
    ) -> jsonrpc_core::Result<Fee> {
        let mut l2_tx = match L2Tx::from_request(req.into(), MAX_TX_SIZE) {
            Ok(tx) => tx,
            Err(e) => {
                let error = Web3Error::SerializationError(e);
                return Err(into_jsrpc_error(error));
            }
        };

        let tx: Transaction = l2_tx.clone().into();
        let fair_l2_gas_price = L2_GAS_PRICE;

        // Calculate Adjusted L1 Price
        let l1_gas_price = {
            let current_l1_gas_price =
                ((self.l1_gas_price as f64) * ESTIMATE_GAS_L1_GAS_PRICE_SCALE_FACTOR) as u64;

            // In order for execution to pass smoothly, we need to ensure that block's required gasPerPubdata will be
            // <= to the one in the transaction itself.
            adjust_l1_gas_price_for_tx(
                current_l1_gas_price,
                L2_GAS_PRICE,
                tx.gas_per_pubdata_byte_limit(),
            )
        };

        let (base_fee, gas_per_pubdata_byte) =
            derive_base_fee_and_gas_per_pubdata(l1_gas_price, fair_l2_gas_price);

        // Properly format signature
        if l2_tx.common_data.signature.is_empty() {
            l2_tx.common_data.signature = vec![0u8; 65];
            l2_tx.common_data.signature[64] = 27;
        }

        l2_tx.common_data.fee.gas_per_pubdata_limit = MAX_GAS_PER_PUBDATA_BYTE.into();
        l2_tx.common_data.fee.max_fee_per_gas = base_fee.into();
        l2_tx.common_data.fee.max_priority_fee_per_gas = base_fee.into();

        let mut storage_view = StorageView::new(&self.fork_storage);

        // Calculate gas_for_bytecodes_pubdata
        let pubdata_for_factory_deps = l2_tx
            .execute
            .factory_deps
            .as_deref()
            .unwrap_or_default()
            .iter()
            .map(|bytecode| {
                if storage_view.is_bytecode_known(&hash_bytecode(bytecode)) {
                    return 0;
                }

                let length = if let Ok(compressed) = compress_bytecode(bytecode) {
                    compressed.len()
                } else {
                    bytecode.len()
                };
                length as u32 + ESTIMATE_GAS_PUBLISH_BYTE_OVERHEAD
            })
            .sum::<u32>();

        if pubdata_for_factory_deps > MAX_PUBDATA_PER_BLOCK {
            return Err(into_jsrpc_error(Web3Error::SubmitTransactionError(
                "exceeds limit for published pubdata".into(),
                Default::default(),
            )));
        }

        let gas_for_bytecodes_pubdata: u32 =
            pubdata_for_factory_deps * (gas_per_pubdata_byte as u32);

        let storage = storage_view.to_rc_ptr();

        let execution_mode = TxExecutionMode::EstimateFee;
        let (mut batch_env, _) = self.create_l1_batch_env(storage.clone());
        batch_env.l1_gas_price = l1_gas_price;
        let impersonating = if self
            .impersonated_accounts
            .contains(&l2_tx.common_data.initiator_address)
        {
            true
        } else {
            false
        };
        let system_env = self.create_system_env(
            self.system_contracts
                .contracts_for_fee_estimate(impersonating)
                .clone(),
            execution_mode,
        );

        // We are using binary search to find the minimal values of gas_limit under which the transaction succeeds
        let mut lower_bound = 0;
        let mut upper_bound = MAX_L2_TX_GAS_LIMIT as u32;
        let mut attempt_count = 1;

        tracing::trace!("Starting gas estimation loop");
        while lower_bound + ESTIMATE_GAS_ACCEPTABLE_OVERESTIMATION < upper_bound {
            let mid = (lower_bound + upper_bound) / 2;
            tracing::trace!(
                "Attempt {} (lower_bound: {}, upper_bound: {}, mid: {})",
                attempt_count,
                lower_bound,
                upper_bound,
                mid
            );
            let try_gas_limit = gas_for_bytecodes_pubdata + mid;

            let estimate_gas_result = InMemoryNodeInner::estimate_gas_step(
                l2_tx.clone(),
                gas_per_pubdata_byte,
                try_gas_limit,
                l1_gas_price,
                batch_env.clone(),
                system_env.clone(),
                &self.fork_storage,
            );

            if estimate_gas_result.result.is_failed() {
                tracing::trace!("Attempt {} FAILED", attempt_count);
                lower_bound = mid + 1;
            } else {
                tracing::trace!("Attempt {} SUCCEEDED", attempt_count);
                upper_bound = mid;
            }
            attempt_count += 1;
        }

        tracing::trace!("Gas Estimation Values:");
        tracing::trace!("  Final upper_bound: {}", upper_bound);
        tracing::trace!("  ESTIMATE_GAS_SCALE_FACTOR: {}", ESTIMATE_GAS_SCALE_FACTOR);
        tracing::trace!("  MAX_L2_TX_GAS_LIMIT: {}", MAX_L2_TX_GAS_LIMIT);
        let tx_body_gas_limit = cmp::min(
            MAX_L2_TX_GAS_LIMIT as u32,
            (upper_bound as f32 * ESTIMATE_GAS_SCALE_FACTOR) as u32,
        );
        let suggested_gas_limit = tx_body_gas_limit + gas_for_bytecodes_pubdata;

        let estimate_gas_result = InMemoryNodeInner::estimate_gas_step(
            l2_tx.clone(),
            gas_per_pubdata_byte,
            suggested_gas_limit,
            l1_gas_price,
            batch_env,
            system_env,
            &self.fork_storage,
        );

        let coefficients = OverheadCoeficients::from_tx_type(EIP_712_TX_TYPE);
        let overhead: u32 = derive_overhead(
            suggested_gas_limit,
            gas_per_pubdata_byte as u32,
            tx.encoding_len(),
            coefficients,
        );

        match estimate_gas_result.result {
            ExecutionResult::Revert { output } => {
                tracing::info!("{}", format!("Unable to estimate gas for the request with our suggested gas limit of {}. The transaction is most likely unexecutable. Breakdown of estimation:", suggested_gas_limit + overhead).red());
                tracing::info!(
                    "{}",
                    format!(
                        "\tEstimated transaction body gas cost: {}",
                        tx_body_gas_limit
                    )
                    .red()
                );
                tracing::info!(
                    "{}",
                    format!("\tGas for pubdata: {}", gas_for_bytecodes_pubdata).red()
                );
                tracing::info!("{}", format!("\tOverhead: {}", overhead).red());
                let message = output.to_string();
                let pretty_message = format!(
                    "execution reverted{}{}",
                    if message.is_empty() { "" } else { ": " },
                    message
                );
                let data = output.encoded_data();
                tracing::info!("{}", pretty_message.on_red());
                Err(into_jsrpc_error(Web3Error::SubmitTransactionError(
                    pretty_message,
                    data,
                )))
            }
            ExecutionResult::Halt { reason } => {
                tracing::info!("{}", format!("Unable to estimate gas for the request with our suggested gas limit of {}. The transaction is most likely unexecutable. Breakdown of estimation:", suggested_gas_limit + overhead).red());
                tracing::info!(
                    "{}",
                    format!(
                        "\tEstimated transaction body gas cost: {}",
                        tx_body_gas_limit
                    )
                    .red()
                );
                tracing::info!(
                    "{}",
                    format!("\tGas for pubdata: {}", gas_for_bytecodes_pubdata).red()
                );
                tracing::info!("{}", format!("\tOverhead: {}", overhead).red());
                let message = reason.to_string();
                let pretty_message = format!(
                    "execution reverted{}{}",
                    if message.is_empty() { "" } else { ": " },
                    message
                );

                tracing::info!("{}", pretty_message.on_red());
                Err(into_jsrpc_error(Web3Error::SubmitTransactionError(
                    pretty_message,
                    vec![],
                )))
            }
            ExecutionResult::Success { .. } => {
                let full_gas_limit = match tx_body_gas_limit
                    .overflowing_add(gas_for_bytecodes_pubdata + overhead)
                {
                    (value, false) => value,
                    (_, true) => {
                        tracing::info!("{}", "Overflow when calculating gas estimation. We've exceeded the block gas limit by summing the following values:".red());
                        tracing::info!(
                            "{}",
                            format!(
                                "\tEstimated transaction body gas cost: {}",
                                tx_body_gas_limit
                            )
                            .red()
                        );
                        tracing::info!(
                            "{}",
                            format!("\tGas for pubdata: {}", gas_for_bytecodes_pubdata).red()
                        );
                        tracing::info!("{}", format!("\tOverhead: {}", overhead).red());
                        return Err(into_jsrpc_error(Web3Error::SubmitTransactionError(
                            "exceeds block gas limit".into(),
                            Default::default(),
                        )));
                    }
                };

                tracing::trace!("Gas Estimation Results");
                tracing::trace!("  tx_body_gas_limit: {}", tx_body_gas_limit);
                tracing::trace!("  gas_for_bytecodes_pubdata: {}", gas_for_bytecodes_pubdata);
                tracing::trace!("  overhead: {}", overhead);
                tracing::trace!("  full_gas_limit: {}", full_gas_limit);
                let fee = Fee {
                    max_fee_per_gas: base_fee.into(),
                    max_priority_fee_per_gas: 0u32.into(),
                    gas_limit: full_gas_limit.into(),
                    gas_per_pubdata_limit: gas_per_pubdata_byte.into(),
                };
                Ok(fee)
            }
        }
    }

    /// Runs fee estimation against a sandbox vm with the given gas_limit.
    #[allow(clippy::too_many_arguments)]
    fn estimate_gas_step(
        mut l2_tx: L2Tx,
        gas_per_pubdata_byte: u64,
        tx_gas_limit: u32,
        l1_gas_price: u64,
        mut batch_env: L1BatchEnv,
        system_env: SystemEnv,
        fork_storage: &ForkStorage<S>,
    ) -> VmExecutionResultAndLogs {
        let tx: Transaction = l2_tx.clone().into();
        let l1_gas_price =
            adjust_l1_gas_price_for_tx(l1_gas_price, L2_GAS_PRICE, tx.gas_per_pubdata_byte_limit());

        let coefficients = OverheadCoeficients::from_tx_type(EIP_712_TX_TYPE);
        // Set gas_limit for transaction
        let gas_limit_with_overhead = tx_gas_limit
            + derive_overhead(
                tx_gas_limit,
                gas_per_pubdata_byte as u32,
                tx.encoding_len(),
                coefficients,
            );
        l2_tx.common_data.fee.gas_limit = gas_limit_with_overhead.into();

        let storage = StorageView::new(fork_storage).to_rc_ptr();

        // The nonce needs to be updated
        let nonce = l2_tx.nonce();
        let nonce_key = get_nonce_key(&l2_tx.initiator_account());
        let full_nonce = storage.borrow_mut().read_value(&nonce_key);
        let (_, deployment_nonce) = decompose_full_nonce(h256_to_u256(full_nonce));
        let enforced_full_nonce = nonces_to_full_nonce(U256::from(nonce.0), deployment_nonce);
        storage
            .borrow_mut()
            .set_value(nonce_key, u256_to_h256(enforced_full_nonce));

        // We need to explicitly put enough balance into the account of the users
        let payer = l2_tx.payer();
        let balance_key = storage_key_for_eth_balance(&payer);
        let mut current_balance = h256_to_u256(storage.borrow_mut().read_value(&balance_key));
        let added_balance = l2_tx.common_data.fee.gas_limit * l2_tx.common_data.fee.max_fee_per_gas;
        current_balance += added_balance;
        storage
            .borrow_mut()
            .set_value(balance_key, u256_to_h256(current_balance));

        batch_env.l1_gas_price = l1_gas_price;

        let mut vm = Vm::new(batch_env, system_env, storage, HistoryDisabled);

        let tx: Transaction = l2_tx.into();
        vm.push_transaction(tx);

        vm.execute(vm::VmExecutionMode::OneTx)
    }

    /// Sets the `impersonated_account` field of the node.
    /// This field is used to override the `tx.initiator_account` field of the transaction in the `run_l2_tx` method.
    pub fn set_impersonated_account(&mut self, address: Address) -> bool {
        self.impersonated_accounts.insert(address)
    }

    /// Clears the `impersonated_account` field of the node.
    pub fn stop_impersonating_account(&mut self, address: Address) -> bool {
        self.impersonated_accounts.remove(&address)
    }

    /// Archives the current state for later queries.
    pub fn archive_state(&mut self) -> Result<(), String> {
        if self.previous_states.len() > MAX_PREVIOUS_STATES as usize {
            if let Some(entry) = self.previous_states.shift_remove_index(0) {
                tracing::debug!("removing archived state for previous block {:#x}", entry.0);
            }
        }
        tracing::debug!(
            "archiving state for {:#x} #{}",
            self.current_miniblock_hash,
            self.current_miniblock
        );
        self.previous_states.insert(
            self.current_miniblock_hash,
            self.fork_storage
                .inner
                .read()
                .map_err(|err| err.to_string())?
                .raw_storage
                .state
                .clone(),
        );

        Ok(())
    }

    /// Creates a [Snapshot] of the current state of the node.
    pub fn snapshot(&self) -> Result<Snapshot, String> {
        let storage = self
            .fork_storage
            .inner
            .read()
            .map_err(|err| format!("failed acquiring read lock on storage: {:?}", err))?;

        Ok(Snapshot {
            current_timestamp: self.current_timestamp,
            current_batch: self.current_batch,
            current_miniblock: self.current_miniblock,
            current_miniblock_hash: self.current_miniblock_hash,
            l1_gas_price: self.l1_gas_price,
            tx_results: self.tx_results.clone(),
            blocks: self.blocks.clone(),
            block_hashes: self.block_hashes.clone(),
            filters: self.filters.clone(),
            impersonated_accounts: self.impersonated_accounts.clone(),
            rich_accounts: self.rich_accounts.clone(),
            previous_states: self.previous_states.clone(),
            raw_storage: storage.raw_storage.clone(),
            value_read_cache: storage.value_read_cache.clone(),
            factory_dep_cache: storage.factory_dep_cache.clone(),
        })
    }

    /// Restores a previously created [Snapshot] of the node.
    pub fn restore_snapshot(&mut self, snapshot: Snapshot) -> Result<(), String> {
        let mut storage = self
            .fork_storage
            .inner
            .write()
            .map_err(|err| format!("failed acquiring write lock on storage: {:?}", err))?;

        self.current_timestamp = snapshot.current_timestamp;
        self.current_batch = snapshot.current_batch;
        self.current_miniblock = snapshot.current_miniblock;
        self.current_miniblock_hash = snapshot.current_miniblock_hash;
        self.l1_gas_price = snapshot.l1_gas_price;
        self.tx_results = snapshot.tx_results;
        self.blocks = snapshot.blocks;
        self.block_hashes = snapshot.block_hashes;
        self.filters = snapshot.filters;
        self.impersonated_accounts = snapshot.impersonated_accounts;
        self.rich_accounts = snapshot.rich_accounts;
        self.previous_states = snapshot.previous_states;
        storage.raw_storage = snapshot.raw_storage;
        storage.value_read_cache = snapshot.value_read_cache;
        storage.factory_dep_cache = snapshot.factory_dep_cache;

        Ok(())
    }
}

/// Creates a restorable snapshot for the [InMemoryNodeInner]. The snapshot contains all the necessary
/// data required to restore the [InMemoryNodeInner] state to a previous point in time.
#[derive(Debug, Clone)]
pub struct Snapshot {
    pub(crate) current_timestamp: u64,
    pub(crate) current_batch: u32,
    pub(crate) current_miniblock: u64,
    pub(crate) current_miniblock_hash: H256,
    pub(crate) l1_gas_price: u64,
    pub(crate) tx_results: HashMap<H256, TransactionResult>,
    pub(crate) blocks: HashMap<H256, Block<TransactionVariant>>,
    pub(crate) block_hashes: HashMap<u64, H256>,
    pub(crate) filters: EthFilters,
    pub(crate) impersonated_accounts: HashSet<Address>,
    pub(crate) rich_accounts: HashSet<H160>,
    pub(crate) previous_states: IndexMap<H256, HashMap<StorageKey, StorageValue>>,
    pub(crate) raw_storage: InMemoryStorage,
    pub(crate) value_read_cache: HashMap<StorageKey, H256>,
    pub(crate) factory_dep_cache: HashMap<H256, Option<Vec<u8>>>,
}

/// Defines the configuration parameters for the [InMemoryNode].
#[derive(Default, Debug, Clone)]
pub struct InMemoryNodeConfig {
    pub show_calls: ShowCalls,
    pub show_storage_logs: ShowStorageLogs,
    pub show_vm_details: ShowVMDetails,
    pub show_gas_details: ShowGasDetails,
    pub resolve_hashes: bool,
    pub system_contracts_options: system_contracts::Options,
}

/// In-memory node, that can be used for local & unit testing.
/// It also supports the option of forking testnet/mainnet.
/// All contents are removed when object is destroyed.
pub struct InMemoryNode<S> {
    inner: Arc<RwLock<InMemoryNodeInner<S>>>,
}

// Derive doesn't work
impl<S> Clone for InMemoryNode<S> {
    fn clone(&self) -> Self {
        Self {
            inner: self.inner.clone(),
        }
    }
}

fn contract_address_from_tx_result(execution_result: &VmExecutionResultAndLogs) -> Option<H160> {
    for query in execution_result.logs.storage_logs.iter().rev() {
        if query.log_type == StorageLogQueryType::InitialWrite
            && query.log_query.address == ACCOUNT_CODE_STORAGE_ADDRESS
        {
            return Some(h256_to_account_address(&u256_to_h256(query.log_query.key)));
        }
    }
    None
}

impl<S: ForkSource + std::fmt::Debug> Default for InMemoryNode<S> {
    fn default() -> Self {
        InMemoryNode::new(None, None, InMemoryNodeConfig::default())
    }
}

impl<S: ForkSource + std::fmt::Debug> InMemoryNode<S> {
    pub fn new(
        fork: Option<ForkDetails<S>>,
        observability: Option<Observability>,
        config: InMemoryNodeConfig,
    ) -> Self {
        let inner = if let Some(f) = &fork {
            let mut block_hashes = HashMap::<u64, H256>::new();
            block_hashes.insert(f.l2_block.number.as_u64(), f.l2_block.hash);
            let mut blocks = HashMap::<H256, Block<TransactionVariant>>::new();
            blocks.insert(f.l2_block.hash, f.l2_block.clone());

            InMemoryNodeInner {
                current_timestamp: f.block_timestamp,
                current_batch: f.l1_block.0,
                current_miniblock: f.l2_miniblock,
                current_miniblock_hash: f.l2_miniblock_hash,
                l1_gas_price: f.l1_gas_price,
                tx_results: Default::default(),
                blocks,
                block_hashes,
                filters: Default::default(),
                fork_storage: ForkStorage::new(fork, &config.system_contracts_options),
                show_calls: config.show_calls,
                show_storage_logs: config.show_storage_logs,
                show_vm_details: config.show_vm_details,
                show_gas_details: config.show_gas_details,
                resolve_hashes: config.resolve_hashes,
                console_log_handler: ConsoleLogHandler::default(),
                system_contracts: SystemContracts::from_options(&config.system_contracts_options),
                impersonated_accounts: Default::default(),
                rich_accounts: HashSet::new(),
                previous_states: Default::default(),
                observability,
            }
        } else {
            let mut block_hashes = HashMap::<u64, H256>::new();
            block_hashes.insert(0, H256::zero());
            let mut blocks = HashMap::<H256, Block<TransactionVariant>>::new();
            blocks.insert(
                H256::zero(),
                create_empty_block(0, NON_FORK_FIRST_BLOCK_TIMESTAMP, 0),
            );

            InMemoryNodeInner {
                current_timestamp: NON_FORK_FIRST_BLOCK_TIMESTAMP,
                current_batch: 0,
                current_miniblock: 0,
                current_miniblock_hash: H256::zero(),
                l1_gas_price: L1_GAS_PRICE,
                tx_results: Default::default(),
                blocks,
                block_hashes,
                filters: Default::default(),
                fork_storage: ForkStorage::new(fork, &config.system_contracts_options),
                show_calls: config.show_calls,
                show_storage_logs: config.show_storage_logs,
                show_vm_details: config.show_vm_details,
                show_gas_details: config.show_gas_details,
                resolve_hashes: config.resolve_hashes,
                console_log_handler: ConsoleLogHandler::default(),
                system_contracts: SystemContracts::from_options(&config.system_contracts_options),
                impersonated_accounts: Default::default(),
                rich_accounts: HashSet::new(),
                previous_states: Default::default(),
                observability,
            }
        };

        InMemoryNode {
            inner: Arc::new(RwLock::new(inner)),
        }
    }

    pub fn get_inner(&self) -> Arc<RwLock<InMemoryNodeInner<S>>> {
        self.inner.clone()
    }

    /// Applies multiple transactions - but still one per L1 batch.
    pub fn apply_txs(&self, txs: Vec<L2Tx>) -> Result<(), String> {
        tracing::info!("Running {:?} transactions (one per batch)", txs.len());

        for tx in txs {
            self.run_l2_tx(tx, TxExecutionMode::VerifyExecute)?;
        }

        Ok(())
    }

    /// Adds a lot of tokens to a given account.
    pub fn set_rich_account(&self, address: H160) {
        let key = storage_key_for_eth_balance(&address);

        let mut inner = match self.inner.write() {
            Ok(guard) => guard,
            Err(e) => {
                tracing::info!("Failed to acquire write lock: {}", e);
                return;
            }
        };

        let keys = {
            let mut storage_view = StorageView::new(&inner.fork_storage);
            storage_view.set_value(key, u256_to_h256(U256::from(10u128.pow(30))));
            storage_view.modified_storage_keys().clone()
        };

        for (key, value) in keys.iter() {
            inner.fork_storage.set_value(*key, *value);
        }
        inner.rich_accounts.insert(address);
    }

    /// Runs L2 'eth call' method - that doesn't commit to a block.
    fn run_l2_call(&self, mut l2_tx: L2Tx) -> Result<ExecutionResult, String> {
        let execution_mode = TxExecutionMode::EthCall;

        let inner = self
            .inner
            .write()
            .map_err(|e| format!("Failed to acquire write lock: {}", e))?;

        let storage = StorageView::new(&inner.fork_storage).to_rc_ptr();

        let bootloader_code = inner.system_contracts.contracts_for_l2_call();

        // init vm

        let (batch_env, _) = inner.create_l1_batch_env(storage.clone());
        let system_env = inner.create_system_env(bootloader_code.clone(), execution_mode);

        let mut vm = Vm::new(batch_env, system_env, storage, HistoryDisabled);

        // We must inject *some* signature (otherwise bootloader code fails to generate hash).
        if l2_tx.common_data.signature.is_empty() {
            l2_tx.common_data.signature = PackedEthSignature::default().serialize_packed().into();
        }

        let tx: Transaction = l2_tx.into();
        vm.push_transaction(tx);

        let call_tracer_result = Arc::new(OnceCell::default());

        let custom_tracers =
            vec![
                Box::new(CallTracer::new(call_tracer_result.clone(), HistoryDisabled))
                    as Box<dyn VmTracer<StorageView<&ForkStorage<S>>, HistoryDisabled>>,
            ];

        let tx_result = vm.inspect(custom_tracers, vm::VmExecutionMode::OneTx);

        let call_traces = Arc::try_unwrap(call_tracer_result)
            .unwrap()
            .take()
            .unwrap_or_default();

        match &tx_result.result {
            ExecutionResult::Success { output } => {
                tracing::info!("Call: {}", "SUCCESS".green());
                let output_bytes = zksync_basic_types::Bytes::from(output.clone());
                tracing::info!("Output: {}", serde_json::to_string(&output_bytes).unwrap());
            }
            ExecutionResult::Revert { output } => {
                tracing::info!("Call: {}: {}", "FAILED".red(), output);
            }
            ExecutionResult::Halt { reason } => {
                tracing::info!("Call: {} {}", "HALTED".red(), reason)
            }
        };

        tracing::info!("=== Console Logs: ");
        for call in &call_traces {
            inner.console_log_handler.handle_call_recursive(call);
        }

        tracing::info!("=== Call traces:");
        for call in &call_traces {
            formatter::print_call(call, 0, &inner.show_calls, inner.resolve_hashes);
        }

        Ok(tx_result.result)
    }

    fn display_detailed_gas_info(
        &self,
        bootloader_debug_result: Option<&eyre::Result<BootloaderDebug, String>>,
        spent_on_pubdata: u32,
    ) -> eyre::Result<(), String> {
        if let Some(bootloader_result) = bootloader_debug_result {
            let bootloader_debug = bootloader_result.clone()?;

            tracing::info!("┌─────────────────────────┐");
            tracing::info!("│       GAS DETAILS       │");
            tracing::info!("└─────────────────────────┘");

            // Total amount of gas (should match tx.gas_limit).
            let total_gas_limit = bootloader_debug
                .total_gas_limit_from_user
                .saturating_sub(bootloader_debug.reserved_gas);

            let intrinsic_gas = total_gas_limit - bootloader_debug.gas_limit_after_intrinsic;
            let gas_for_validation =
                bootloader_debug.gas_limit_after_intrinsic - bootloader_debug.gas_after_validation;

            let gas_spent_on_compute = bootloader_debug.gas_spent_on_execution
                - bootloader_debug.gas_spent_on_bytecode_preparation;

            let gas_used = intrinsic_gas
                + gas_for_validation
                + bootloader_debug.gas_spent_on_bytecode_preparation
                + gas_spent_on_compute;

            tracing::info!(
                "Gas - Limit: {} | Used: {} | Refunded: {}",
                to_human_size(total_gas_limit),
                to_human_size(gas_used),
                to_human_size(bootloader_debug.refund_by_operator)
            );

            if bootloader_debug.total_gas_limit_from_user != total_gas_limit {
                tracing::info!(
                    "{}",
                    format!(
                "  WARNING: user actually provided more gas {}, but system had a lower max limit.",
                to_human_size(bootloader_debug.total_gas_limit_from_user)
            )
                    .yellow()
                );
            }
            if bootloader_debug.refund_computed != bootloader_debug.refund_by_operator {
                tracing::info!(
                    "{}",
                    format!(
                        "  WARNING: Refund by VM: {}, but operator refunded more: {}",
                        to_human_size(bootloader_debug.refund_computed),
                        to_human_size(bootloader_debug.refund_by_operator)
                    )
                    .yellow()
                );
            }

            if bootloader_debug.refund_computed + gas_used != total_gas_limit {
                tracing::info!(
                    "{}",
                    format!(
                        "  WARNING: Gas totals don't match. {} != {} , delta: {}",
                        to_human_size(bootloader_debug.refund_computed + gas_used),
                        to_human_size(total_gas_limit),
                        to_human_size(
                            total_gas_limit.abs_diff(bootloader_debug.refund_computed + gas_used)
                        )
                    )
                    .yellow()
                );
            }

            let bytes_published = spent_on_pubdata / bootloader_debug.gas_per_pubdata.as_u32();

            tracing::info!(
                "During execution published {} bytes to L1, @{} each - in total {} gas",
                to_human_size(bytes_published.into()),
                to_human_size(bootloader_debug.gas_per_pubdata),
                to_human_size(spent_on_pubdata.into())
            );

            tracing::info!("Out of {} gas used, we spent:", to_human_size(gas_used));
            tracing::info!(
                "  {:>15} gas ({:>2}%) for transaction setup",
                to_human_size(intrinsic_gas),
                to_human_size(intrinsic_gas * 100 / gas_used)
            );
            tracing::info!(
                "  {:>15} gas ({:>2}%) for bytecode preparation (decompression etc)",
                to_human_size(bootloader_debug.gas_spent_on_bytecode_preparation),
                to_human_size(bootloader_debug.gas_spent_on_bytecode_preparation * 100 / gas_used)
            );
            tracing::info!(
                "  {:>15} gas ({:>2}%) for account validation",
                to_human_size(gas_for_validation),
                to_human_size(gas_for_validation * 100 / gas_used)
            );
            tracing::info!(
                "  {:>15} gas ({:>2}%) for computations (opcodes)",
                to_human_size(gas_spent_on_compute),
                to_human_size(gas_spent_on_compute * 100 / gas_used)
            );

            tracing::info!("");
            tracing::info!("");
            tracing::info!(
                "{}",
                "=== Transaction setup cost breakdown ===".to_owned().bold(),
            );

            tracing::info!("Total cost: {}", to_human_size(intrinsic_gas).bold());
            tracing::info!(
                "  {:>15} gas ({:>2}%) fixed cost",
                to_human_size(bootloader_debug.intrinsic_overhead),
                to_human_size(bootloader_debug.intrinsic_overhead * 100 / intrinsic_gas)
            );
            tracing::info!(
                "  {:>15} gas ({:>2}%) operator cost",
                to_human_size(bootloader_debug.operator_overhead),
                to_human_size(bootloader_debug.operator_overhead * 100 / intrinsic_gas)
            );

            tracing::info!("");
            tracing::info!(
                "  FYI: operator could have charged up to: {}, so you got {}% discount",
                to_human_size(bootloader_debug.required_overhead),
                to_human_size(
                    (bootloader_debug.required_overhead - bootloader_debug.operator_overhead) * 100
                        / bootloader_debug.required_overhead
                )
            );

            let publish_block_l1_bytes = BLOCK_OVERHEAD_PUBDATA;
            tracing::info!(
            "Publishing full block costs the operator up to: {}, where {} is due to {} bytes published to L1",
            to_human_size(bootloader_debug.total_overhead_for_block),
            to_human_size(bootloader_debug.gas_per_pubdata * publish_block_l1_bytes),
            to_human_size(publish_block_l1_bytes.into())
        );
            tracing::info!("Your transaction has contributed to filling up the block in the following way (we take the max contribution as the cost):");
            tracing::info!(
                "  Circuits overhead:{:>15} ({}% of the full block: {})",
                to_human_size(bootloader_debug.overhead_for_circuits),
                to_human_size(
                    bootloader_debug.overhead_for_circuits * 100
                        / bootloader_debug.total_overhead_for_block
                ),
                to_human_size(bootloader_debug.total_overhead_for_block)
            );
            tracing::info!(
                "  Length overhead:  {:>15}",
                to_human_size(bootloader_debug.overhead_for_length)
            );
            tracing::info!(
                "  Slot overhead:    {:>15}",
                to_human_size(bootloader_debug.overhead_for_slot)
            );
            Ok(())
        } else {
            Err("Booloader tracer didn't finish.".to_owned())
        }
    }

    /// Executes the given L2 transaction and returns all the VM logs.
    pub fn run_l2_tx_inner(
        &self,
        l2_tx: L2Tx,
        execution_mode: TxExecutionMode,
    ) -> Result<L2TxResult, String> {
        let inner = self
            .inner
            .write()
            .map_err(|e| format!("Failed to acquire write lock: {}", e))?;

        let storage = StorageView::new(&inner.fork_storage).to_rc_ptr();

        let (batch_env, block_ctx) = inner.create_l1_batch_env(storage.clone());

        let bootloader_code = {
            if inner
                .impersonated_accounts
                .contains(&l2_tx.common_data.initiator_address)
            {
                tracing::info!(
                    "🕵️ Executing tx from impersonated account {:?}",
                    l2_tx.common_data.initiator_address
                );
                inner.system_contracts.contracts(execution_mode, true)
            } else {
                inner.system_contracts.contracts(execution_mode, false)
            }
        };
        let system_env = inner.create_system_env(bootloader_code.clone(), execution_mode);

        let mut vm = Vm::new(
            batch_env.clone(),
            system_env,
            storage.clone(),
            HistoryDisabled,
        );

        let tx: Transaction = l2_tx.clone().into();

        vm.push_transaction(tx.clone());

        let call_tracer_result = Arc::new(OnceCell::default());
        let bootloader_debug_result = Arc::new(OnceCell::default());

        let custom_tracers = vec![
            Box::new(CallTracer::new(call_tracer_result.clone(), HistoryDisabled))
                as Box<dyn VmTracer<StorageView<&ForkStorage<S>>, HistoryDisabled>>,
            Box::new(BootloaderDebugTracer {
                result: bootloader_debug_result.clone(),
            }) as Box<dyn VmTracer<StorageView<&ForkStorage<S>>, HistoryDisabled>>,
        ];

        let tx_result = vm.inspect(custom_tracers, vm::VmExecutionMode::OneTx);

        let call_traces = call_tracer_result.get().unwrap();

        let spent_on_pubdata =
            tx_result.statistics.gas_used - tx_result.statistics.computational_gas_used;

        tracing::info!("┌─────────────────────────┐");
        tracing::info!("│   TRANSACTION SUMMARY   │");
        tracing::info!("└─────────────────────────┘");

        match &tx_result.result {
            ExecutionResult::Success { .. } => tracing::info!("Transaction: {}", "SUCCESS".green()),
            ExecutionResult::Revert { .. } => tracing::info!("Transaction: {}", "FAILED".red()),
            ExecutionResult::Halt { .. } => tracing::info!("Transaction: {}", "HALTED".red()),
        }

        tracing::info!("Initiator: {:?}", tx.initiator_account());
        tracing::info!("Payer: {:?}", tx.payer());
        tracing::info!(
            "Gas - Limit: {} | Used: {} | Refunded: {}",
            to_human_size(tx.gas_limit()),
            to_human_size(tx.gas_limit() - tx_result.refunds.gas_refunded),
            to_human_size(tx_result.refunds.gas_refunded.into())
        );

        match inner.show_gas_details {
            ShowGasDetails::None => tracing::info!(
                "Use --show-gas-details flag or call config_setShowGasDetails to display more info"
            ),
            ShowGasDetails::All => {
                if self
                    .display_detailed_gas_info(bootloader_debug_result.get(), spent_on_pubdata)
                    .is_err()
                {
                    tracing::info!(
                        "{}",
                        "!!! FAILED TO GET DETAILED GAS INFO !!!".to_owned().red()
                    );
                }
            }
        }

        if inner.show_storage_logs != ShowStorageLogs::None {
            tracing::info!("");
            tracing::info!("┌──────────────────┐");
            tracing::info!("│   STORAGE LOGS   │");
            tracing::info!("└──────────────────┘");
        }

        for log_query in &tx_result.logs.storage_logs {
            match inner.show_storage_logs {
                ShowStorageLogs::Write => {
                    if matches!(
                        log_query.log_type,
                        StorageLogQueryType::RepeatedWrite | StorageLogQueryType::InitialWrite
                    ) {
                        formatter::print_logs(log_query);
                    }
                }
                ShowStorageLogs::Read => {
                    if log_query.log_type == StorageLogQueryType::Read {
                        formatter::print_logs(log_query);
                    }
                }
                ShowStorageLogs::All => {
                    formatter::print_logs(log_query);
                }
                _ => {}
            }
        }

        if inner.show_vm_details != ShowVMDetails::None {
            formatter::print_vm_details(&tx_result);
        }

        tracing::info!("");
        tracing::info!("==== Console logs: ");
        for call in call_traces {
            inner.console_log_handler.handle_call_recursive(call);
        }
        tracing::info!("");
        let call_traces_count = if !call_traces.is_empty() {
            // All calls/sub-calls are stored within the first call trace
            call_traces[0].calls.len()
        } else {
            0
        };
        tracing::info!(
            "==== {} Use --show-calls flag or call config_setShowCalls to display more info.",
            format!("{:?} call traces. ", call_traces_count).bold()
        );

        if inner.show_calls != ShowCalls::None {
            for call in call_traces {
                formatter::print_call(call, 0, &inner.show_calls, inner.resolve_hashes);
            }
        }
        tracing::info!("");
        tracing::info!(
            "==== {}",
            format!("{} events", tx_result.logs.events.len()).bold()
        );
        for event in &tx_result.logs.events {
            formatter::print_event(event, inner.resolve_hashes);
        }

        // The computed block hash here will be different than that in production.
        let hash = compute_hash(block_ctx.miniblock, l2_tx.hash());

        let mut transaction = zksync_types::api::Transaction::from(l2_tx);
        let block_hash = inner
            .block_hashes
            .get(&inner.current_miniblock)
            .ok_or(format!(
                "Block hash not found for block: {}",
                inner.current_miniblock
            ))?;
        transaction.block_hash = Some(*block_hash);
        transaction.block_number = Some(U64::from(inner.current_miniblock));

        let block = Block {
            hash,
            number: U64::from(block_ctx.miniblock),
            timestamp: U256::from(batch_env.timestamp),
            l1_batch_number: Some(U64::from(batch_env.number.0)),
            transactions: vec![TransactionVariant::Full(transaction)],
            gas_used: U256::from(tx_result.statistics.gas_used),
            gas_limit: U256::from(BLOCK_GAS_LIMIT),
            ..Default::default()
        };

        tracing::info!("");
        tracing::info!("");

        let bytecodes = vm
            .get_last_tx_compressed_bytecodes()
            .iter()
            .map(|b| bytecode_to_factory_dep(b.original.clone()))
            .collect();

        vm.execute(vm::VmExecutionMode::Bootloader);

        let modified_keys = storage.borrow().modified_storage_keys().clone();
        Ok((
            modified_keys,
            tx_result,
            call_traces.clone(),
            block,
            bytecodes,
            block_ctx,
        ))
    }

    /// Runs L2 transaction and commits it to a new block.
    fn run_l2_tx(&self, l2_tx: L2Tx, execution_mode: TxExecutionMode) -> Result<(), String> {
        let tx_hash = l2_tx.hash();
        tracing::info!("");
        tracing::info!("Executing {}", format!("{:?}", tx_hash).bold());

        {
            let mut inner = self
                .inner
                .write()
                .map_err(|e| format!("Failed to acquire write lock: {}", e))?;
            inner.filters.notify_new_pending_transaction(tx_hash);
        }

        let (keys, result, call_traces, block, bytecodes, block_ctx) =
            self.run_l2_tx_inner(l2_tx.clone(), execution_mode)?;

        if let ExecutionResult::Halt { reason } = result.result {
            // Halt means that something went really bad with the transaction execution (in most cases invalid signature,
            // but it could also be bootloader panic etc).
            // In such case, we should not persist the VM data, and we should pretend that transaction never existed.
            return Err(format!("Transaction HALT: {}", reason));
        }
        // Write all the mutated keys (storage slots).
        let mut inner = self
            .inner
            .write()
            .map_err(|e| format!("Failed to acquire write lock: {}", e))?;
        for (key, value) in keys.iter() {
            inner.fork_storage.set_value(*key, *value);
        }

        // Write all the factory deps.
        for (hash, code) in bytecodes.iter() {
            inner.fork_storage.store_factory_dep(
                u256_to_h256(*hash),
                code.iter()
                    .flat_map(|entry| {
                        let mut bytes = vec![0u8; 32];
                        entry.to_big_endian(&mut bytes);
                        bytes.to_vec()
                    })
                    .collect(),
            )
        }

        for (log_idx, event) in result.logs.events.iter().enumerate() {
            inner.filters.notify_new_log(
                &Log {
                    address: event.address,
                    topics: event.indexed_topics.clone(),
                    data: Bytes(event.value.clone()),
                    block_hash: Some(block.hash),
                    block_number: Some(block.number),
                    l1_batch_number: block.l1_batch_number,
                    transaction_hash: Some(tx_hash),
                    transaction_index: Some(U64::zero()),
                    log_index: Some(U256::from(log_idx)),
                    transaction_log_index: Some(U256::from(log_idx)),
                    log_type: None,
                    removed: None,
                },
                block.number,
            );
        }
        let tx_receipt = TransactionReceipt {
            transaction_hash: tx_hash,
            transaction_index: U64::from(0),
            block_hash: Some(block.hash),
            block_number: Some(block.number),
            l1_batch_tx_index: None,
            l1_batch_number: block.l1_batch_number,
            from: l2_tx.initiator_account(),
            to: Some(l2_tx.recipient_account()),
            cumulative_gas_used: Default::default(),
            gas_used: Some(l2_tx.common_data.fee.gas_limit - result.refunds.gas_refunded),
            contract_address: contract_address_from_tx_result(&result),
            logs: result
                .logs
                .events
                .iter()
                .enumerate()
                .map(|(log_idx, log)| Log {
                    address: log.address,
                    topics: log.indexed_topics.clone(),
                    data: Bytes(log.value.clone()),
                    block_hash: Some(block.hash),
                    block_number: Some(block.number),
                    l1_batch_number: block.l1_batch_number,
                    transaction_hash: Some(tx_hash),
                    transaction_index: Some(U64::zero()),
                    log_index: Some(U256::from(log_idx)),
                    transaction_log_index: Some(U256::from(log_idx)),
                    log_type: None,
                    removed: None,
                })
                .collect(),
            l2_to_l1_logs: vec![],
            status: Some(if result.result.is_failed() {
                U64::from(0)
            } else {
                U64::from(1)
            }),
            effective_gas_price: Some(L2_GAS_PRICE.into()),
            ..Default::default()
        };
        let debug = create_debug_output(&l2_tx, &result, call_traces).expect("create debug output"); // OK to unwrap here as Halt is handled above
        inner.tx_results.insert(
            tx_hash,
            TransactionResult {
                info: TxExecutionInfo {
                    tx: l2_tx,
                    batch_number: block.l1_batch_number.unwrap_or_default().as_u32(),
                    miniblock_number: block.number.as_u64(),
                    result,
                },
                receipt: tx_receipt,
                debug,
            },
        );

        // With the introduction of 'l2 blocks' (and virtual blocks),
        // we are adding one l2 block at the end of each batch (to handle things like remaining events etc).
        //  You can look at insert_fictive_l2_block function in VM to see how this fake block is inserted.
        let block_ctx = block_ctx.new_block();
        let empty_block_at_end_of_batch =
            create_empty_block(block_ctx.miniblock, block_ctx.timestamp, block_ctx.batch);

        inner.current_batch = inner.current_batch.saturating_add(1);

        for block in vec![block, empty_block_at_end_of_batch] {
            // archive current state before we produce new batch/blocks
            if let Err(err) = inner.archive_state() {
                tracing::error!(
                    "failed archiving state for block {}: {}",
                    inner.current_miniblock,
                    err
                );
            }

            inner.current_miniblock = inner.current_miniblock.saturating_add(1);
            inner.current_timestamp = inner.current_timestamp.saturating_add(1);

            let actual_l1_batch_number = block
                .l1_batch_number
                .expect("block must have a l1_batch_number");
            if actual_l1_batch_number.as_u32() != inner.current_batch {
                panic!(
                    "expected next block to have batch_number {}, got {}",
                    inner.current_batch,
                    actual_l1_batch_number.as_u32()
                );
            }

            if block.number.as_u64() != inner.current_miniblock {
                panic!(
                    "expected next block to have miniblock {}, got {}",
                    inner.current_miniblock,
                    block.number.as_u64()
                );
            }

            if block.timestamp.as_u64() != inner.current_timestamp {
                panic!(
                    "expected next block to have timestamp {}, got {}",
                    inner.current_timestamp,
                    block.timestamp.as_u64()
                );
            }

            let block_hash = block.hash;
            inner.current_miniblock_hash = block_hash;
            inner.block_hashes.insert(block.number.as_u64(), block.hash);
            inner.blocks.insert(block.hash, block);
            inner.filters.notify_new_block(block_hash);
        }

        Ok(())
    }
}

/// Keeps track of a block's batch number, miniblock number and timestamp.
/// Useful for keeping track of the current context when creating multiple blocks.
pub struct BlockContext {
    pub batch: u32,
    pub miniblock: u64,
    pub timestamp: u64,
}

impl BlockContext {
    /// Create the current instance that represents the latest block.
    pub fn from_current(batch: u32, miniblock: u64, timestamp: u64) -> Self {
        Self {
            batch,
            miniblock,
            timestamp,
        }
    }

    /// Create the next batch instance that has all parameters incremented by `1`.
    pub fn new_batch(&self) -> Self {
        Self {
            batch: self.batch.saturating_add(1),
            miniblock: self.miniblock.saturating_add(1),
            timestamp: self.timestamp.saturating_add(1),
        }
    }

    /// Create the next batch instance that uses the same batch number, and has all other parameters incremented by `1`.
    pub fn new_block(&self) -> BlockContext {
        Self {
            batch: self.batch,
            miniblock: self.miniblock.saturating_add(1),
            timestamp: self.timestamp.saturating_add(1),
        }
    }
}

impl<S: Send + Sync + 'static + ForkSource + std::fmt::Debug> EthNamespaceT for InMemoryNode<S> {
    /// Returns the chain ID of the node.
    fn chain_id(&self) -> jsonrpc_core::BoxFuture<jsonrpc_core::Result<zksync_basic_types::U64>> {
        match self.inner.read() {
            Ok(inner) => Ok(U64::from(inner.fork_storage.chain_id.as_u64())).into_boxed_future(),
            Err(_) => Err(into_jsrpc_error(Web3Error::InternalError)).into_boxed_future(),
        }
    }

    /// Calls the specified function on the L2 contract with the given arguments.
    ///
    /// # Arguments
    ///
    /// * `req` - The call request containing the function name and arguments.
    /// * `_block` - The block ID variant (unused).
    ///
    /// # Returns
    ///
    /// A boxed future containing the result of the function call.
    fn call(
        &self,
        req: zksync_types::transaction_request::CallRequest,
        _block: Option<zksync_types::api::BlockIdVariant>,
    ) -> jsonrpc_core::BoxFuture<jsonrpc_core::Result<zksync_basic_types::Bytes>> {
        match L2Tx::from_request(req.into(), MAX_TX_SIZE) {
            Ok(mut tx) => {
                tx.common_data.fee.gas_limit = ETH_CALL_GAS_LIMIT.into();
                let result = self.run_l2_call(tx);

                match result {
                    Ok(execution_result) => match execution_result {
                        ExecutionResult::Success { output } => {
                            Ok(output.into()).into_boxed_future()
                        }
                        ExecutionResult::Revert { output } => {
                            let message = output.to_user_friendly_string();
                            let pretty_message = format!(
                                "execution reverted{}{}",
                                if message.is_empty() { "" } else { ": " },
                                message
                            );

                            tracing::info!("{}", pretty_message.on_red());
                            Err(into_jsrpc_error(Web3Error::SubmitTransactionError(
                                pretty_message,
                                output.encoded_data(),
                            )))
                            .into_boxed_future()
                        }
                        ExecutionResult::Halt { reason } => {
                            let message = reason.to_string();
                            let pretty_message = format!(
                                "execution halted {}{}",
                                if message.is_empty() { "" } else { ": " },
                                message
                            );

                            tracing::info!("{}", pretty_message.on_red());
                            Err(into_jsrpc_error(Web3Error::SubmitTransactionError(
                                pretty_message,
                                vec![],
                            )))
                            .into_boxed_future()
                        }
                    },
                    Err(e) => {
                        let error = Web3Error::InvalidTransactionData(
                            zksync_types::ethabi::Error::InvalidName(e),
                        );
                        Err(into_jsrpc_error(error)).into_boxed_future()
                    }
                }
            }
            Err(e) => {
                let error = Web3Error::SerializationError(e);
                Err(into_jsrpc_error(error)).into_boxed_future()
            }
        }
    }

    /// Returns the balance of the specified address.
    ///
    /// # Arguments
    ///
    /// * `address` - The address to get the balance of.
    /// * `_block` - The block ID variant (optional).
    ///
    /// # Returns
    ///
    /// A `BoxFuture` that resolves to a `Result` containing the balance of the specified address as a `U256` or a `jsonrpc_core::Error` if an error occurred.
    fn get_balance(
        &self,
        address: zksync_basic_types::Address,
        _block: Option<zksync_types::api::BlockIdVariant>,
    ) -> BoxFuture<Result<U256, jsonrpc_core::Error>> {
        let inner = Arc::clone(&self.inner);

        Box::pin(async move {
            let balance_key = storage_key_for_standard_token_balance(
                AccountTreeId::new(L2_ETH_TOKEN_ADDRESS),
                &address,
            );

            match inner.write() {
                Ok(mut inner_guard) => {
                    let balance = inner_guard.fork_storage.read_value(&balance_key);
                    Ok(h256_to_u256(balance))
                }
                Err(_) => {
                    let web3_error = Web3Error::InternalError;
                    Err(into_jsrpc_error(web3_error))
                }
            }
        })
    }

    /// Returns a block by its number.
    ///
    /// # Arguments
    ///
    /// * `block_number` - A `BlockNumber` enum variant representing the block number to retrieve.
    /// * `full_transactions` - A boolean value indicating whether to retrieve full transactions or not.
    ///
    /// # Returns
    ///
    /// A `BoxFuture` containing a `jsonrpc_core::Result` that resolves to an `Option` of `zksync_types::api::Block<zksync_types::api::TransactionVariant>`.
    fn get_block_by_number(
        &self,
        block_number: zksync_types::api::BlockNumber,
        full_transactions: bool,
    ) -> BoxFuture<
        jsonrpc_core::Result<
            Option<zksync_types::api::Block<zksync_types::api::TransactionVariant>>,
        >,
    > {
        let inner = Arc::clone(&self.inner);

        Box::pin(async move {
            let maybe_block = {
                let reader = match inner.read() {
                    Ok(r) => r,
                    Err(_) => return Err(into_jsrpc_error(Web3Error::InternalError)),
                };
                let number =
                    utils::to_real_block_number(block_number, U64::from(reader.current_miniblock))
                        .as_u64();

                reader
                    .block_hashes
                    .get(&number)
                    .and_then(|hash| reader.blocks.get(hash))
                    .cloned()
                    .or_else(|| {
                        reader
                            .fork_storage
                            .inner
                            .read()
                            .expect("failed reading fork storage")
                            .fork
                            .as_ref()
                            .and_then(|fork| {
                                fork.fork_source
                                    .get_block_by_number(block_number, true)
                                    .ok()
                                    .flatten()
                            })
                    })
            };

            match maybe_block {
                Some(mut block) => {
                    let block_hash = block.hash;
                    block.transactions = block
                        .transactions
                        .into_iter()
                        .map(|transaction| match &transaction {
                            TransactionVariant::Full(inner) => {
                                if full_transactions {
                                    transaction
                                } else {
                                    TransactionVariant::Hash(inner.hash)
                                }
                            }
                            TransactionVariant::Hash(_) => {
                                if full_transactions {
                                    panic!(
                                        "unexpected non full transaction for block {}",
                                        block_hash
                                    )
                                } else {
                                    transaction
                                }
                            }
                        })
                        .collect();

                    Ok(Some(block))
                }
                None => Err(into_jsrpc_error(Web3Error::NoBlock)),
            }
        })
    }

    /// Returns the code stored at the specified address.
    ///
    /// # Arguments
    ///
    /// * `address` - The address to retrieve the code from.
    /// * `_block` - An optional block ID variant.
    ///
    /// # Returns
    ///
    /// A `BoxFuture` containing the result of the operation, which is a `jsonrpc_core::Result` containing
    /// the code as a `zksync_basic_types::Bytes` object.
    fn get_code(
        &self,
        address: zksync_basic_types::Address,
        _block: Option<zksync_types::api::BlockIdVariant>,
    ) -> BoxFuture<jsonrpc_core::Result<zksync_basic_types::Bytes>> {
        let inner = Arc::clone(&self.inner);

        Box::pin(async move {
            let code_key = get_code_key(&address);

            match inner.write() {
                Ok(mut guard) => {
                    let code_hash = guard.fork_storage.read_value(&code_key);

                    let code = guard
                        .fork_storage
                        .load_factory_dep(code_hash)
                        .unwrap_or_default();

                    Ok(Bytes::from(code))
                }
                Err(_) => Err(into_jsrpc_error(Web3Error::InternalError)),
            }
        })
    }

    /// Returns the transaction count for a given address.
    ///
    /// # Arguments
    ///
    /// * `address` - The address to get the transaction count for.
    /// * `_block` - Optional block ID variant.
    ///
    /// # Returns
    ///
    /// Returns a `BoxFuture` containing the transaction count as a `U256` wrapped in a `jsonrpc_core::Result`.
    fn get_transaction_count(
        &self,
        address: zksync_basic_types::Address,
        _block: Option<zksync_types::api::BlockIdVariant>,
    ) -> BoxFuture<jsonrpc_core::Result<U256>> {
        let inner = Arc::clone(&self.inner);

        Box::pin(async move {
            let nonce_key = get_nonce_key(&address);

            match inner.write() {
                Ok(mut guard) => {
                    let result = guard.fork_storage.read_value(&nonce_key);
                    Ok(h256_to_u64(result).into())
                }
                Err(_) => Err(into_jsrpc_error(Web3Error::InternalError)),
            }
        })
    }

    /// Retrieves the transaction receipt for a given transaction hash.
    ///
    /// # Arguments
    ///
    /// * `hash` - The hash of the transaction to retrieve the receipt for.
    ///
    /// # Returns
    ///
    /// A `BoxFuture` that resolves to an `Option` of a `TransactionReceipt` or an error.
    fn get_transaction_receipt(
        &self,
        hash: zksync_basic_types::H256,
    ) -> BoxFuture<jsonrpc_core::Result<Option<zksync_types::api::TransactionReceipt>>> {
        let inner = Arc::clone(&self.inner);

        Box::pin(async move {
            let reader = match inner.read() {
                Ok(r) => r,
                Err(_) => return Err(into_jsrpc_error(Web3Error::InternalError)),
            };

            let receipt = reader
                .tx_results
                .get(&hash)
                .map(|info| info.receipt.clone());
            Ok(receipt)
        })
    }

    /// Sends a raw transaction to the L2 network.
    ///
    /// # Arguments
    ///
    /// * `tx_bytes` - The transaction bytes to send.
    ///
    /// # Returns
    ///
    /// A future that resolves to the hash of the transaction if successful, or an error if the transaction is invalid or execution fails.
    fn send_raw_transaction(
        &self,
        tx_bytes: zksync_basic_types::Bytes,
    ) -> jsonrpc_core::BoxFuture<jsonrpc_core::Result<zksync_basic_types::H256>> {
        let chain_id = match self.inner.read() {
            Ok(reader) => reader.fork_storage.chain_id,
            Err(_) => {
                return futures::future::err(into_jsrpc_error(Web3Error::InternalError)).boxed()
            }
        };

        let (tx_req, hash) = match TransactionRequest::from_bytes(&tx_bytes.0, chain_id) {
            Ok(result) => result,
            Err(e) => {
                return futures::future::err(into_jsrpc_error(Web3Error::SerializationError(e)))
                    .boxed()
            }
        };

        let mut l2_tx: L2Tx = match L2Tx::from_request(tx_req, MAX_TX_SIZE) {
            Ok(tx) => tx,
            Err(e) => {
                return futures::future::err(into_jsrpc_error(Web3Error::SerializationError(e)))
                    .boxed()
            }
        };

        l2_tx.set_input(tx_bytes.0, hash);
        if hash != l2_tx.hash() {
            return futures::future::err(into_jsrpc_error(Web3Error::InvalidTransactionData(
                zksync_types::ethabi::Error::InvalidData,
            )))
            .boxed();
        };

        match self.run_l2_tx(l2_tx.clone(), TxExecutionMode::VerifyExecute) {
            Ok(_) => Ok(hash).into_boxed_future(),
            Err(e) => {
                let error_message = format!("Execution error: {}", e);
                futures::future::err(into_jsrpc_error(Web3Error::SubmitTransactionError(
                    error_message,
                    l2_tx.hash().as_bytes().to_vec(),
                )))
                .boxed()
            }
        }
    }

    /// Returns a block by its hash. Currently, only hashes for blocks in memory are supported.
    ///
    /// # Arguments
    ///
    /// * `hash` - A `H256` type representing the hash of the block to retrieve.
    /// * `full_transactions` - A boolean value indicating whether to retrieve full transactions or not.
    ///
    /// # Returns
    ///
    /// A `BoxFuture` containing a `jsonrpc_core::Result` that resolves to an `Option` of `zksync_types::api::Block<zksync_types::api::TransactionVariant>`.
    fn get_block_by_hash(
        &self,
        hash: zksync_basic_types::H256,
        full_transactions: bool,
    ) -> jsonrpc_core::BoxFuture<
        jsonrpc_core::Result<
            Option<zksync_types::api::Block<zksync_types::api::TransactionVariant>>,
        >,
    > {
        let inner = Arc::clone(&self.inner);

        Box::pin(async move {
            let maybe_block = {
                let reader = inner
                    .read()
                    .map_err(|_| into_jsrpc_error(Web3Error::InternalError))?;

                // try retrieving block from memory, and if unavailable subsequently from the fork
                reader.blocks.get(&hash).cloned().or_else(|| {
                    reader
                        .fork_storage
                        .inner
                        .read()
                        .expect("failed reading fork storage")
                        .fork
                        .as_ref()
                        .and_then(|fork| {
                            fork.fork_source
                                .get_block_by_hash(hash, true)
                                .ok()
                                .flatten()
                        })
                })
            };

            match maybe_block {
                Some(mut block) => {
                    let block_hash = block.hash;
                    block.transactions = block
                        .transactions
                        .into_iter()
                        .map(|transaction| match &transaction {
                            TransactionVariant::Full(inner) => {
                                if full_transactions {
                                    transaction
                                } else {
                                    TransactionVariant::Hash(inner.hash)
                                }
                            }
                            TransactionVariant::Hash(_) => {
                                if full_transactions {
                                    panic!(
                                        "unexpected non full transaction for block {}",
                                        block_hash
                                    )
                                } else {
                                    transaction
                                }
                            }
                        })
                        .collect();

                    Ok(Some(block))
                }
                None => Err(into_jsrpc_error(Web3Error::NoBlock)),
            }
        })
    }

    /// Returns a future that resolves to an optional transaction with the given hash.
    ///
    /// # Arguments
    ///
    /// * `hash` - A 32-byte hash of the transaction.
    ///
    /// # Returns
    ///
    /// A `jsonrpc_core::BoxFuture` that resolves to a `jsonrpc_core::Result` containing an optional `zksync_types::api::Transaction`.
    fn get_transaction_by_hash(
        &self,
        hash: zksync_basic_types::H256,
    ) -> jsonrpc_core::BoxFuture<jsonrpc_core::Result<Option<zksync_types::api::Transaction>>> {
        let inner = Arc::clone(&self.inner);

        Box::pin(async move {
            let reader = inner
                .read()
                .map_err(|_| into_jsrpc_error(Web3Error::InternalError))?;

            let maybe_result = {
                // try retrieving transaction from memory, and if unavailable subsequently from the fork
                reader.tx_results.get(&hash).and_then(|TransactionResult { info, .. }| {
                    let input_data = info.tx.common_data.input.clone().or(None)?;
                    let chain_id = info.tx.common_data.extract_chain_id().or(None)?;
                    Some(zksync_types::api::Transaction {
                        hash,
                        nonce: U256::from(info.tx.common_data.nonce.0),
                        block_hash: Some(hash),
                        block_number: Some(U64::from(info.miniblock_number)),
                        transaction_index: Some(U64::from(1)),
                        from: Some(info.tx.initiator_account()),
                        to: Some(info.tx.recipient_account()),
                        value: info.tx.execute.value,
                        gas_price: Default::default(),
                        gas: Default::default(),
                        input: input_data.data.into(),
                        v: Some(chain_id.into()),
                        r: Some(U256::zero()),
                        s: Some(U256::zero()),
                        raw: None,
                        transaction_type: {
                            let tx_type = match info.tx.common_data.transaction_type {
                                zksync_types::l2::TransactionType::LegacyTransaction => 0,
                                zksync_types::l2::TransactionType::EIP2930Transaction => 1,
                                zksync_types::l2::TransactionType::EIP1559Transaction => 2,
                                zksync_types::l2::TransactionType::EIP712Transaction => 113,
                                zksync_types::l2::TransactionType::PriorityOpTransaction => 255,
                                zksync_types::l2::TransactionType::ProtocolUpgradeTransaction => 254,
                            };
                            Some(tx_type.into())
                        },
                        access_list: None,
                        max_fee_per_gas: Some(info.tx.common_data.fee.max_fee_per_gas),
                        max_priority_fee_per_gas: Some(
                            info.tx.common_data.fee.max_priority_fee_per_gas,
                        ),
                        chain_id: U256::from(chain_id),
                        l1_batch_number: Some(U64::from(info.batch_number as u64)),
                        l1_batch_tx_index: None,
                    })
                }).or_else(|| {
                    reader
                        .fork_storage
                        .inner
                        .read()
                        .expect("failed reading fork storage")
                        .fork
                        .as_ref()
                        .and_then(|fork| {
                            fork.fork_source
                                .get_transaction_by_hash(hash)
                                .ok()
                                .flatten()
                        })
                })
            };

            Ok(maybe_result)
        })
    }

    /// Returns the current block number as a `U64` wrapped in a `BoxFuture`.
    fn get_block_number(
        &self,
    ) -> jsonrpc_core::BoxFuture<jsonrpc_core::Result<zksync_basic_types::U64>> {
        let inner = Arc::clone(&self.inner);

        Box::pin(async move {
            let reader = inner
                .read()
                .map_err(|_| into_jsrpc_error(Web3Error::InternalError))?;
            Ok(U64::from(reader.current_miniblock))
        })
    }

    /// Estimates the gas required for a given call request.
    ///
    /// # Arguments
    ///
    /// * `req` - A `CallRequest` struct representing the call request to estimate gas for.
    /// * `_block` - An optional `BlockNumber` struct representing the block number to estimate gas for.
    ///
    /// # Returns
    ///
    /// A `BoxFuture` containing a `Result` with a `U256` representing the estimated gas required.
    fn estimate_gas(
        &self,
        req: zksync_types::transaction_request::CallRequest,
        _block: Option<zksync_types::api::BlockNumber>,
    ) -> jsonrpc_core::BoxFuture<jsonrpc_core::Result<U256>> {
        let inner = Arc::clone(&self.inner);
        let reader = match inner.read() {
            Ok(r) => r,
            Err(_) => {
                return futures::future::err(into_jsrpc_error(Web3Error::InternalError)).boxed()
            }
        };

        let result: jsonrpc_core::Result<Fee> = reader.estimate_gas_impl(req);
        match result {
            Ok(fee) => Ok(fee.gas_limit).into_boxed_future(),
            Err(err) => return futures::future::err(err).boxed(),
        }
    }

    /// Returns the current gas price in U256 format.
    fn gas_price(&self) -> jsonrpc_core::BoxFuture<jsonrpc_core::Result<U256>> {
        let fair_l2_gas_price: u64 = L2_GAS_PRICE;
        Ok(U256::from(fair_l2_gas_price)).into_boxed_future()
    }

    /// Creates a filter object, based on filter options, to notify when the state changes (logs).
    /// To check if the state has changed, call `eth_getFilterChanges`.
    ///
    /// # Arguments
    ///
    /// * `filter`: The filter options -
    ///     fromBlock: - Integer block number, or the string "latest", "earliest" or "pending".
    ///     toBlock: - Integer block number, or the string "latest", "earliest" or "pending".
    ///     address: - Contract address or a list of addresses from which the logs should originate.
    ///     topics: - [H256] topics. Topics are order-dependent. Each topic can also be an array with "or" options.
    ///
    /// If the from `fromBlock` or `toBlock` option are equal to "latest" the filter continually appends logs for newly mined blocks.
    /// Topics are order-dependent. A transaction with a log with topics [A, B] will be matched by the following topic filters:
    ///     * \[\] "anything"
    ///     * \[A\] "A in first position (and anything after)"
    ///     * \[null, B\] "anything in first position AND B in second position (and anything after)"
    ///     * \[A, B\] "A in first position AND B in second position (and anything after)"
    ///     * \[\[A, B\], \[A, B\]\] "(A OR B) in first position AND (A OR B) in second position (and anything after)"
    ///
    /// # Returns
    ///
    /// A `BoxFuture` containing a `jsonrpc_core::Result` that resolves to an `U256` filter id.
    fn new_filter(&self, filter: Filter) -> jsonrpc_core::BoxFuture<jsonrpc_core::Result<U256>> {
        let inner = Arc::clone(&self.inner);
        let mut writer = match inner.write() {
            Ok(r) => r,
            Err(_) => {
                return futures::future::err(into_jsrpc_error(Web3Error::InternalError)).boxed()
            }
        };

        let from_block = filter
            .from_block
            .unwrap_or(zksync_types::api::BlockNumber::Latest);
        let to_block = filter
            .to_block
            .unwrap_or(zksync_types::api::BlockNumber::Latest);
        let addresses = filter.address.unwrap_or_default().0;
        let mut topics: [Option<HashSet<H256>>; 4] = Default::default();

        if let Some(filter_topics) = filter.topics {
            filter_topics
                .into_iter()
                .take(4)
                .enumerate()
                .for_each(|(i, maybe_topic_set)| {
                    if let Some(topic_set) = maybe_topic_set {
                        topics[i] = Some(topic_set.0.into_iter().collect());
                    }
                })
        }

        writer
            .filters
            .add_log_filter(from_block, to_block, addresses, topics)
            .map_err(|_| into_jsrpc_error(Web3Error::InternalError))
            .into_boxed_future()
    }

    /// Creates a filter in the node, to notify when a new block arrives.
    /// To check if the state has changed, call `eth_getFilterChanges`.
    ///
    /// # Returns
    ///
    /// A `BoxFuture` containing a `jsonrpc_core::Result` that resolves to an `U256` filter id.
    fn new_block_filter(&self) -> jsonrpc_core::BoxFuture<jsonrpc_core::Result<U256>> {
        let inner = Arc::clone(&self.inner);
        let mut writer = match inner.write() {
            Ok(r) => r,
            Err(_) => {
                return futures::future::err(into_jsrpc_error(Web3Error::InternalError)).boxed()
            }
        };

        writer
            .filters
            .add_block_filter()
            .map_err(|_| into_jsrpc_error(Web3Error::InternalError))
            .into_boxed_future()
    }

    /// Creates a filter in the node, to notify when new pending transactions arrive.
    /// To check if the state has changed, call `eth_getFilterChanges`.
    ///
    /// # Returns
    ///
    /// A `BoxFuture` containing a `jsonrpc_core::Result` that resolves to an `U256` filter id.
    fn new_pending_transaction_filter(
        &self,
    ) -> jsonrpc_core::BoxFuture<jsonrpc_core::Result<U256>> {
        let inner = Arc::clone(&self.inner);
        let mut writer = match inner.write() {
            Ok(r) => r,
            Err(_) => {
                return futures::future::err(into_jsrpc_error(Web3Error::InternalError)).boxed()
            }
        };

        writer
            .filters
            .add_pending_transaction_filter()
            .map_err(|_| into_jsrpc_error(Web3Error::InternalError))
            .into_boxed_future()
    }

    /// Uninstalls a filter with given id. Should always be called when watch is no longer needed.
    ///
    /// # Arguments
    ///
    /// * `id`: The filter id
    ///
    /// # Returns
    ///
    /// A `BoxFuture` containing a `jsonrpc_core::Result` that resolves to an `U256` filter id.
    fn uninstall_filter(&self, id: U256) -> jsonrpc_core::BoxFuture<jsonrpc_core::Result<bool>> {
        let inner = Arc::clone(&self.inner);
        let mut writer = match inner.write() {
            Ok(r) => r,
            Err(_) => {
                return futures::future::err(into_jsrpc_error(Web3Error::InternalError)).boxed()
            }
        };

        let result = writer.filters.remove_filter(id);
        Ok(result).into_boxed_future()
    }

    /// Returns an array of all logs matching a given filter.
    ///
    /// # Arguments
    ///
    /// * `filter`: The filter options -
    ///     fromBlock   - Integer block number, or the string "latest", "earliest" or "pending".
    ///     toBlock     - Integer block number, or the string "latest", "earliest" or "pending".
    ///     address     - Contract address or a list of addresses from which the logs should originate.
    ///     topics      - [H256] topics. Topics are order-dependent. Each topic can also be an array with "or" options.
    ///                   See `new_filter` documention for how to specify topics.
    ///
    /// # Returns
    ///
    /// A `BoxFuture` containing a `jsonrpc_core::Result` that resolves to an array of logs.
    fn get_logs(
        &self,
        filter: Filter,
    ) -> jsonrpc_core::BoxFuture<jsonrpc_core::Result<Vec<zksync_types::api::Log>>> {
        let reader = match self.inner.read() {
            Ok(r) => r,
            Err(_) => {
                return futures::future::err(into_jsrpc_error(Web3Error::InternalError)).boxed()
            }
        };
        let from_block = filter
            .from_block
            .unwrap_or(zksync_types::api::BlockNumber::Earliest);
        let to_block = filter
            .to_block
            .unwrap_or(zksync_types::api::BlockNumber::Latest);
        let addresses = filter.address.unwrap_or_default().0;
        let mut topics: [Option<HashSet<H256>>; 4] = Default::default();

        if let Some(filter_topics) = filter.topics {
            filter_topics
                .into_iter()
                .take(4)
                .enumerate()
                .for_each(|(i, maybe_topic_set)| {
                    if let Some(topic_set) = maybe_topic_set {
                        topics[i] = Some(topic_set.0.into_iter().collect());
                    }
                })
        }

        let log_filter = LogFilter::new(from_block, to_block, addresses, topics);

        let latest_block_number = U64::from(reader.current_miniblock);
        let logs = reader
            .tx_results
            .values()
            .flat_map(|tx_result| {
                tx_result
                    .receipt
                    .logs
                    .iter()
                    .filter(|log| log_filter.matches(log, latest_block_number))
                    .cloned()
            })
            .collect_vec();

        Ok(logs).into_boxed_future()
    }

    /// Returns an array of all logs matching filter with given id.
    ///
    /// # Arguments
    ///
    /// * `id`: The filter id
    ///
    /// # Returns
    ///
    /// A `BoxFuture` containing a `jsonrpc_core::Result` that resolves to an array of logs.
    fn get_filter_logs(
        &self,
        id: U256,
    ) -> jsonrpc_core::BoxFuture<jsonrpc_core::Result<FilterChanges>> {
        let reader = match self.inner.read() {
            Ok(r) => r,
            Err(_) => {
                return futures::future::err(into_jsrpc_error(Web3Error::InternalError)).boxed()
            }
        };

        let latest_block_number = U64::from(reader.current_miniblock);
        let logs = match reader.filters.get_filter(id) {
            Some(FilterType::Log(f)) => reader
                .tx_results
                .values()
                .flat_map(|tx_result| {
                    tx_result
                        .receipt
                        .logs
                        .iter()
                        .filter(|log| f.matches(log, latest_block_number))
                        .cloned()
                })
                .collect_vec(),
            _ => return futures::future::err(into_jsrpc_error(Web3Error::InternalError)).boxed(),
        };

        Ok(FilterChanges::Logs(logs)).into_boxed_future()
    }

    /// Polling method for a filter, which returns an array of logs, block hashes, or transaction hashes,
    /// depending on the filter type, which occurred since last poll.
    ///
    /// # Arguments
    ///
    /// * `id`: The filter id
    ///
    /// # Returns
    ///
    /// A `BoxFuture` containing a `jsonrpc_core::Result` that resolves to an array of logs, block hashes, or transaction hashes,
    /// depending on the filter type, which occurred since last poll.
    /// * Filters created with `eth_newFilter` return [Log] objects.
    /// * Filters created with `eth_newBlockFilter` return block hashes.
    /// * Filters created with `eth_newPendingTransactionFilter` return transaction hashes.
    fn get_filter_changes(
        &self,
        id: U256,
    ) -> jsonrpc_core::BoxFuture<jsonrpc_core::Result<FilterChanges>> {
        let inner = Arc::clone(&self.inner);
        let mut writer = match inner.write() {
            Ok(r) => r,
            Err(_) => {
                return futures::future::err(into_jsrpc_error(Web3Error::InternalError)).boxed()
            }
        };

        writer
            .filters
            .get_new_changes(id)
            .map_err(|_| into_jsrpc_error(Web3Error::InternalError))
            .into_boxed_future()
    }

    fn get_block_transaction_count_by_number(
        &self,
        block_number: zksync_types::api::BlockNumber,
    ) -> jsonrpc_core::BoxFuture<jsonrpc_core::Result<Option<U256>>> {
        let inner = Arc::clone(&self.inner);

        Box::pin(async move {
            let maybe_result = {
                let reader = match inner.read() {
                    Ok(r) => r,
                    Err(_) => return Err(into_jsrpc_error(Web3Error::InternalError)),
                };
                let number =
                    utils::to_real_block_number(block_number, U64::from(reader.current_miniblock))
                        .as_u64();

                reader
                    .block_hashes
                    .get(&number)
                    .and_then(|hash| reader.blocks.get(hash))
                    .map(|block| U256::from(block.transactions.len()))
                    .or_else(|| {
                        reader
                            .fork_storage
                            .inner
                            .read()
                            .expect("failed reading fork storage")
                            .fork
                            .as_ref()
                            .and_then(|fork| {
                                fork.fork_source
                                    .get_block_transaction_count_by_number(block_number)
                                    .ok()
                                    .flatten()
                            })
                    })
            };

            match maybe_result {
                Some(value) => Ok(Some(value)),
                None => Err(into_jsrpc_error(Web3Error::NoBlock)),
            }
        })
    }

    fn get_block_transaction_count_by_hash(
        &self,
        block_hash: zksync_basic_types::H256,
    ) -> jsonrpc_core::BoxFuture<jsonrpc_core::Result<Option<U256>>> {
        let inner = Arc::clone(&self.inner);

        Box::pin(async move {
            let reader = inner
                .read()
                .map_err(|_| into_jsrpc_error(Web3Error::InternalError))?;

            // try retrieving block from memory, and if unavailable subsequently from the fork
            let maybe_result = reader
                .blocks
                .get(&block_hash)
                .map(|block| U256::from(block.transactions.len()))
                .or_else(|| {
                    reader
                        .fork_storage
                        .inner
                        .read()
                        .expect("failed reading fork storage")
                        .fork
                        .as_ref()
                        .and_then(|fork| {
                            fork.fork_source
                                .get_block_transaction_count_by_hash(block_hash)
                                .ok()
                                .flatten()
                        })
                });

            match maybe_result {
                Some(value) => Ok(Some(value)),
                None => Err(into_jsrpc_error(Web3Error::NoBlock)),
            }
        })
    }

    /// Returns the value from a storage position at a given address.
    ///
    /// # Arguments
    ///
    /// * `address`: Address of the storage
    /// * `idx`: Integer of the position in the storage
    /// * `block`: The block storage to target
    ///
    /// # Returns
    ///
    /// A `BoxFuture` containing a `jsonrpc_core::Result` that resolves to a [H256] value in the storage.
    fn get_storage(
        &self,
        address: zksync_basic_types::Address,
        idx: U256,
        block: Option<zksync_types::api::BlockIdVariant>,
    ) -> jsonrpc_core::BoxFuture<jsonrpc_core::Result<zksync_basic_types::H256>> {
        let inner = Arc::clone(&self.inner);

        Box::pin(async move {
            let mut writer = match inner.write() {
                Ok(r) => r,
                Err(_) => {
                    return Err(into_jsrpc_error(Web3Error::InternalError));
                }
            };

            let storage_key = StorageKey::new(AccountTreeId::new(address), u256_to_h256(idx));

            let block_number = block
                .map(|block| match block {
                    zksync_types::api::BlockIdVariant::BlockNumber(block_number) => {
                        Ok(utils::to_real_block_number(
                            block_number,
                            U64::from(writer.current_miniblock),
                        ))
                    }
                    zksync_types::api::BlockIdVariant::BlockNumberObject(o) => {
                        Ok(utils::to_real_block_number(
                            o.block_number,
                            U64::from(writer.current_miniblock),
                        ))
                    }
                    zksync_types::api::BlockIdVariant::BlockHashObject(o) => writer
                        .blocks
                        .get(&o.block_hash)
                        .map(|block| block.number)
                        .ok_or_else(|| {
                            tracing::error!(
                                "unable to map block number to hash #{:#x}",
                                o.block_hash
                            );
                            into_jsrpc_error(Web3Error::InternalError)
                        }),
                })
                .unwrap_or_else(|| Ok(U64::from(writer.current_miniblock)))?;

            if block_number.as_u64() == writer.current_miniblock {
                Ok(H256(writer.fork_storage.read_value(&storage_key).0))
            } else if writer.block_hashes.contains_key(&block_number.as_u64()) {
                let value = writer
                    .block_hashes
                    .get(&block_number.as_u64())
                    .and_then(|block_hash| writer.previous_states.get(block_hash))
                    .and_then(|state| state.get(&storage_key))
                    .cloned()
                    .unwrap_or_default();

                if value.is_zero() {
                    Ok(H256(writer.fork_storage.read_value(&storage_key).0))
                } else {
                    Ok(value)
                }
            } else {
                writer
                    .fork_storage
                    .inner
                    .read()
                    .expect("failed reading fork storage")
                    .fork
                    .as_ref()
                    .and_then(|fork| fork.fork_source.get_storage_at(address, idx, block).ok())
                    .ok_or_else(|| {
                        tracing::error!(
                            "unable to get storage at address {:?}, index {:?} for block {:?}",
                            address,
                            idx,
                            block
                        );
                        into_jsrpc_error(Web3Error::InternalError)
                    })
            }
        })
    }

    /// Returns information about a transaction by block hash and transaction index position.
    ///
    /// # Arguments
    ///
    /// * `block_hash`: Hash of a block
    /// * `index`: Integer of the transaction index position
    ///
    /// # Returns
    ///
    /// A `BoxFuture` containing a `jsonrpc_core::Result` that maybe resolves to a [zksync_types::api::Transaction], if found.
    fn get_transaction_by_block_hash_and_index(
        &self,
        block_hash: zksync_basic_types::H256,
        index: zksync_basic_types::web3::types::Index,
    ) -> jsonrpc_core::BoxFuture<jsonrpc_core::Result<Option<zksync_types::api::Transaction>>> {
        let inner = Arc::clone(&self.inner);

        Box::pin(async move {
            let reader = match inner.read() {
                Ok(r) => r,
                Err(_) => {
                    return Err(into_jsrpc_error(Web3Error::InternalError));
                }
            };

            let maybe_tx = reader
                .blocks
                .get(&block_hash)
                .and_then(|block| block.transactions.get(index.as_usize()))
                .and_then(|tx| match tx {
                    TransactionVariant::Full(tx) => Some(tx.clone()),
                    TransactionVariant::Hash(tx_hash) => reader
                        .fork_storage
                        .inner
                        .read()
                        .expect("failed reading fork storage")
                        .fork
                        .as_ref()
                        .and_then(|fork| {
                            fork.fork_source
                                .get_transaction_by_hash(*tx_hash)
                                .ok()
                                .flatten()
                        }),
                })
                .or_else(|| {
                    reader
                        .fork_storage
                        .inner
                        .read()
                        .expect("failed reading fork storage")
                        .fork
                        .as_ref()
                        .and_then(|fork| {
                            fork.fork_source
                                .get_transaction_by_block_hash_and_index(block_hash, index)
                                .ok()
                        })
                        .flatten()
                });

            Ok(maybe_tx)
        })
    }

    /// Returns information about a transaction by block number and transaction index position.
    ///
    /// # Arguments
    ///
    /// * `block_number`: A block number, or the string "earliest", "latest" or "pending".
    /// * `index`: Integer of the transaction index position
    ///
    /// # Returns
    ///
    /// A `BoxFuture` containing a `jsonrpc_core::Result` that maybe resolves to a [zksync_types::api::Transaction], if found.
    fn get_transaction_by_block_number_and_index(
        &self,
        block_number: zksync_types::api::BlockNumber,
        index: zksync_basic_types::web3::types::Index,
    ) -> jsonrpc_core::BoxFuture<jsonrpc_core::Result<Option<zksync_types::api::Transaction>>> {
        let inner = Arc::clone(&self.inner);

        Box::pin(async move {
            let reader = match inner.read() {
                Ok(r) => r,
                Err(_) => {
                    return Err(into_jsrpc_error(Web3Error::InternalError));
                }
            };

            let real_block_number =
                utils::to_real_block_number(block_number, U64::from(reader.current_miniblock));
            let maybe_tx = reader
                .block_hashes
                .get(&real_block_number.as_u64())
                .and_then(|block_hash| reader.blocks.get(block_hash))
                .and_then(|block| block.transactions.get(index.as_usize()))
                .and_then(|tx| match tx {
                    TransactionVariant::Full(tx) => Some(tx.clone()),
                    TransactionVariant::Hash(tx_hash) => reader
                        .fork_storage
                        .inner
                        .read()
                        .expect("failed reading fork storage")
                        .fork
                        .as_ref()
                        .and_then(|fork| {
                            fork.fork_source
                                .get_transaction_by_hash(*tx_hash)
                                .ok()
                                .flatten()
                        }),
                })
                .or_else(|| {
                    reader
                        .fork_storage
                        .inner
                        .read()
                        .expect("failed reading fork storage")
                        .fork
                        .as_ref()
                        .and_then(|fork| {
                            fork.fork_source
                                .get_transaction_by_block_number_and_index(block_number, index)
                                .ok()
                        })
                        .flatten()
                });

            Ok(maybe_tx)
        })
    }

    /// Returns the protocol version.
    ///
    /// # Returns
    ///
    /// A `BoxFuture` containing a `jsonrpc_core::Result` that resolves to a hex `String` of the version number.
    fn protocol_version(&self) -> jsonrpc_core::BoxFuture<jsonrpc_core::Result<String>> {
        Ok(String::from(PROTOCOL_VERSION)).into_boxed_future()
    }

    fn syncing(
        &self,
    ) -> jsonrpc_core::BoxFuture<jsonrpc_core::Result<zksync_basic_types::web3::types::SyncState>>
    {
        Ok(zksync_basic_types::web3::types::SyncState::NotSyncing).into_boxed_future()
    }
    /// Returns a list of available accounts.
    ///
    /// This function fetches the accounts from the inner state, and returns them as a list of addresses (`H160`).
    ///
    /// # Errors
    ///
    /// Returns a `jsonrpc_core::Result` error if acquiring a write lock on the inner state fails.
    ///
    /// # Returns
    ///
    /// A `BoxFuture` containing a `jsonrpc_core::Result` that resolves to a `Vec<H160>` of addresses.
    fn accounts(&self) -> jsonrpc_core::BoxFuture<jsonrpc_core::Result<Vec<H160>>> {
        let inner = Arc::clone(&self.inner);
        let reader = match inner.read() {
            Ok(r) => r,
            Err(_) => {
                return futures::future::err(into_jsrpc_error(Web3Error::InternalError)).boxed()
            }
        };

        let accounts: Vec<H160> = reader.rich_accounts.clone().into_iter().collect();
        futures::future::ok(accounts).boxed()
    }

    fn coinbase(
        &self,
    ) -> jsonrpc_core::BoxFuture<jsonrpc_core::Result<zksync_basic_types::Address>> {
        not_implemented("eth_coinbase")
    }

    fn compilers(&self) -> jsonrpc_core::BoxFuture<jsonrpc_core::Result<Vec<String>>> {
        not_implemented("eth_getCompilers")
    }

    fn hashrate(&self) -> jsonrpc_core::BoxFuture<jsonrpc_core::Result<U256>> {
        not_implemented("eth_hashrate")
    }

    fn get_uncle_count_by_block_hash(
        &self,
        _hash: zksync_basic_types::H256,
    ) -> jsonrpc_core::BoxFuture<jsonrpc_core::Result<Option<U256>>> {
        not_implemented("eth_getUncleCountByBlockHash")
    }

    fn get_uncle_count_by_block_number(
        &self,
        _number: zksync_types::api::BlockNumber,
    ) -> jsonrpc_core::BoxFuture<jsonrpc_core::Result<Option<U256>>> {
        not_implemented("eth_getUncleCountByBlockNumber")
    }

    fn mining(&self) -> jsonrpc_core::BoxFuture<jsonrpc_core::Result<bool>> {
        not_implemented("eth_mining")
    }

    /// Returns the fee history for a given range of blocks.
    ///
    /// Note: This implementation is limited to using the hard-coded value
    /// of L2_GAS_PRICE as the history gas price
    ///
    /// # Arguments
    ///
    /// * `block_count` - The number of blocks in the requested range. Between 1 and 1024 blocks can be requested in a single query. It will return less than the requested range if not all blocks are available.
    /// * `newest_block` - The highest number block of the requested range. As this implementation is using hard-coded values, this argument is ignored.
    /// * `reward_percentiles` - A list of percentile values with a monotonic increase in value.
    ///
    /// # Returns
    ///
    /// A `BoxFuture` containing a `Result` with a `FeeHistory` representing the fee history of the specified range of blocks.
    fn fee_history(
        &self,
        block_count: U64,
        _newest_block: zksync_types::api::BlockNumber,
        reward_percentiles: Vec<f32>,
    ) -> jsonrpc_core::BoxFuture<jsonrpc_core::Result<FeeHistory>> {
        let inner = Arc::clone(&self.inner);

        Box::pin(async move {
            let reader = inner
                .read()
                .map_err(|_| into_jsrpc_error(Web3Error::InternalError))?;

            let block_count = block_count
                .as_u64()
                .min(1024)
                // Can't be more than the total number of blocks
                .clamp(1, reader.current_miniblock + 1);

            let mut base_fee_per_gas = vec![U256::from(L2_GAS_PRICE); block_count as usize];

            let oldest_block = reader.current_miniblock + 1 - base_fee_per_gas.len() as u64;
            // We do not store gas used ratio for blocks, returns array of zeroes as a placeholder.
            let gas_used_ratio = vec![0.0; base_fee_per_gas.len()];
            // Effective priority gas price is currently 0.
            let reward = Some(vec![
                vec![U256::zero(); reward_percentiles.len()];
                base_fee_per_gas.len()
            ]);

            // `base_fee_per_gas` for next miniblock cannot be calculated, appending last fee as a placeholder.
            base_fee_per_gas.push(*base_fee_per_gas.last().unwrap());

            Ok(FeeHistory {
                oldest_block: web3::types::BlockNumber::Number(oldest_block.into()),
                base_fee_per_gas,
                gas_used_ratio,
                reward,
            })
        })
    }
}

impl<S: Send + Sync + 'static + ForkSource + std::fmt::Debug> EthTestNodeNamespaceT
    for InMemoryNode<S>
{
    /// Sends a transaction to the L2 network. Can be used for the impersonated account.
    ///
    /// # Arguments
    ///
    /// * `tx` - A `CallRequest` struct representing the transaction.
    ///
    /// # Returns
    ///
    /// A future that resolves to the hash of the transaction if successful, or an error if the transaction is invalid or execution fails.
    fn send_transaction(
        &self,
        tx: zksync_types::transaction_request::CallRequest,
    ) -> jsonrpc_core::BoxFuture<jsonrpc_core::Result<zksync_basic_types::H256>> {
        let chain_id = match self.inner.read() {
            Ok(reader) => reader.fork_storage.chain_id,
            Err(_) => {
                return futures::future::err(into_jsrpc_error(Web3Error::InternalError)).boxed()
            }
        };

        // TODO: refactor the way the transaction is converted
        let mut tx_req = TransactionRequest::from(tx.clone());
        // EIP-1559 gas fields should be processed separately
        if tx.gas_price.is_some() {
            if tx.max_fee_per_gas.is_some() || tx.max_priority_fee_per_gas.is_some() {
                return futures::future::err(into_jsrpc_error(Web3Error::InvalidTransactionData(
                    zksync_types::ethabi::Error::InvalidData,
                )))
                .boxed();
            }
        } else {
            tx_req.gas_price = tx.max_fee_per_gas.unwrap_or_default();
            tx_req.max_priority_fee_per_gas = tx.max_priority_fee_per_gas;
            if tx_req.transaction_type.is_none() {
                tx_req.transaction_type = Some(zksync_types::EIP_1559_TX_TYPE.into());
            }
        }
        // To be successfully converted into l2 tx
        tx_req.r = Some(U256::default());
        tx_req.s = Some(U256::default());
        tx_req.v = Some(U64::from(27));

        let hash = match tx_req.get_tx_hash(chain_id) {
            Ok(result) => result,
            Err(e) => {
                return futures::future::err(into_jsrpc_error(Web3Error::SerializationError(e)))
                    .boxed()
            }
        };
        let bytes = tx_req.get_signed_bytes(
            &PackedEthSignature::from_rsv(&H256::default(), &H256::default(), 27),
            chain_id,
        );
        let mut l2_tx: L2Tx = match L2Tx::from_request(tx_req, MAX_TX_SIZE) {
            Ok(tx) => tx,
            Err(e) => {
                return futures::future::err(into_jsrpc_error(Web3Error::SerializationError(e)))
                    .boxed()
            }
        };
        // For non-legacy txs v was overwritten with 0 while converting into l2 tx
        let mut signature = vec![0u8; 65];
        signature[64] = 27;
        l2_tx.common_data.signature = signature;

        l2_tx.set_input(bytes, hash);
        if hash != l2_tx.hash() {
            return futures::future::err(into_jsrpc_error(Web3Error::InvalidTransactionData(
                zksync_types::ethabi::Error::InvalidData,
            )))
            .boxed();
        };

        match self.inner.read() {
            Ok(reader) => {
                if !reader
                    .impersonated_accounts
                    .contains(&l2_tx.common_data.initiator_address)
                {
                    return futures::future::err(into_jsrpc_error(
                        Web3Error::InvalidTransactionData(zksync_types::ethabi::Error::InvalidData),
                    ))
                    .boxed();
                }
            }
            Err(_) => {
                return futures::future::err(into_jsrpc_error(Web3Error::InternalError)).boxed()
            }
        }

        match self.run_l2_tx(l2_tx.clone(), TxExecutionMode::VerifyExecute) {
            Ok(_) => Ok(hash).into_boxed_future(),
            Err(e) => {
                let error_message = format!("Execution error: {}", e);
                futures::future::err(into_jsrpc_error(Web3Error::SubmitTransactionError(
                    error_message,
                    l2_tx.hash().as_bytes().to_vec(),
                )))
                .boxed()
            }
        }
    }
}

#[cfg(test)]
mod tests {
    use crate::{
        cache::CacheConfig,
        http_fork_source::HttpForkSource,
        node::InMemoryNode,
        testing::{
            self, default_tx_debug_info, ForkBlockConfig, LogBuilder, MockServer,
            TransactionResponseBuilder,
        },
    };
    use maplit::hashmap;
    use zksync_basic_types::Nonce;
    use zksync_types::{
        api::{BlockHashObject, BlockNumber, BlockNumberObject},
        utils::deployed_address_create,
    };
    use zksync_web3_decl::types::{SyncState, ValueOrArray};

    use super::*;

    #[tokio::test]
    async fn test_eth_syncing() {
        let node = InMemoryNode::<HttpForkSource>::default();
        let syncing = node.syncing().await.expect("failed syncing");
        assert!(matches!(syncing, SyncState::NotSyncing));
    }

    #[tokio::test]
    async fn test_get_fee_history_with_1_block() {
        let node = InMemoryNode::<HttpForkSource>::default();

        let fee_history = node
            .fee_history(U64::from(1), BlockNumber::Latest, vec![25.0, 50.0, 75.0])
            .await
            .expect("fee_history failed");

        assert_eq!(
            fee_history.oldest_block,
            web3::types::BlockNumber::Number(U64::from(0))
        );
        assert_eq!(
            fee_history.base_fee_per_gas,
            vec![U256::from(L2_GAS_PRICE); 2]
        );
        assert_eq!(fee_history.gas_used_ratio, vec![0.0]);
        assert_eq!(fee_history.reward, Some(vec![vec![U256::from(0); 3]]));
    }

    #[tokio::test]
    async fn test_get_fee_history_with_no_reward_percentiles() {
        let node = InMemoryNode::<HttpForkSource>::default();

        let fee_history = node
            .fee_history(U64::from(1), BlockNumber::Latest, vec![])
            .await
            .expect("fee_history failed");

        assert_eq!(
            fee_history.oldest_block,
            web3::types::BlockNumber::Number(U64::from(0))
        );
        assert_eq!(
            fee_history.base_fee_per_gas,
            vec![U256::from(L2_GAS_PRICE); 2]
        );
        assert_eq!(fee_history.gas_used_ratio, vec![0.0]);
        assert_eq!(fee_history.reward, Some(vec![vec![]]));
    }

    #[tokio::test]
    async fn test_get_fee_history_with_multiple_blocks() {
        // Arrange
        let node = InMemoryNode::<HttpForkSource>::default();
        testing::apply_tx(&node, H256::repeat_byte(0x01));

        // Act
        let latest_block = node
            .get_block_number()
            .await
            .expect("Block number fetch failed");
        let fee_history = node
            .fee_history(U64::from(2), BlockNumber::Latest, vec![25.0, 50.0, 75.0])
            .await
            .expect("fee_history failed");

        // Assert
        // We should receive 2 fees: from block 1 and 2.
        assert_eq!(latest_block, U64::from(2));
        assert_eq!(
            fee_history.oldest_block,
            web3::types::BlockNumber::Number(U64::from(1))
        );
        assert_eq!(
            fee_history.base_fee_per_gas,
            vec![U256::from(L2_GAS_PRICE); 3]
        );
        assert_eq!(fee_history.gas_used_ratio, vec![0.0, 0.0]);
        assert_eq!(fee_history.reward, Some(vec![vec![U256::from(0); 3]; 2]));
    }

    #[tokio::test]
    async fn test_get_block_by_hash_produces_no_block_error_for_non_existing_block() {
        let node = InMemoryNode::<HttpForkSource>::default();

        let expected_err = into_jsrpc_error(Web3Error::NoBlock);
        let result = node.get_block_by_hash(H256::repeat_byte(0x01), false).await;

        assert_eq!(expected_err, result.unwrap_err());
    }

    #[tokio::test]
    async fn test_node_run_has_genesis_block() {
        let node = InMemoryNode::<HttpForkSource>::default();

        let block = node
            .get_block_by_number(BlockNumber::Latest, false)
            .await
            .expect("failed fetching block by hash")
            .expect("no block");

        assert_eq!(0, block.number.as_u64());
        assert_eq!(compute_hash(0, H256::zero()), block.hash);
    }

    #[tokio::test]
    async fn test_get_block_by_hash_for_produced_block() {
        let node = InMemoryNode::<HttpForkSource>::default();
        let (expected_block_hash, _) = testing::apply_tx(&node, H256::repeat_byte(0x01));

        let actual_block = node
            .get_block_by_hash(expected_block_hash, false)
            .await
            .expect("failed fetching block by hash")
            .expect("no block");

        assert_eq!(expected_block_hash, actual_block.hash);
        assert_eq!(U64::from(1), actual_block.number);
        assert_eq!(Some(U64::from(1)), actual_block.l1_batch_number);
    }

    #[tokio::test]
    async fn test_node_block_mapping_is_correctly_populated_when_using_fork_source() {
        let input_block_number = 8;
        let input_block_hash = H256::repeat_byte(0x01);
        let mock_server = MockServer::run_with_config(ForkBlockConfig {
            number: input_block_number,
            hash: input_block_hash,
            transaction_count: 0,
        });

        let node = InMemoryNode::<HttpForkSource>::new(
            Some(ForkDetails::from_network(&mock_server.url(), None, CacheConfig::None).await),
            None,
            Default::default(),
        );

        let inner = node.inner.read().unwrap();
        assert!(
            inner.blocks.contains_key(&input_block_hash),
            "block wasn't cached"
        );
        assert!(
            inner.block_hashes.contains_key(&input_block_number),
            "block number wasn't cached"
        );
    }

    #[tokio::test]
    async fn test_get_block_by_hash_uses_fork_source() {
        let input_block_hash = H256::repeat_byte(0x01);

        let mock_server = MockServer::run_with_config(ForkBlockConfig {
            number: 10,
            hash: H256::repeat_byte(0xab),
            transaction_count: 0,
        });
        let mock_block_number = 8;
        let block_response = testing::BlockResponseBuilder::new()
            .set_hash(input_block_hash)
            .set_number(mock_block_number)
            .build();
        mock_server.expect(
            serde_json::json!({
                "jsonrpc": "2.0",
                "id": 0,
                "method": "eth_getBlockByHash",
                "params": [
                    format!("{input_block_hash:#x}"),
                    true
                ],
            }),
            block_response,
        );
        let node = InMemoryNode::<HttpForkSource>::new(
            Some(ForkDetails::from_network(&mock_server.url(), None, CacheConfig::None).await),
            None,
            Default::default(),
        );

        let actual_block = node
            .get_block_by_hash(input_block_hash, false)
            .await
            .expect("failed fetching block by hash")
            .expect("no block");

        assert_eq!(input_block_hash, actual_block.hash);
        assert_eq!(U64::from(mock_block_number), actual_block.number);
        assert_eq!(Some(U64::from(6)), actual_block.l1_batch_number);
    }

    #[tokio::test]
    async fn test_get_block_by_number_produces_no_block_error_for_non_existing_block() {
        let node = InMemoryNode::<HttpForkSource>::default();

        let expected_err = into_jsrpc_error(Web3Error::NoBlock);
        let result = node
            .get_block_by_number(BlockNumber::Number(U64::from(42)), false)
            .await;

        assert_eq!(expected_err, result.unwrap_err());
    }

    #[tokio::test]
    async fn test_get_block_by_number_for_produced_block() {
        let node = InMemoryNode::<HttpForkSource>::default();
        testing::apply_tx(&node, H256::repeat_byte(0x01));
        let expected_block_number = 1;

        let actual_block = node
            .get_block_by_number(BlockNumber::Number(U64::from(expected_block_number)), false)
            .await
            .expect("failed fetching block by hash")
            .expect("no block");

        assert_eq!(U64::from(expected_block_number), actual_block.number);
        assert_eq!(1, actual_block.transactions.len());
    }

    #[tokio::test]
    async fn test_get_block_by_number_uses_fork_source_if_missing_number() {
        let mock_server = MockServer::run_with_config(ForkBlockConfig {
            number: 10,
            hash: H256::repeat_byte(0xab),
            transaction_count: 0,
        });
        let mock_block_number = 8;
        let block_response = testing::BlockResponseBuilder::new()
            .set_number(mock_block_number)
            .build();
        mock_server.expect(
            serde_json::json!({
                "jsonrpc": "2.0",
                "id": 0,
                "method": "eth_getBlockByNumber",
                "params": [
                    "0x8",
                    true
                ],
            }),
            block_response,
        );
        let node = InMemoryNode::<HttpForkSource>::new(
            Some(ForkDetails::from_network(&mock_server.url(), None, CacheConfig::None).await),
            None,
            Default::default(),
        );

        let actual_block = node
            .get_block_by_number(BlockNumber::Number(U64::from(8)), false)
            .await
            .expect("failed fetching block by hash")
            .expect("no block");
        assert_eq!(U64::from(mock_block_number), actual_block.number);
    }

    #[tokio::test]
    async fn test_get_block_by_number_for_latest_block_produced_locally() {
        let node = InMemoryNode::<HttpForkSource>::default();
        testing::apply_tx(&node, H256::repeat_byte(0x01));

        // The latest block, will be the 'virtual' one with 0 transactions (block 2).
        let virtual_block = node
            .get_block_by_number(BlockNumber::Latest, true)
            .await
            .expect("failed fetching block by hash")
            .expect("no block");

        assert_eq!(U64::from(2), virtual_block.number);
        assert_eq!(0, virtual_block.transactions.len());

        let actual_block = node
            .get_block_by_number(BlockNumber::Number(U64::from(1)), true)
            .await
            .expect("failed fetching block by hash")
            .expect("no block");

        assert_eq!(U64::from(1), actual_block.number);
        assert_eq!(1, actual_block.transactions.len());
    }

    #[tokio::test]
    async fn test_get_block_by_number_uses_locally_available_block_for_latest_block() {
        let input_block_number = 10;
        let mock_server = MockServer::run_with_config(ForkBlockConfig {
            number: input_block_number,
            hash: H256::repeat_byte(0x01),
            transaction_count: 0,
        });

        let node = InMemoryNode::<HttpForkSource>::new(
            Some(ForkDetails::from_network(&mock_server.url(), None, CacheConfig::None).await),
            None,
            Default::default(),
        );

        let actual_block = node
            .get_block_by_number(BlockNumber::Latest, false)
            .await
            .expect("failed fetching block by hash")
            .expect("no block");
        assert_eq!(U64::from(input_block_number), actual_block.number);
    }

    #[tokio::test]
    async fn test_get_block_by_number_uses_fork_source_for_earliest_block() {
        let mock_server = MockServer::run_with_config(ForkBlockConfig {
            number: 10,
            hash: H256::repeat_byte(0xab),
            transaction_count: 0,
        });
        let input_block_number = 1;
        mock_server.expect(
            serde_json::json!({
                "jsonrpc": "2.0",
                "id": 0,
                "method": "eth_getBlockByNumber",
                "params": [
                    "earliest",
                    true
                ],
            }),
            testing::BlockResponseBuilder::new()
                .set_number(input_block_number)
                .build(),
        );
        let node = InMemoryNode::<HttpForkSource>::new(
            Some(ForkDetails::from_network(&mock_server.url(), None, CacheConfig::None).await),
            None,
            Default::default(),
        );

        let actual_block = node
            .get_block_by_number(BlockNumber::Earliest, false)
            .await
            .expect("failed fetching block by hash")
            .expect("no block");
        assert_eq!(U64::from(input_block_number), actual_block.number);
    }

    #[tokio::test]
    async fn test_get_block_by_number_uses_locally_available_for_latest_alike_blocks() {
        for block_number in [
            BlockNumber::Pending,
            BlockNumber::Committed,
            BlockNumber::Finalized,
        ] {
            let input_block_number = 10;
            let mock_server = MockServer::run_with_config(ForkBlockConfig {
                number: input_block_number,
                hash: H256::repeat_byte(0xab),
                transaction_count: 0,
            });
            let node = InMemoryNode::<HttpForkSource>::new(
                Some(ForkDetails::from_network(&mock_server.url(), None, CacheConfig::None).await),
                None,
                Default::default(),
            );

            let actual_block = node
                .get_block_by_number(block_number, false)
                .await
                .expect("failed fetching block by hash")
                .expect("no block");
            assert_eq!(
                U64::from(input_block_number),
                actual_block.number,
                "case {}",
                block_number,
            );
        }
    }

    #[tokio::test]
    async fn test_get_block_transaction_count_by_hash_for_produced_block() {
        let node = InMemoryNode::<HttpForkSource>::default();

        let (expected_block_hash, _) = testing::apply_tx(&node, H256::repeat_byte(0x01));
        let actual_transaction_count = node
            .get_block_transaction_count_by_hash(expected_block_hash)
            .await
            .expect("failed fetching block by hash")
            .expect("no result");

        assert_eq!(U256::from(1), actual_transaction_count);
    }

    #[tokio::test]
    async fn test_get_block_transaction_count_by_hash_uses_fork_source() {
        let mock_server = MockServer::run_with_config(ForkBlockConfig {
            number: 10,
            hash: H256::repeat_byte(0xab),
            transaction_count: 0,
        });
        let input_block_hash = H256::repeat_byte(0x01);
        let input_transaction_count = 1;
        mock_server.expect(
            serde_json::json!({
                "jsonrpc": "2.0",
                "id": 0,
                "method": "eth_getBlockTransactionCountByHash",
                "params": [
                    format!("{:#x}", input_block_hash),
                ],
            }),
            serde_json::json!({
                "jsonrpc": "2.0",
                "id": 0,
                "result": format!("{:#x}", input_transaction_count),
            }),
        );
        let node = InMemoryNode::<HttpForkSource>::new(
            Some(ForkDetails::from_network(&mock_server.url(), None, CacheConfig::None).await),
            None,
            Default::default(),
        );

        let actual_transaction_count = node
            .get_block_transaction_count_by_hash(input_block_hash)
            .await
            .expect("failed fetching block by hash")
            .expect("no result");

        assert_eq!(
            U256::from(input_transaction_count),
            actual_transaction_count
        );
    }

    #[tokio::test]
    async fn test_get_block_transaction_count_by_number_for_produced_block() {
        let node = InMemoryNode::<HttpForkSource>::default();

        testing::apply_tx(&node, H256::repeat_byte(0x01));
        let actual_transaction_count = node
            .get_block_transaction_count_by_number(BlockNumber::Number(U64::from(1)))
            .await
            .expect("failed fetching block by hash")
            .expect("no result");

        assert_eq!(U256::from(1), actual_transaction_count);
    }

    #[tokio::test]
    async fn test_get_block_transaction_count_by_number_uses_fork_source() {
        let mock_server = MockServer::run_with_config(ForkBlockConfig {
            number: 10,
            hash: H256::repeat_byte(0xab),
            transaction_count: 0,
        });
        let input_block_number = 1;
        let input_transaction_count = 1;
        mock_server.expect(
            serde_json::json!({
                "jsonrpc": "2.0",
                "id": 0,
                "method": "eth_getBlockTransactionCountByNumber",
                "params": [
                    format!("{:#x}", input_block_number),
                ],
            }),
            serde_json::json!({
                "jsonrpc": "2.0",
                "id": 0,
                "result": format!("{:#x}", input_transaction_count),
            }),
        );

        let node = InMemoryNode::<HttpForkSource>::new(
            Some(ForkDetails::from_network(&mock_server.url(), None, CacheConfig::None).await),
            None,
            Default::default(),
        );

        let actual_transaction_count = node
            .get_block_transaction_count_by_number(BlockNumber::Number(U64::from(1)))
            .await
            .expect("failed fetching block by hash")
            .expect("no result");

        assert_eq!(
            U256::from(input_transaction_count),
            actual_transaction_count
        );
    }

    #[tokio::test]
    async fn test_get_block_transaction_count_by_number_earliest_uses_fork_source() {
        let mock_server = MockServer::run_with_config(ForkBlockConfig {
            number: 10,
            hash: H256::repeat_byte(0xab),
            transaction_count: 0,
        });
        let input_transaction_count = 1;
        mock_server.expect(
            serde_json::json!({
                "jsonrpc": "2.0",
                "id": 0,
                "method": "eth_getBlockTransactionCountByNumber",
                "params": [
                    "earliest",
                ],
            }),
            serde_json::json!({
                "jsonrpc": "2.0",
                "id": 0,
                "result": format!("{:#x}", input_transaction_count),
            }),
        );

        let node = InMemoryNode::<HttpForkSource>::new(
            Some(ForkDetails::from_network(&mock_server.url(), None, CacheConfig::None).await),
            None,
            Default::default(),
        );

        let actual_transaction_count = node
            .get_block_transaction_count_by_number(BlockNumber::Earliest)
            .await
            .expect("failed fetching block by hash")
            .expect("no result");

        assert_eq!(
            U256::from(input_transaction_count),
            actual_transaction_count
        );
    }

    #[tokio::test]
    async fn test_get_block_transaction_count_by_number_latest_alike_uses_fork_source() {
        for block_number in [
            BlockNumber::Latest,
            BlockNumber::Pending,
            BlockNumber::Committed,
            BlockNumber::Finalized,
        ] {
            let input_transaction_count = 1;
            let mock_server = MockServer::run_with_config(ForkBlockConfig {
                number: 10,
                transaction_count: input_transaction_count,
                hash: H256::repeat_byte(0xab),
            });

            let node = InMemoryNode::<HttpForkSource>::new(
                Some(ForkDetails::from_network(&mock_server.url(), None, CacheConfig::None).await),
                None,
                Default::default(),
            );

            let actual_transaction_count = node
                .get_block_transaction_count_by_number(block_number)
                .await
                .expect("failed fetching block by hash")
                .expect("no result");

            assert_eq!(
                U256::from(input_transaction_count),
                actual_transaction_count,
                "case {}",
                block_number,
            );
        }
    }

    #[tokio::test]
    async fn test_get_transaction_receipt_uses_produced_block_hash() {
        let node = InMemoryNode::<HttpForkSource>::default();
        let tx_hash = H256::repeat_byte(0x01);
        let (expected_block_hash, _) = testing::apply_tx(&node, tx_hash);

        let actual_tx_receipt = node
            .get_transaction_receipt(tx_hash)
            .await
            .expect("failed fetching transaction receipt by hash")
            .expect("no transaction receipt");

        assert_eq!(Some(expected_block_hash), actual_tx_receipt.block_hash);
    }

    #[tokio::test]
    async fn test_new_block_filter_returns_filter_id() {
        let node = InMemoryNode::<HttpForkSource>::default();

        let actual_filter_id = node
            .new_block_filter()
            .await
            .expect("failed creating filter");

        assert_eq!(U256::from(1), actual_filter_id);
    }

    #[tokio::test]
    async fn test_new_filter_returns_filter_id() {
        let node = InMemoryNode::<HttpForkSource>::default();

        let actual_filter_id = node
            .new_filter(Filter::default())
            .await
            .expect("failed creating filter");

        assert_eq!(U256::from(1), actual_filter_id);
    }

    #[tokio::test]
    async fn test_new_pending_transaction_filter_returns_filter_id() {
        let node = InMemoryNode::<HttpForkSource>::default();

        let actual_filter_id = node
            .new_pending_transaction_filter()
            .await
            .expect("failed creating filter");

        assert_eq!(U256::from(1), actual_filter_id);
    }

    #[tokio::test]
    async fn test_uninstall_filter_returns_true_if_filter_exists() {
        let node = InMemoryNode::<HttpForkSource>::default();
        let filter_id = node
            .new_block_filter()
            .await
            .expect("failed creating filter");

        let actual_result = node
            .uninstall_filter(filter_id)
            .await
            .expect("failed creating filter");

        assert!(actual_result);
    }

    #[tokio::test]
    async fn test_uninstall_filter_returns_false_if_filter_does_not_exist() {
        let node = InMemoryNode::<HttpForkSource>::default();

        let actual_result = node
            .uninstall_filter(U256::from(100))
            .await
            .expect("failed creating filter");

        assert!(!actual_result);
    }

    #[tokio::test]
    async fn test_get_filter_changes_returns_block_hash_updates_only_once() {
        let node = InMemoryNode::<HttpForkSource>::default();
        let filter_id = node
            .new_block_filter()
            .await
            .expect("failed creating filter");
        let (block_hash, _) = testing::apply_tx(&node, H256::repeat_byte(0x1));

        match node
            .get_filter_changes(filter_id)
            .await
            .expect("failed getting filter changes")
        {
            FilterChanges::Hashes(result) => {
                // Get the block hash and the virtual block hash.
                assert_eq!(2, result.len());
                assert_eq!(block_hash, result[0]);
            }
            changes => panic!("unexpected filter changes: {:?}", changes),
        }

        match node
            .get_filter_changes(filter_id)
            .await
            .expect("failed getting filter changes")
        {
            FilterChanges::Empty(_) => (),
            changes => panic!("expected no changes in the second call, got {:?}", changes),
        }
    }

    #[tokio::test]
    async fn test_get_filter_changes_returns_log_updates_only_once() {
        let node = InMemoryNode::<HttpForkSource>::default();
        let filter_id = node
            .new_filter(Filter {
                from_block: None,
                to_block: None,
                address: None,
                topics: None,
                block_hash: None,
            })
            .await
            .expect("failed creating filter");
        testing::apply_tx(&node, H256::repeat_byte(0x1));

        match node
            .get_filter_changes(filter_id)
            .await
            .expect("failed getting filter changes")
        {
            FilterChanges::Logs(result) => assert_eq!(3, result.len()),
            changes => panic!("unexpected filter changes: {:?}", changes),
        }

        match node
            .get_filter_changes(filter_id)
            .await
            .expect("failed getting filter changes")
        {
            FilterChanges::Empty(_) => (),
            changes => panic!("expected no changes in the second call, got {:?}", changes),
        }
    }

    #[tokio::test]
    async fn test_get_filter_changes_returns_pending_transaction_updates_only_once() {
        let node = InMemoryNode::<HttpForkSource>::default();
        let filter_id = node
            .new_pending_transaction_filter()
            .await
            .expect("failed creating filter");
        testing::apply_tx(&node, H256::repeat_byte(0x1));

        match node
            .get_filter_changes(filter_id)
            .await
            .expect("failed getting filter changes")
        {
            FilterChanges::Hashes(result) => assert_eq!(vec![H256::repeat_byte(0x1)], result),
            changes => panic!("unexpected filter changes: {:?}", changes),
        }

        match node
            .get_filter_changes(filter_id)
            .await
            .expect("failed getting filter changes")
        {
            FilterChanges::Empty(_) => (),
            changes => panic!("expected no changes in the second call, got {:?}", changes),
        }
    }

    #[tokio::test]
    async fn test_produced_block_archives_previous_blocks() {
        let node = InMemoryNode::<HttpForkSource>::default();

        let input_storage_key = StorageKey::new(
            AccountTreeId::new(H160::repeat_byte(0x1)),
            u256_to_h256(U256::zero()),
        );
        let input_storage_value = H256::repeat_byte(0xcd);
        node.inner
            .write()
            .unwrap()
            .fork_storage
            .set_value(input_storage_key, input_storage_value);
        let initial_miniblock = node.inner.read().unwrap().current_miniblock;

        testing::apply_tx(&node, H256::repeat_byte(0x1));
        let current_miniblock = node.inner.read().unwrap().current_miniblock;

        let reader = node.inner.read().unwrap();
        for miniblock in initial_miniblock..current_miniblock {
            let actual_cached_value = reader
                .block_hashes
                .get(&miniblock)
                .map(|hash| {
                    reader
                        .previous_states
                        .get(hash)
                        .unwrap_or_else(|| panic!("state was not cached for block {}", miniblock))
                })
                .and_then(|state| state.get(&input_storage_key))
                .copied();

            assert_eq!(
                Some(input_storage_value),
                actual_cached_value,
                "unexpected cached state value for block {}",
                miniblock
            );
        }
    }

    #[tokio::test]
    async fn test_get_storage_fetches_zero_value_for_non_existent_key() {
        let node = InMemoryNode::<HttpForkSource>::default();

        let value = node
            .get_storage(H160::repeat_byte(0xf1), U256::from(1024), None)
            .await
            .expect("failed retrieving storage");
        assert_eq!(H256::zero(), value);
    }

    #[tokio::test]
    async fn test_get_storage_uses_fork_to_get_value_for_historical_block() {
        let mock_server = MockServer::run_with_config(ForkBlockConfig {
            number: 10,
            transaction_count: 0,
            hash: H256::repeat_byte(0xab),
        });
        let input_address = H160::repeat_byte(0x1);
        let input_storage_value = H256::repeat_byte(0xcd);
        mock_server.expect(
            serde_json::json!({
                "jsonrpc": "2.0",
                "id": 0,
                "method": "eth_getStorageAt",
                "params": [
                    format!("{:#x}", input_address),
                    "0x0",
                    { "blockNumber": "0x2" },
                ],
            }),
            serde_json::json!({
                "jsonrpc": "2.0",
                "id": 0,
                "result": format!("{:#x}", input_storage_value),
            }),
        );

        let node = InMemoryNode::<HttpForkSource>::new(
            Some(ForkDetails::from_network(&mock_server.url(), None, CacheConfig::None).await),
            None,
            Default::default(),
        );

        let actual_value = node
            .get_storage(
                input_address,
                U256::zero(),
                Some(zksync_types::api::BlockIdVariant::BlockNumberObject(
                    BlockNumberObject {
                        block_number: BlockNumber::Number(U64::from(2)),
                    },
                )),
            )
            .await
            .expect("failed retrieving storage");
        assert_eq!(input_storage_value, actual_value);
    }

    #[tokio::test]
    async fn test_get_storage_uses_archived_storage_to_get_value_for_missing_key() {
        let input_address = H160::repeat_byte(0x1);
        let input_storage_key = StorageKey::new(
            AccountTreeId::new(input_address),
            u256_to_h256(U256::zero()),
        );
        let input_storage_value = H256::repeat_byte(0xcd);

        let node = InMemoryNode::<HttpForkSource>::default();
        node.inner
            .write()
            .map(|mut writer| {
                let historical_block = Block::<TransactionVariant> {
                    hash: H256::repeat_byte(0x2),
                    number: U64::from(2),
                    ..Default::default()
                };
                writer.block_hashes.insert(2, historical_block.hash);

                writer.previous_states.insert(
                    historical_block.hash,
                    hashmap! {
                        input_storage_key => input_storage_value,
                    },
                );
                writer
                    .blocks
                    .insert(historical_block.hash, historical_block);
            })
            .expect("failed setting storage for historical block");

        let actual_value = node
            .get_storage(
                input_address,
                U256::zero(),
                Some(zksync_types::api::BlockIdVariant::BlockNumberObject(
                    BlockNumberObject {
                        block_number: BlockNumber::Number(U64::from(2)),
                    },
                )),
            )
            .await
            .expect("failed retrieving storage");
        assert_eq!(input_storage_value, actual_value);
    }

    #[tokio::test]
    async fn test_get_storage_uses_fork_to_get_value_for_latest_block_for_missing_key() {
        let mock_server = MockServer::run_with_config(ForkBlockConfig {
            number: 10,
            transaction_count: 0,
            hash: H256::repeat_byte(0xab),
        });
        let input_address = H160::repeat_byte(0x1);
        let input_storage_value = H256::repeat_byte(0xcd);
        mock_server.expect(
            serde_json::json!({
                "jsonrpc": "2.0",
                "id": 0,
                "method": "eth_getStorageAt",
                "params": [
                    format!("{:#x}", input_address),
                    "0x0",
                    "0xa",
                ],
            }),
            serde_json::json!({
                "jsonrpc": "2.0",
                "id": 0,
                "result": format!("{:#x}", input_storage_value),
            }),
        );

        let node = InMemoryNode::<HttpForkSource>::new(
            Some(ForkDetails::from_network(&mock_server.url(), None, CacheConfig::None).await),
            None,
            Default::default(),
        );
        node.inner
            .write()
            .map(|mut writer| {
                let historical_block = Block::<TransactionVariant> {
                    hash: H256::repeat_byte(0x2),
                    number: U64::from(2),
                    ..Default::default()
                };
                writer.block_hashes.insert(2, historical_block.hash);
                writer
                    .previous_states
                    .insert(historical_block.hash, Default::default());
                writer
                    .blocks
                    .insert(historical_block.hash, historical_block);
            })
            .expect("failed setting storage for historical block");

        let actual_value = node
            .get_storage(
                input_address,
                U256::zero(),
                Some(zksync_types::api::BlockIdVariant::BlockNumberObject(
                    BlockNumberObject {
                        block_number: BlockNumber::Number(U64::from(2)),
                    },
                )),
            )
            .await
            .expect("failed retrieving storage");
        assert_eq!(input_storage_value, actual_value);
    }

    #[tokio::test]
    async fn test_get_storage_fetches_state_for_deployed_smart_contract_in_current_block() {
        let node = InMemoryNode::<HttpForkSource>::default();

        let private_key = H256::repeat_byte(0xef);
        let from_account = zksync_types::PackedEthSignature::address_from_private_key(&private_key)
            .expect("failed generating address");
        node.set_rich_account(from_account);

        let deployed_address = deployed_address_create(from_account, U256::zero());

        testing::deploy_contract(
            &node,
            H256::repeat_byte(0x1),
            private_key,
            hex::decode(testing::STORAGE_CONTRACT_BYTECODE).unwrap(),
            None,
            Nonce(0),
        );

        let number1 = node
            .get_storage(deployed_address, U256::from(0), None)
            .await
            .expect("failed retrieving storage at slot 0");
        assert_eq!(U256::from(1024), h256_to_u256(number1));

        let number2 = node
            .get_storage(deployed_address, U256::from(1), None)
            .await
            .expect("failed retrieving storage at slot 1");
        assert_eq!(U256::MAX, h256_to_u256(number2));
    }

    #[tokio::test]
    async fn test_get_storage_fetches_state_for_deployed_smart_contract_in_old_block() {
        let node = InMemoryNode::<HttpForkSource>::default();

        let private_key = H256::repeat_byte(0xef);
        let from_account = zksync_types::PackedEthSignature::address_from_private_key(&private_key)
            .expect("failed generating address");
        node.set_rich_account(from_account);

        let deployed_address = deployed_address_create(from_account, U256::zero());

        let initial_block_hash = testing::deploy_contract(
            &node,
            H256::repeat_byte(0x1),
            private_key,
            hex::decode(testing::STORAGE_CONTRACT_BYTECODE).unwrap(),
            None,
            Nonce(0),
        );

        // simulate a tx modifying the storage
        testing::apply_tx(&node, H256::repeat_byte(0x2));
        let key = StorageKey::new(
            AccountTreeId::new(deployed_address),
            u256_to_h256(U256::from(0)),
        );
        node.inner
            .write()
            .unwrap()
            .fork_storage
            .inner
            .write()
            .unwrap()
            .raw_storage
            .state
            .insert(key, u256_to_h256(U256::from(512)));

        let number1_current = node
            .get_storage(deployed_address, U256::from(0), None)
            .await
            .expect("failed retrieving storage at slot 0");
        assert_eq!(U256::from(512), h256_to_u256(number1_current));

        let number1_old = node
            .get_storage(
                deployed_address,
                U256::from(0),
                Some(zksync_types::api::BlockIdVariant::BlockHashObject(
                    BlockHashObject {
                        block_hash: initial_block_hash,
                    },
                )),
            )
            .await
            .expect("failed retrieving storage at slot 0");
        assert_eq!(U256::from(1024), h256_to_u256(number1_old));
    }

    #[tokio::test]
    async fn test_get_filter_logs_returns_matching_logs_for_valid_id() {
        let node = InMemoryNode::<HttpForkSource>::default();

        // populate tx receipts with 2 tx each having logs
        {
            let mut writer = node.inner.write().unwrap();
            writer.tx_results.insert(
                H256::repeat_byte(0x1),
                TransactionResult {
                    info: testing::default_tx_execution_info(),
                    receipt: TransactionReceipt {
                        logs: vec![LogBuilder::new()
                            .set_address(H160::repeat_byte(0xa1))
                            .build()],
                        ..Default::default()
                    },
                    debug: default_tx_debug_info(),
                },
            );
            writer.tx_results.insert(
                H256::repeat_byte(0x2),
                TransactionResult {
                    info: testing::default_tx_execution_info(),
                    receipt: TransactionReceipt {
                        logs: vec![
                            LogBuilder::new()
                                .set_address(H160::repeat_byte(0xa1))
                                .build(),
                            LogBuilder::new()
                                .set_address(H160::repeat_byte(0xa2))
                                .build(),
                        ],
                        ..Default::default()
                    },
                    debug: default_tx_debug_info(),
                },
            );
        }

        let filter_id = node
            .new_filter(Filter {
                address: Some(ValueOrArray(vec![H160::repeat_byte(0xa1)])),
                ..Default::default()
            })
            .await
            .expect("failed creating filter");

        match node
            .get_filter_logs(filter_id)
            .await
            .expect("failed getting filter changes")
        {
            FilterChanges::Logs(result) => assert_eq!(2, result.len()),
            changes => panic!("unexpected filter changes: {:?}", changes),
        }
    }

    #[tokio::test]
    async fn test_get_filter_logs_returns_error_for_invalid_id() {
        let node = InMemoryNode::<HttpForkSource>::default();

        // populate tx receipts with 2 tx each having logs
        {
            let mut writer = node.inner.write().unwrap();
            writer.tx_results.insert(
                H256::repeat_byte(0x1),
                TransactionResult {
                    info: testing::default_tx_execution_info(),
                    receipt: TransactionReceipt {
                        logs: vec![LogBuilder::new()
                            .set_address(H160::repeat_byte(0xa1))
                            .build()],
                        ..Default::default()
                    },
                    debug: default_tx_debug_info(),
                },
            );
        }

        let invalid_filter_id = U256::from(100);
        let result = node.get_filter_logs(invalid_filter_id).await;

        assert!(result.is_err(), "expected an error for invalid filter id");
    }

    #[tokio::test]
    async fn test_get_logs_returns_matching_logs() {
        let node = InMemoryNode::<HttpForkSource>::default();

        // populate tx receipts with 2 tx each having logs
        {
            let mut writer = node.inner.write().unwrap();
            writer.tx_results.insert(
                H256::repeat_byte(0x1),
                TransactionResult {
                    info: testing::default_tx_execution_info(),
                    receipt: TransactionReceipt {
                        logs: vec![LogBuilder::new()
                            .set_address(H160::repeat_byte(0xa1))
                            .build()],
                        ..Default::default()
                    },
                    debug: testing::default_tx_debug_info(),
                },
            );
            writer.tx_results.insert(
                H256::repeat_byte(0x2),
                TransactionResult {
                    info: testing::default_tx_execution_info(),
                    receipt: TransactionReceipt {
                        logs: vec![
                            LogBuilder::new()
                                .set_address(H160::repeat_byte(0xa1))
                                .build(),
                            LogBuilder::new()
                                .set_address(H160::repeat_byte(0xa2))
                                .build(),
                        ],
                        ..Default::default()
                    },
                    debug: testing::default_tx_debug_info(),
                },
            );
        }

        let result = node
            .get_logs(Filter {
                address: Some(ValueOrArray(vec![H160::repeat_byte(0xa2)])),
                ..Default::default()
            })
            .await
            .expect("failed getting filter changes");
        assert_eq!(1, result.len());

        let result = node
            .get_logs(Filter {
                address: Some(ValueOrArray(vec![H160::repeat_byte(0xa1)])),
                ..Default::default()
            })
            .await
            .expect("failed getting filter changes");
        assert_eq!(2, result.len());

        let result = node
            .get_logs(Filter {
                address: Some(ValueOrArray(vec![H160::repeat_byte(0x11)])),
                ..Default::default()
            })
            .await
            .expect("failed getting filter changes");
        assert_eq!(0, result.len());
    }

    #[tokio::test]
    async fn test_accounts() {
        let node = InMemoryNode::<HttpForkSource>::default();

        let private_key = H256::repeat_byte(0x01);
        let from_account = PackedEthSignature::address_from_private_key(&private_key).unwrap();
        node.set_rich_account(from_account);

        let account_result = node.accounts().await;
        let expected_accounts: Vec<H160> = vec![from_account];

        match account_result {
            Ok(accounts) => {
                assert_eq!(expected_accounts, accounts);
            }
            Err(e) => {
                panic!("Failed to fetch accounts: {:?}", e);
            }
        }
    }

    #[tokio::test]
    async fn test_snapshot() {
        let node = InMemoryNode::<HttpForkSource>::default();
        let mut inner = node.inner.write().unwrap();

        inner
            .blocks
            .insert(H256::repeat_byte(0x1), Default::default());
        inner.block_hashes.insert(1, H256::repeat_byte(0x1));
        inner.tx_results.insert(
            H256::repeat_byte(0x1),
            TransactionResult {
                info: testing::default_tx_execution_info(),
                receipt: Default::default(),
                debug: testing::default_tx_debug_info(),
            },
        );
        inner.current_batch = 1;
        inner.current_miniblock = 1;
        inner.current_miniblock_hash = H256::repeat_byte(0x1);
        inner.current_timestamp = 1;
        inner
            .filters
            .add_block_filter()
            .expect("failed adding block filter");
        inner.impersonated_accounts.insert(H160::repeat_byte(0x1));
        inner.rich_accounts.insert(H160::repeat_byte(0x1));
        inner
            .previous_states
            .insert(H256::repeat_byte(0x1), Default::default());
        inner.fork_storage.set_value(
            StorageKey::new(AccountTreeId::new(H160::repeat_byte(0x1)), H256::zero()),
            H256::repeat_byte(0x1),
        );

        let storage = inner.fork_storage.inner.read().unwrap();
        let expected_snapshot = Snapshot {
            current_timestamp: inner.current_timestamp.clone(),
            current_batch: inner.current_batch.clone(),
            current_miniblock: inner.current_miniblock.clone(),
            current_miniblock_hash: inner.current_miniblock_hash.clone(),
            l1_gas_price: inner.l1_gas_price.clone(),
            tx_results: inner.tx_results.clone(),
            blocks: inner.blocks.clone(),
            block_hashes: inner.block_hashes.clone(),
            filters: inner.filters.clone(),
            impersonated_accounts: inner.impersonated_accounts.clone(),
            rich_accounts: inner.rich_accounts.clone(),
            previous_states: inner.previous_states.clone(),
            raw_storage: storage.raw_storage.clone(),
            value_read_cache: storage.value_read_cache.clone(),
            factory_dep_cache: storage.factory_dep_cache.clone(),
        };
        let actual_snapshot = inner.snapshot().expect("failed taking snapshot");

        assert_eq!(
            expected_snapshot.current_timestamp,
            actual_snapshot.current_timestamp
        );
        assert_eq!(
            expected_snapshot.current_batch,
            actual_snapshot.current_batch
        );
        assert_eq!(
            expected_snapshot.current_miniblock,
            actual_snapshot.current_miniblock
        );
        assert_eq!(
            expected_snapshot.current_miniblock_hash,
            actual_snapshot.current_miniblock_hash
        );
        assert_eq!(expected_snapshot.l1_gas_price, actual_snapshot.l1_gas_price);
        assert_eq!(
            expected_snapshot.tx_results.keys().collect_vec(),
            actual_snapshot.tx_results.keys().collect_vec()
        );
        assert_eq!(expected_snapshot.blocks, actual_snapshot.blocks);
        assert_eq!(expected_snapshot.block_hashes, actual_snapshot.block_hashes);
        assert_eq!(expected_snapshot.filters, actual_snapshot.filters);
        assert_eq!(
            expected_snapshot.impersonated_accounts,
            actual_snapshot.impersonated_accounts
        );
        assert_eq!(
            expected_snapshot.rich_accounts,
            actual_snapshot.rich_accounts
        );
        assert_eq!(
            expected_snapshot.previous_states,
            actual_snapshot.previous_states
        );
        assert_eq!(expected_snapshot.raw_storage, actual_snapshot.raw_storage);
        assert_eq!(
            expected_snapshot.value_read_cache,
            actual_snapshot.value_read_cache
        );
        assert_eq!(
            expected_snapshot.factory_dep_cache,
            actual_snapshot.factory_dep_cache
        );
    }

    #[tokio::test]
    async fn test_snapshot_restore() {
        let node = InMemoryNode::<HttpForkSource>::default();
        let mut inner = node.inner.write().unwrap();

        inner
            .blocks
            .insert(H256::repeat_byte(0x1), Default::default());
        inner.block_hashes.insert(1, H256::repeat_byte(0x1));
        inner.tx_results.insert(
            H256::repeat_byte(0x1),
            TransactionResult {
                info: testing::default_tx_execution_info(),
                receipt: Default::default(),
                debug: testing::default_tx_debug_info(),
            },
        );
        inner.current_batch = 1;
        inner.current_miniblock = 1;
        inner.current_miniblock_hash = H256::repeat_byte(0x1);
        inner.current_timestamp = 1;
        inner
            .filters
            .add_block_filter()
            .expect("failed adding block filter");
        inner.impersonated_accounts.insert(H160::repeat_byte(0x1));
        inner.rich_accounts.insert(H160::repeat_byte(0x1));
        inner
            .previous_states
            .insert(H256::repeat_byte(0x1), Default::default());
        inner.fork_storage.set_value(
            StorageKey::new(AccountTreeId::new(H160::repeat_byte(0x1)), H256::zero()),
            H256::repeat_byte(0x1),
        );

        let expected_snapshot = {
            let storage = inner.fork_storage.inner.read().unwrap();
            Snapshot {
                current_timestamp: inner.current_timestamp.clone(),
                current_batch: inner.current_batch.clone(),
                current_miniblock: inner.current_miniblock.clone(),
                current_miniblock_hash: inner.current_miniblock_hash.clone(),
                l1_gas_price: inner.l1_gas_price.clone(),
                tx_results: inner.tx_results.clone(),
                blocks: inner.blocks.clone(),
                block_hashes: inner.block_hashes.clone(),
                filters: inner.filters.clone(),
                impersonated_accounts: inner.impersonated_accounts.clone(),
                rich_accounts: inner.rich_accounts.clone(),
                previous_states: inner.previous_states.clone(),
                raw_storage: storage.raw_storage.clone(),
                value_read_cache: storage.value_read_cache.clone(),
                factory_dep_cache: storage.factory_dep_cache.clone(),
            }
        };

        // snapshot and modify node state
        let snapshot = inner.snapshot().expect("failed taking snapshot");
        inner
            .blocks
            .insert(H256::repeat_byte(0x2), Default::default());
        inner.block_hashes.insert(2, H256::repeat_byte(0x2));
        inner.tx_results.insert(
            H256::repeat_byte(0x2),
            TransactionResult {
                info: testing::default_tx_execution_info(),
                receipt: Default::default(),
                debug: default_tx_debug_info(),
            },
        );
        inner.current_batch = 2;
        inner.current_miniblock = 2;
        inner.current_miniblock_hash = H256::repeat_byte(0x2);
        inner.current_timestamp = 2;
        inner
            .filters
            .add_pending_transaction_filter()
            .expect("failed adding pending transaction filter");
        inner.impersonated_accounts.insert(H160::repeat_byte(0x2));
        inner.rich_accounts.insert(H160::repeat_byte(0x2));
        inner
            .previous_states
            .insert(H256::repeat_byte(0x2), Default::default());
        inner.fork_storage.set_value(
            StorageKey::new(AccountTreeId::new(H160::repeat_byte(0x2)), H256::zero()),
            H256::repeat_byte(0x2),
        );

        // restore
        inner
            .restore_snapshot(snapshot)
            .expect("failed restoring snapshot");

        let storage = inner.fork_storage.inner.read().unwrap();
        assert_eq!(expected_snapshot.current_timestamp, inner.current_timestamp);
        assert_eq!(expected_snapshot.current_batch, inner.current_batch);
        assert_eq!(expected_snapshot.current_miniblock, inner.current_miniblock);
        assert_eq!(
            expected_snapshot.current_miniblock_hash,
            inner.current_miniblock_hash
        );
        assert_eq!(expected_snapshot.l1_gas_price, inner.l1_gas_price);
        assert_eq!(
            expected_snapshot.tx_results.keys().collect_vec(),
            inner.tx_results.keys().collect_vec()
        );
        assert_eq!(expected_snapshot.blocks, inner.blocks);
        assert_eq!(expected_snapshot.block_hashes, inner.block_hashes);
        assert_eq!(expected_snapshot.filters, inner.filters);
        assert_eq!(
            expected_snapshot.impersonated_accounts,
            inner.impersonated_accounts
        );
        assert_eq!(expected_snapshot.rich_accounts, inner.rich_accounts);
        assert_eq!(expected_snapshot.previous_states, inner.previous_states);
        assert_eq!(expected_snapshot.raw_storage, storage.raw_storage);
        assert_eq!(expected_snapshot.value_read_cache, storage.value_read_cache);
        assert_eq!(
            expected_snapshot.factory_dep_cache,
            storage.factory_dep_cache
        );
    }

    #[tokio::test]
    async fn test_get_transaction_by_block_hash_and_index_returns_none_for_invalid_block_hash() {
        let node = InMemoryNode::<HttpForkSource>::default();
        let input_tx_hash = H256::repeat_byte(0x01);
        let (input_block_hash, _) = testing::apply_tx(&node, input_tx_hash);
        let invalid_block_hash = H256::repeat_byte(0xab);
        assert_ne!(input_block_hash, invalid_block_hash);

        let result = node
            .get_transaction_by_block_hash_and_index(invalid_block_hash, U64::from(0))
            .await
            .expect("failed fetching transaction");

        assert!(result.is_none());
    }

    #[tokio::test]
    async fn test_get_transaction_by_block_hash_and_index_returns_none_for_invalid_index() {
        let node = InMemoryNode::<HttpForkSource>::default();
        let input_tx_hash = H256::repeat_byte(0x01);
        let (input_block_hash, _) = testing::apply_tx(&node, input_tx_hash);

        let result = node
            .get_transaction_by_block_hash_and_index(input_block_hash, U64::from(10))
            .await
            .expect("failed fetching transaction");

        assert!(result.is_none());
    }

    #[tokio::test]
    async fn test_get_transaction_by_block_hash_and_index_returns_transaction_for_valid_input() {
        let node = InMemoryNode::<HttpForkSource>::default();
        let input_tx_hash = H256::repeat_byte(0x01);
        let (input_block_hash, _) = testing::apply_tx(&node, input_tx_hash);

        let actual_tx = node
            .get_transaction_by_block_hash_and_index(input_block_hash, U64::from(0))
            .await
            .expect("failed fetching transaction")
            .expect("no transaction");

        assert_eq!(input_tx_hash, actual_tx.hash);
    }

    #[tokio::test]
    async fn test_get_transaction_by_block_hash_and_index_fetches_full_transaction_for_hash_from_fork(
    ) {
        let mock_server = MockServer::run_with_config(ForkBlockConfig {
            number: 10,
            transaction_count: 0,
            hash: H256::repeat_byte(0xab),
        });
        let input_block_hash = H256::repeat_byte(0x01);
        let input_tx_hash = H256::repeat_byte(0x02);
        mock_server.expect(
            serde_json::json!({
                "jsonrpc": "2.0",
                "id": 0,
                "method": "eth_getTransactionByHash",
                "params": [
                    format!("{:#x}", input_tx_hash),
                ],
            }),
            TransactionResponseBuilder::new()
                .set_hash(input_tx_hash)
                .set_block_hash(input_block_hash)
                .set_block_number(U64::from(1))
                .build(),
        );

        let node = InMemoryNode::<HttpForkSource>::new(
            Some(ForkDetails::from_network(&mock_server.url(), None, CacheConfig::None).await),
            None,
            Default::default(),
        );

        // store the block info with just the tx hash invariant
        {
            let mut writer = node.inner.write().unwrap();
            writer.blocks.insert(
                input_block_hash,
                Block {
                    transactions: vec![TransactionVariant::Hash(input_tx_hash)],
                    ..Default::default()
                },
            );
        }

        let actual_tx = node
            .get_transaction_by_block_hash_and_index(input_block_hash, U64::from(0))
            .await
            .expect("failed fetching transaction")
            .expect("no transaction");

        assert_eq!(input_tx_hash, actual_tx.hash);
        assert_eq!(Some(U64::from(1)), actual_tx.block_number);
    }

    #[tokio::test]
    async fn test_get_transaction_by_block_hash_and_index_fetches_from_fork_if_block_missing() {
        let mock_server = MockServer::run_with_config(ForkBlockConfig {
            number: 10,
            transaction_count: 0,
            hash: H256::repeat_byte(0xab),
        });
        let input_block_hash = H256::repeat_byte(0x01);
        let input_tx_hash = H256::repeat_byte(0x02);
        mock_server.expect(
            serde_json::json!({
                "jsonrpc": "2.0",
                "id": 0,
                "method": "eth_getTransactionByBlockHashAndIndex",
                "params": [
                    format!("{:#x}", input_block_hash),
                    "0x1"
                ],
            }),
            TransactionResponseBuilder::new()
                .set_hash(input_tx_hash)
                .set_block_hash(input_block_hash)
                .set_block_number(U64::from(100))
                .build(),
        );

        let node = InMemoryNode::<HttpForkSource>::new(
            Some(ForkDetails::from_network(&mock_server.url(), None, CacheConfig::None).await),
            None,
            Default::default(),
        );

        let actual_tx = node
            .get_transaction_by_block_hash_and_index(input_block_hash, U64::from(1))
            .await
            .expect("failed fetching transaction")
            .expect("no transaction");

        assert_eq!(input_tx_hash, actual_tx.hash);
        assert_eq!(Some(U64::from(100)), actual_tx.block_number);
    }

    #[tokio::test]
    async fn test_get_transaction_by_block_number_and_index_returns_none_for_invalid_block_number()
    {
        let node = InMemoryNode::<HttpForkSource>::default();
        let input_tx_hash = H256::repeat_byte(0x01);
        let (input_block_hash, _) = testing::apply_tx(&node, input_tx_hash);
        let invalid_block_hash = H256::repeat_byte(0xab);
        assert_ne!(input_block_hash, invalid_block_hash);

        let result = node
            .get_transaction_by_block_number_and_index(
                BlockNumber::Number(U64::from(100)),
                U64::from(0),
            )
            .await
            .expect("failed fetching transaction");

        assert!(result.is_none());
    }

    #[tokio::test]
    async fn test_get_transaction_by_block_number_and_index_returns_none_for_invalid_index() {
        let node = InMemoryNode::<HttpForkSource>::default();
        let input_tx_hash = H256::repeat_byte(0x01);
        testing::apply_tx(&node, input_tx_hash);

        let result = node
            .get_transaction_by_block_number_and_index(BlockNumber::Latest, U64::from(10))
            .await
            .expect("failed fetching transaction");

        assert!(result.is_none());
    }

    #[tokio::test]
    async fn test_get_transaction_by_block_number_and_index_returns_transaction_for_valid_input() {
        let node = InMemoryNode::<HttpForkSource>::default();
        let input_tx_hash = H256::repeat_byte(0x01);
        let (_, input_block_number) = testing::apply_tx(&node, input_tx_hash);

        let actual_tx = node
            .get_transaction_by_block_number_and_index(
                BlockNumber::Number(input_block_number),
                U64::from(0),
            )
            .await
            .expect("failed fetching transaction")
            .expect("no transaction");

        assert_eq!(input_tx_hash, actual_tx.hash);
    }

    #[tokio::test]
    async fn test_get_transaction_by_block_number_and_index_fetches_full_transaction_for_hash_from_fork(
    ) {
        let mock_server = MockServer::run_with_config(ForkBlockConfig {
            number: 10,
            transaction_count: 0,
            hash: H256::repeat_byte(0xab),
        });
        let input_block_hash = H256::repeat_byte(0x01);
        let input_block_number = U64::from(100);
        let input_tx_hash = H256::repeat_byte(0x02);
        mock_server.expect(
            serde_json::json!({
                "jsonrpc": "2.0",
                "id": 0,
                "method": "eth_getTransactionByHash",
                "params": [
                    format!("{:#x}", input_tx_hash),
                ],
            }),
            TransactionResponseBuilder::new()
                .set_hash(input_tx_hash)
                .set_block_hash(input_block_hash)
                .set_block_number(input_block_number)
                .build(),
        );

        let node = InMemoryNode::<HttpForkSource>::new(
            Some(ForkDetails::from_network(&mock_server.url(), None, CacheConfig::None).await),
            None,
            Default::default(),
        );

        // store the block info with just the tx hash invariant
        {
            let mut writer = node.inner.write().unwrap();
            writer
                .block_hashes
                .insert(input_block_number.as_u64(), input_block_hash);
            writer.blocks.insert(
                input_block_hash,
                Block {
                    transactions: vec![TransactionVariant::Hash(input_tx_hash)],
                    ..Default::default()
                },
            );
        }

        let actual_tx = node
            .get_transaction_by_block_number_and_index(
                BlockNumber::Number(input_block_number),
                U64::from(0),
            )
            .await
            .expect("failed fetching transaction")
            .expect("no transaction");

        assert_eq!(input_tx_hash, actual_tx.hash);
        assert_eq!(Some(U64::from(input_block_number)), actual_tx.block_number);
    }

    #[tokio::test]
    async fn test_get_transaction_by_block_number_and_index_fetches_from_fork_if_block_missing() {
        let mock_server = MockServer::run_with_config(ForkBlockConfig {
            number: 10,
            transaction_count: 0,
            hash: H256::repeat_byte(0xab),
        });
        let input_block_hash = H256::repeat_byte(0x01);
        let input_block_number = U64::from(100);
        let input_tx_hash = H256::repeat_byte(0x02);
        mock_server.expect(
            serde_json::json!({
                "jsonrpc": "2.0",
                "id": 0,
                "method": "eth_getTransactionByBlockNumberAndIndex",
                "params": [
                    format!("{:#x}", input_block_number),
                    "0x1"
                ],
            }),
            TransactionResponseBuilder::new()
                .set_hash(input_tx_hash)
                .set_block_hash(input_block_hash)
                .set_block_number(U64::from(input_block_number))
                .build(),
        );

        let node = InMemoryNode::<HttpForkSource>::new(
            Some(ForkDetails::from_network(&mock_server.url(), None, CacheConfig::None).await),
            None,
            Default::default(),
        );

        let actual_tx = node
            .get_transaction_by_block_number_and_index(
                BlockNumber::Number(input_block_number),
                U64::from(1),
            )
            .await
            .expect("failed fetching transaction")
            .expect("no transaction");

        assert_eq!(input_tx_hash, actual_tx.hash);
        assert_eq!(Some(input_block_number), actual_tx.block_number);
    }

    #[tokio::test]
    async fn test_protocol_version_returns_currently_supported_version() {
        let node = InMemoryNode::<HttpForkSource>::default();

        let expected_version = String::from(PROTOCOL_VERSION);
        let actual_version = node
            .protocol_version()
            .await
            .expect("failed creating filter");

        assert_eq!(expected_version, actual_version);
    }
}<|MERGE_RESOLUTION|>--- conflicted
+++ resolved
@@ -6,12 +6,8 @@
     filters::{EthFilters, FilterType, LogFilter},
     fork::{ForkDetails, ForkSource, ForkStorage},
     formatter,
-<<<<<<< HEAD
-    system_contracts::{self, SystemContracts},
-=======
     observability::Observability,
     system_contracts::{self, Options, SystemContracts},
->>>>>>> 1ed74eab
     utils::{
         self, adjust_l1_gas_price_for_tx, bytecode_to_factory_dep, create_debug_output,
         not_implemented, to_human_size, IntoBoxedFuture,
@@ -334,14 +330,6 @@
         &self,
         storage: StoragePtr<ST>,
     ) -> (L1BatchEnv, BlockContext) {
-<<<<<<< HEAD
-        // TODO: is this hack fine?
-        let last_l2_block = load_last_l2_block(storage).unwrap_or_else(|| vm::L2Block {
-            number: 0,
-            timestamp: 0,
-            hash: zksync_types::block::legacy_miniblock_hash(zksync_types::MiniblockNumber(0)),
-        });
-=======
         let last_l2_block_hash = if let Some(last_l2_block) = load_last_l2_block(storage) {
             last_l2_block.hash
         } else {
@@ -349,7 +337,6 @@
             // the first block after the upgrade for support of L2 blocks.
             legacy_miniblock_hash(MiniblockNumber(self.current_miniblock as u32))
         };
->>>>>>> 1ed74eab
         let block_ctx = BlockContext::from_current(
             self.current_batch,
             self.current_miniblock,
