//! In-memory node, that supports forking other networks.
use crate::{
    bootloader_debug::BootloaderDebug,
    console_log::ConsoleLogHandler,
    fork::{ForkDetails, ForkSource, ForkStorage},
    formatter,
    system_contracts::{self, SystemContracts},
    utils::{
        adjust_l1_gas_price_for_tx, derive_gas_estimation_overhead, to_human_size, IntoBoxedFuture,
    },
};
use clap::Parser;
use colored::Colorize;
use core::fmt::Display;
use futures::FutureExt;
use jsonrpc_core::BoxFuture;
use std::{
    cmp::{self},
    collections::HashMap,
    str::FromStr,
    sync::{Arc, RwLock},
};

use vm::{
    utils::{BLOCK_GAS_LIMIT, ETH_CALL_GAS_LIMIT},
    vm::VmTxExecutionResult,
    vm_with_bootloader::{
        derive_base_fee_and_gas_per_pubdata, init_vm_inner, push_transaction_to_bootloader_memory,
        BlockContext, BlockContextMode, BootloaderJobType, DerivedBlockContext, TxExecutionMode,
        BLOCK_OVERHEAD_PUBDATA,
    },
    HistoryDisabled, HistoryEnabled, HistoryMode, OracleTools, TxRevertReason, VmBlockResult,
    VmInstance,
};
use zksync_basic_types::{web3::signing::keccak256, AccountTreeId, Bytes, H160, H256, U256, U64};
use zksync_contracts::BaseSystemContracts;
use zksync_core::api_server::web3::backend_jsonrpc::{
    error::into_jsrpc_error, namespaces::eth::EthNamespaceT,
};
use zksync_state::{ReadStorage, StorageView, WriteStorage};
use zksync_types::{
    api::{Block, Log, TransactionReceipt, TransactionVariant},
    fee::Fee,
    get_code_key, get_nonce_key,
    l2::L2Tx,
    transaction_request::TransactionRequest,
    tx::tx_execution_info::TxExecutionStatus,
    utils::{
        decompose_full_nonce, nonces_to_full_nonce, storage_key_for_eth_balance,
        storage_key_for_standard_token_balance,
    },
    vm_trace::VmTrace,
    zk_evm::{
        block_properties::BlockProperties, zkevm_opcode_defs::system_params::MAX_PUBDATA_PER_BLOCK,
    },
    StorageKey, StorageLogQueryType, Transaction, ACCOUNT_CODE_STORAGE_ADDRESS,
    L2_ETH_TOKEN_ADDRESS, MAX_GAS_PER_PUBDATA_BYTE, MAX_L2_TX_GAS_LIMIT,
};
use zksync_utils::{
    bytecode::{compress_bytecode, hash_bytecode},
    h256_to_account_address, h256_to_u256, h256_to_u64, u256_to_h256,
};
use zksync_web3_decl::{
    error::Web3Error,
    types::{FeeHistory, Filter, FilterChanges},
};

/// Max possible size of an ABI encoded tx (in bytes).
pub const MAX_TX_SIZE: usize = 1_000_000;
/// Timestamp of the first block (if not running in fork mode).
pub const NON_FORK_FIRST_BLOCK_TIMESTAMP: u64 = 1_000;
/// Network ID we use for the test node.
pub const TEST_NODE_NETWORK_ID: u16 = 260;
/// L1 Gas Price.
pub const L1_GAS_PRICE: u64 = 50_000_000_000;
/// L2 Gas Price (0.25 gwei).
pub const L2_GAS_PRICE: u64 = 250_000_000;
/// L1 Gas Price Scale Factor for gas estimation.
pub const ESTIMATE_GAS_L1_GAS_PRICE_SCALE_FACTOR: f64 = 1.2;
/// The max possible number of gas that `eth_estimateGas` is allowed to overestimate.
pub const ESTIMATE_GAS_PUBLISH_BYTE_OVERHEAD: u32 = 100;
/// Acceptable gas overestimation limit.
pub const ESTIMATE_GAS_ACCEPTABLE_OVERESTIMATION: u32 = 1_000;
/// The factor by which to scale the gasLimit.
pub const ESTIMATE_GAS_SCALE_FACTOR: f32 = 1.3;

pub fn compute_hash(block_number: u32, tx_hash: H256) -> H256 {
    let digest = [&block_number.to_be_bytes()[..], tx_hash.as_bytes()].concat();
    H256(keccak256(&digest))
}

/// Information about the executed transaction.
pub struct TxExecutionInfo {
    pub tx: L2Tx,
    // Batch number where transaction was executed.
    pub batch_number: u32,
    pub miniblock_number: u64,
    pub result: VmTxExecutionResult,
}

#[derive(Debug, clap::Parser, Clone, clap::ValueEnum, PartialEq, Eq)]
pub enum ShowCalls {
    None,
    User,
    System,
    All,
}

impl FromStr for ShowCalls {
    type Err = String;

    fn from_str(s: &str) -> Result<Self, Self::Err> {
        match s.to_lowercase().as_ref() {
            "none" => Ok(ShowCalls::None),
            "user" => Ok(ShowCalls::User),
            "system" => Ok(ShowCalls::System),
            "all" => Ok(ShowCalls::All),
            _ => Err(format!(
                "Unknown ShowCalls value {} - expected one of none|user|system|all.",
                s
            )),
        }
    }
}

impl Display for ShowCalls {
    fn fmt(&self, f: &mut std::fmt::Formatter<'_>) -> Result<(), std::fmt::Error> {
        write!(f, "{:?}", self)
    }
}

#[derive(Debug, Parser, Clone, clap::ValueEnum, PartialEq, Eq)]
pub enum ShowStorageLogs {
    None,
    Read,
    Write,
    All,
}

impl FromStr for ShowStorageLogs {
    type Err = String;

    fn from_str(s: &str) -> Result<Self, Self::Err> {
        match s.to_lowercase().as_ref() {
            "none" => Ok(ShowStorageLogs::None),
            "read" => Ok(ShowStorageLogs::Read),
            "write" => Ok(ShowStorageLogs::Write),
            "all" => Ok(ShowStorageLogs::All),
            _ => Err(format!(
                "Unknown ShowStorageLogs value {} - expected one of none|read|write|all.",
                s
            )),
        }
    }
}

impl Display for ShowStorageLogs {
    fn fmt(&self, f: &mut std::fmt::Formatter<'_>) -> Result<(), std::fmt::Error> {
        write!(f, "{:?}", self)
    }
}

#[derive(Debug, Parser, Clone, clap::ValueEnum, PartialEq, Eq)]
pub enum ShowVMDetails {
    None,
    All,
}

impl FromStr for ShowVMDetails {
    type Err = String;

    fn from_str(s: &str) -> Result<Self, Self::Err> {
        match s.to_lowercase().as_ref() {
            "none" => Ok(ShowVMDetails::None),
            "all" => Ok(ShowVMDetails::All),
            _ => Err(format!(
                "Unknown ShowVMDetails value {} - expected one of none|all.",
                s
            )),
        }
    }
}

impl Display for ShowVMDetails {
    fn fmt(&self, f: &mut std::fmt::Formatter<'_>) -> Result<(), std::fmt::Error> {
        write!(f, "{:?}", self)
    }
}

#[derive(Debug, Parser, Clone, clap::ValueEnum, PartialEq, Eq)]
pub enum ShowGasDetails {
    None,
    All,
}

impl FromStr for ShowGasDetails {
    type Err = String;

    fn from_str(s: &str) -> Result<Self, Self::Err> {
        match s.to_lowercase().as_ref() {
            "none" => Ok(ShowGasDetails::None),
            "all" => Ok(ShowGasDetails::All),
            _ => Err(format!(
                "Unknown ShowGasDetails value {} - expected one of none|all.",
                s
            )),
        }
    }
}

impl Display for ShowGasDetails {
    fn fmt(&self, f: &mut std::fmt::Formatter<'_>) -> Result<(), std::fmt::Error> {
        write!(f, "{:?}", self)
    }
}

/// Helper struct for InMemoryNode.
/// S - is the Source of the Fork.
pub struct InMemoryNodeInner<S> {
    /// Timestamp, batch number and miniblock number that will be used by the next block.
    pub current_timestamp: u64,
    pub current_batch: u32,
    /// The latest miniblock number.
    pub current_miniblock: u64,
    pub l1_gas_price: u64,
    // Map from transaction to details about the exeuction
    pub tx_results: HashMap<H256, TxExecutionInfo>,
    // Map from block hash to information about the block.
    pub blocks: HashMap<H256, Block<TransactionVariant>>,
    // Map from block number to a block hash.
    pub block_hashes: HashMap<u64, H256>,
    // Underlying storage
    pub fork_storage: ForkStorage<S>,
    // Debug level information.
    pub show_calls: ShowCalls,
    // Displays storage logs.
    pub show_storage_logs: ShowStorageLogs,
    // Displays VM details.
    pub show_vm_details: ShowVMDetails,
    // Gas details information.
    pub show_gas_details: ShowGasDetails,
    // If true - will contact openchain to resolve the ABI to function names.
    pub resolve_hashes: bool,
    pub console_log_handler: ConsoleLogHandler,
    pub system_contracts: SystemContracts,
}

type L2TxResult = (
    HashMap<StorageKey, H256>,
    VmTxExecutionResult,
    Block<TransactionVariant>,
    HashMap<U256, Vec<U256>>,
);

impl<S: std::fmt::Debug + ForkSource> InMemoryNodeInner<S> {
    fn create_block_context(&self) -> BlockContext {
        BlockContext {
            block_number: self.current_batch,
            block_timestamp: self.current_timestamp,
            l1_gas_price: self.l1_gas_price,
            fair_l2_gas_price: L2_GAS_PRICE,
            operator_address: H160::zero(),
        }
    }

    fn create_block_properties(contracts: &BaseSystemContracts) -> BlockProperties {
        BlockProperties {
            default_aa_code_hash: h256_to_u256(contracts.default_aa.hash),
            zkporter_is_available: false,
        }
    }

    /// Estimates the gas required for a given call request.
    ///
    /// # Arguments
    ///
    /// * `req` - A `CallRequest` struct representing the call request to estimate gas for.
    ///
    /// # Returns
    ///
    /// A `Result` with a `Fee` representing the estimated gas related data.
    pub fn estimate_gas_impl(
        &self,
        req: zksync_types::transaction_request::CallRequest,
    ) -> jsonrpc_core::Result<Fee> {
        let mut l2_tx = match L2Tx::from_request(req.into(), MAX_TX_SIZE) {
            Ok(tx) => tx,
            Err(e) => {
                let error = Web3Error::SerializationError(e);
                return Err(into_jsrpc_error(error));
            }
        };

        let tx: Transaction = l2_tx.clone().into();
        let fair_l2_gas_price = L2_GAS_PRICE;

        // Calculate Adjusted L1 Price
        let l1_gas_price = {
            let current_l1_gas_price =
                ((self.l1_gas_price as f64) * ESTIMATE_GAS_L1_GAS_PRICE_SCALE_FACTOR) as u64;

            // In order for execution to pass smoothly, we need to ensure that block's required gasPerPubdata will be
            // <= to the one in the transaction itself.
            adjust_l1_gas_price_for_tx(
                current_l1_gas_price,
                L2_GAS_PRICE,
                tx.gas_per_pubdata_byte_limit(),
            )
        };

        let (base_fee, gas_per_pubdata_byte) =
            derive_base_fee_and_gas_per_pubdata(l1_gas_price, fair_l2_gas_price);

        // Properly format signature
        if l2_tx.common_data.signature.is_empty() {
            l2_tx.common_data.signature = vec![0u8; 65];
            l2_tx.common_data.signature[64] = 27;
        }

        l2_tx.common_data.fee.gas_per_pubdata_limit = MAX_GAS_PER_PUBDATA_BYTE.into();
        l2_tx.common_data.fee.max_fee_per_gas = base_fee.into();
        l2_tx.common_data.fee.max_priority_fee_per_gas = base_fee.into();

        let mut storage_view = StorageView::new(&self.fork_storage);

        // Calculate gas_for_bytecodes_pubdata
        let pubdata_for_factory_deps = l2_tx
            .execute
            .factory_deps
            .as_deref()
            .unwrap_or_default()
            .iter()
            .map(|bytecode| {
                if storage_view.is_bytecode_known(&hash_bytecode(bytecode)) {
                    return 0;
                }

                let length = if let Ok(compressed) = compress_bytecode(bytecode) {
                    compressed.len()
                } else {
                    bytecode.len()
                };
                length as u32 + ESTIMATE_GAS_PUBLISH_BYTE_OVERHEAD
            })
            .sum::<u32>();

        if pubdata_for_factory_deps > MAX_PUBDATA_PER_BLOCK {
            return Err(into_jsrpc_error(Web3Error::SubmitTransactionError(
                "exceeds limit for published pubdata".into(),
                Default::default(),
            )));
        }

        let gas_for_bytecodes_pubdata: u32 =
            pubdata_for_factory_deps * (gas_per_pubdata_byte as u32);

        let block_context = self.create_block_context();

        // We are using binary search to find the minimal values of gas_limit under which the transaction succeeds
        let mut lower_bound = 0;
        let mut upper_bound = MAX_L2_TX_GAS_LIMIT as u32;

        while lower_bound + ESTIMATE_GAS_ACCEPTABLE_OVERESTIMATION < upper_bound {
            let mid = (lower_bound + upper_bound) / 2;
            let try_gas_limit = gas_for_bytecodes_pubdata + mid;

            let estimate_gas_result = InMemoryNodeInner::estimate_gas_step(
                l2_tx.clone(),
                gas_per_pubdata_byte,
                try_gas_limit,
                l1_gas_price,
                base_fee,
                block_context,
                &self.fork_storage,
                self.system_contracts.contracts_for_fee_estimate(),
            );

            if estimate_gas_result.is_err() {
                lower_bound = mid + 1;
            } else {
                upper_bound = mid;
            }
        }

        let tx_body_gas_limit = cmp::min(
            MAX_L2_TX_GAS_LIMIT as u32,
            (upper_bound as f32 * ESTIMATE_GAS_SCALE_FACTOR) as u32,
        );
        let suggested_gas_limit = tx_body_gas_limit + gas_for_bytecodes_pubdata;

        let estimate_gas_result = InMemoryNodeInner::estimate_gas_step(
            l2_tx.clone(),
            gas_per_pubdata_byte,
            suggested_gas_limit,
            l1_gas_price,
            base_fee,
            block_context,
            &self.fork_storage,
            self.system_contracts.contracts_for_fee_estimate(),
        );

        let overhead: u32 = derive_gas_estimation_overhead(
            suggested_gas_limit,
            gas_per_pubdata_byte as u32,
            tx.encoding_len(),
        );

        match estimate_gas_result {
            Err(tx_revert_reason) => {
                log::info!("{}", format!("Unable to estimate gas for the request with our suggested gas limit of {}. The transaction is most likely unexecutable. Breakdown of estimation:", suggested_gas_limit + overhead).red());
                log::info!(
                    "{}",
                    format!(
                        "\tEstimated transaction body gas cost: {}",
                        tx_body_gas_limit
                    )
                    .red()
                );
                log::info!(
                    "{}",
                    format!("\tGas for pubdata: {}", gas_for_bytecodes_pubdata).red()
                );
                log::info!("{}", format!("\tOverhead: {}", overhead).red());
                let message = tx_revert_reason.to_string();
                let pretty_message = format!(
                    "execution reverted{}{}",
                    if message.is_empty() { "" } else { ": " },
                    message
                );
                let data = match tx_revert_reason {
                    TxRevertReason::EthCall(vm_revert_reason) => vm_revert_reason.encoded_data(),
                    TxRevertReason::TxReverted(vm_revert_reason) => vm_revert_reason.encoded_data(),
                    _ => vec![],
                };
                log::info!("{}", pretty_message.on_red());
                Err(into_jsrpc_error(Web3Error::SubmitTransactionError(
                    pretty_message,
                    data,
                )))
            }
            Ok(_) => {
                let full_gas_limit = match tx_body_gas_limit
                    .overflowing_add(gas_for_bytecodes_pubdata + overhead)
                {
                    (value, false) => value,
                    (_, true) => {
                        log::info!("{}", "Overflow when calculating gas estimation. We've exceeded the block gas limit by summing the following values:".red());
                        log::info!(
                            "{}",
                            format!(
                                "\tEstimated transaction body gas cost: {}",
                                tx_body_gas_limit
                            )
                            .red()
                        );
                        log::info!(
                            "{}",
                            format!("\tGas for pubdata: {}", gas_for_bytecodes_pubdata).red()
                        );
                        log::info!("{}", format!("\tOverhead: {}", overhead).red());
                        return Err(into_jsrpc_error(Web3Error::SubmitTransactionError(
                            "exceeds block gas limit".into(),
                            Default::default(),
                        )));
                    }
                };

                let fee = Fee {
                    max_fee_per_gas: base_fee.into(),
                    max_priority_fee_per_gas: 0u32.into(),
                    gas_limit: full_gas_limit.into(),
                    gas_per_pubdata_limit: gas_per_pubdata_byte.into(),
                };
                Ok(fee)
            }
        }
    }

    /// Runs fee estimation against a sandbox vm with the given gas_limit.
    #[allow(clippy::too_many_arguments)]
    fn estimate_gas_step(
        mut l2_tx: L2Tx,
        gas_per_pubdata_byte: u64,
        tx_gas_limit: u32,
        l1_gas_price: u64,
        base_fee: u64,
        mut block_context: BlockContext,
        fork_storage: &ForkStorage<S>,
        bootloader_code: &BaseSystemContracts,
    ) -> Result<VmBlockResult, TxRevertReason> {
        let tx: Transaction = l2_tx.clone().into();
        let l1_gas_price =
            adjust_l1_gas_price_for_tx(l1_gas_price, L2_GAS_PRICE, tx.gas_per_pubdata_byte_limit());

        // Set gas_limit for transaction
        let gas_limit_with_overhead = tx_gas_limit
            + derive_gas_estimation_overhead(
                tx_gas_limit,
                gas_per_pubdata_byte as u32,
                tx.encoding_len(),
            );
        l2_tx.common_data.fee.gas_limit = gas_limit_with_overhead.into();

        let mut storage_view = StorageView::new(fork_storage);

        // The nonce needs to be updated
        let nonce = l2_tx.nonce();
        let nonce_key = get_nonce_key(&l2_tx.initiator_account());
        let full_nonce = storage_view.read_value(&nonce_key);
        let (_, deployment_nonce) = decompose_full_nonce(h256_to_u256(full_nonce));
        let enforced_full_nonce = nonces_to_full_nonce(U256::from(nonce.0), deployment_nonce);
        storage_view.set_value(nonce_key, u256_to_h256(enforced_full_nonce));

        // We need to explicitly put enough balance into the account of the users
        let payer = l2_tx.payer();
        let balance_key = storage_key_for_eth_balance(&payer);
        let mut current_balance = h256_to_u256(storage_view.read_value(&balance_key));
        let added_balance = l2_tx.common_data.fee.gas_limit * l2_tx.common_data.fee.max_fee_per_gas;
        current_balance += added_balance;
        storage_view.set_value(balance_key, u256_to_h256(current_balance));

        let mut oracle_tools = OracleTools::new(&mut storage_view, HistoryDisabled);

        block_context.l1_gas_price = l1_gas_price;
        let derived_block_context = DerivedBlockContext {
            context: block_context,
            base_fee,
        };

        let block_properties = InMemoryNodeInner::<S>::create_block_properties(bootloader_code);

        let execution_mode = TxExecutionMode::EstimateFee {
            missed_storage_invocation_limit: 1000000,
        };

        // init vm
        let mut vm = init_vm_inner(
            &mut oracle_tools,
            BlockContextMode::OverrideCurrent(derived_block_context),
            &block_properties,
            BLOCK_GAS_LIMIT,
            bootloader_code,
            execution_mode,
        );

        let tx: Transaction = l2_tx.into();

        push_transaction_to_bootloader_memory(&mut vm, &tx, execution_mode, None);

        let vm_block_result = vm.execute_till_block_end(BootloaderJobType::TransactionExecution);

        match vm_block_result.full_result.revert_reason {
            None => Ok(vm_block_result),
            Some(revert) => Err(revert.revert_reason),
        }
    }
}

fn not_implemented<T: Send + 'static>(
    method_name: &str,
) -> jsonrpc_core::BoxFuture<Result<T, jsonrpc_core::Error>> {
    log::info!("Method {} is not implemented", method_name);
    Err(jsonrpc_core::Error {
        data: None,
        code: jsonrpc_core::ErrorCode::MethodNotFound,
        message: format!("Method {} is not implemented", method_name),
    })
    .into_boxed_future()
}

/// In-memory node, that can be used for local & unit testing.
/// It also supports the option of forking testnet/mainnet.
/// All contents are removed when object is destroyed.
pub struct InMemoryNode<S> {
    inner: Arc<RwLock<InMemoryNodeInner<S>>>,
}

fn contract_address_from_tx_result(execution_result: &VmTxExecutionResult) -> Option<H160> {
    for query in execution_result.result.logs.storage_logs.iter().rev() {
        if query.log_type == StorageLogQueryType::InitialWrite
            && query.log_query.address == ACCOUNT_CODE_STORAGE_ADDRESS
        {
            return Some(h256_to_account_address(&u256_to_h256(query.log_query.key)));
        }
    }
    None
}

impl<S: ForkSource + std::fmt::Debug> Default for InMemoryNode<S> {
    fn default() -> Self {
        InMemoryNode::new(
            None,
            crate::node::ShowCalls::None,
            ShowStorageLogs::None,
            ShowVMDetails::None,
            ShowGasDetails::None,
            false,
            &system_contracts::Options::BuiltIn,
        )
    }
}

impl<S: ForkSource + std::fmt::Debug> InMemoryNode<S> {
    pub fn new(
        fork: Option<ForkDetails<S>>,
        show_calls: ShowCalls,
        show_storage_logs: ShowStorageLogs,
        show_vm_details: ShowVMDetails,
        show_gas_details: ShowGasDetails,
        resolve_hashes: bool,
        system_contracts_options: &system_contracts::Options,
    ) -> Self {
        let inner = if let Some(f) = &fork {
            let mut block_hashes = HashMap::<u64, H256>::new();
            block_hashes.insert(f.l2_block.number.as_u64(), f.l2_block.hash);
            let mut blocks = HashMap::<H256, Block<TransactionVariant>>::new();
            blocks.insert(f.l2_block.hash, f.l2_block.clone());

            InMemoryNodeInner {
                current_timestamp: f.block_timestamp + 1,
                current_batch: f.l1_block.0 + 1,
                current_miniblock: f.l2_miniblock,
                l1_gas_price: f.l1_gas_price,
                tx_results: Default::default(),
                blocks,
                block_hashes,
                fork_storage: ForkStorage::new(fork, system_contracts_options),
                show_calls,
                show_storage_logs,
                show_vm_details,
                show_gas_details,
                resolve_hashes,
                console_log_handler: ConsoleLogHandler::default(),
                system_contracts: SystemContracts::from_options(system_contracts_options),
            }
        } else {
            let mut block_hashes = HashMap::<u64, H256>::new();
            block_hashes.insert(0, H256::zero());
            let mut blocks = HashMap::<H256, Block<TransactionVariant>>::new();
            blocks.insert(
                H256::zero(),
                Block::<TransactionVariant> {
                    gas_limit: U256::from(ETH_CALL_GAS_LIMIT),
                    ..Default::default()
                },
            );

            InMemoryNodeInner {
                current_timestamp: NON_FORK_FIRST_BLOCK_TIMESTAMP,
                current_batch: 1,
                current_miniblock: 0,
                l1_gas_price: L1_GAS_PRICE,
                tx_results: Default::default(),
                blocks,
                block_hashes,
                fork_storage: ForkStorage::new(fork, system_contracts_options),
                show_calls,
                show_storage_logs,
                show_vm_details,
                show_gas_details,
                resolve_hashes,
                console_log_handler: ConsoleLogHandler::default(),
                system_contracts: SystemContracts::from_options(system_contracts_options),
            }
        };

        InMemoryNode {
            inner: Arc::new(RwLock::new(inner)),
        }
    }

    pub fn get_inner(&self) -> Arc<RwLock<InMemoryNodeInner<S>>> {
        self.inner.clone()
    }

    /// Applies multiple transactions - but still one per L1 batch.
    pub fn apply_txs(&self, txs: Vec<L2Tx>) -> Result<(), String> {
        log::info!("Running {:?} transactions (one per batch)", txs.len());

        for tx in txs {
            self.run_l2_tx(tx, TxExecutionMode::VerifyExecute)?;
        }

        Ok(())
    }

    /// Adds a lot of tokens to a given account.
    pub fn set_rich_account(&self, address: H160) {
        let key = storage_key_for_eth_balance(&address);

        let mut inner = match self.inner.write() {
            Ok(guard) => guard,
            Err(e) => {
                log::info!("Failed to acquire write lock: {}", e);
                return;
            }
        };

        let keys = {
            let mut storage_view = StorageView::new(&inner.fork_storage);
            storage_view.set_value(key, u256_to_h256(U256::from(10u128.pow(30))));
            storage_view.modified_storage_keys().clone()
        };

        for (key, value) in keys.iter() {
            inner.fork_storage.set_value(*key, *value);
        }
    }

    /// Runs L2 'eth call' method - that doesn't commit to a block.
    fn run_l2_call(&self, l2_tx: L2Tx) -> Result<VmBlockResult, String> {
        let execution_mode = TxExecutionMode::EthCall {
            missed_storage_invocation_limit: 1000000,
        };

        let inner = self
            .inner
            .write()
            .map_err(|e| format!("Failed to acquire write lock: {}", e))?;

        let mut storage_view = StorageView::new(&inner.fork_storage);

        let mut oracle_tools = OracleTools::new(&mut storage_view, HistoryEnabled);

        let bootloader_code = &inner.system_contracts.contacts_for_l2_call();

        let block_context = inner.create_block_context();
        let block_properties = InMemoryNodeInner::<S>::create_block_properties(bootloader_code);

        // init vm
        let mut vm = init_vm_inner(
            &mut oracle_tools,
            BlockContextMode::NewBlock(block_context.into(), Default::default()),
            &block_properties,
            BLOCK_GAS_LIMIT,
            bootloader_code,
            execution_mode,
        );

        let tx: Transaction = l2_tx.into();

        push_transaction_to_bootloader_memory(&mut vm, &tx, execution_mode, None);

        let vm_block_result =
            vm.execute_till_block_end_with_call_tracer(BootloaderJobType::TransactionExecution);

        if let Some(revert_reason) = &vm_block_result.full_result.revert_reason {
            log::info!("Call {} {:?}", "FAILED".red(), revert_reason.revert_reason);
        } else {
            log::info!("Call {}", "SUCCESS".green());
        }
        if let VmTrace::CallTrace(call_trace) = &vm_block_result.full_result.trace {
            log::info!("=== Console Logs: ");
            for call in call_trace {
                inner.console_log_handler.handle_call_recurive(call);
            }

            log::info!("=== Call traces:");
            for call in call_trace {
                formatter::print_call(call, 0, &inner.show_calls, inner.resolve_hashes);
            }
        }

        Ok(vm_block_result)
    }

    fn display_detailed_gas_info<H: HistoryMode>(
        &self,
        vm: &VmInstance<H>,
        spent_on_pubdata: u32,
    ) -> eyre::Result<()> {
        let debug = BootloaderDebug::load_from_memory(vm)?;

        log::info!("┌─────────────────────────┐");
        log::info!("│       GAS DETAILS       │");
        log::info!("└─────────────────────────┘");

        // Total amount of gas (should match tx.gas_limit).
        let total_gas_limit = debug
            .total_gas_limit_from_user
            .saturating_sub(debug.reserved_gas);

        let intrinsic_gas = total_gas_limit - debug.gas_limit_after_intrinsic;
        let gas_for_validation = debug.gas_limit_after_intrinsic - debug.gas_after_validation;

        let gas_spent_on_compute =
            debug.gas_spent_on_execution - debug.gas_spent_on_bytecode_preparation;

        let gas_used = intrinsic_gas
            + gas_for_validation
            + debug.gas_spent_on_bytecode_preparation
            + gas_spent_on_compute;

        log::info!(
            "Gas - Limit: {} | Used: {} | Refunded: {}",
            to_human_size(total_gas_limit),
            to_human_size(gas_used),
            to_human_size(debug.refund_by_operator)
        );

        if debug.total_gas_limit_from_user != total_gas_limit {
            log::info!(
                "{}",
                format!(
                "  WARNING: user actually provided more gas {}, but system had a lower max limit.",
                to_human_size(debug.total_gas_limit_from_user)
            )
                .yellow()
            );
        }
        if debug.refund_computed != debug.refund_by_operator {
            log::info!(
                "{}",
                format!(
                    "  WARNING: Refund by VM: {}, but operator refunded more: {}",
                    to_human_size(debug.refund_computed),
                    to_human_size(debug.refund_by_operator)
                )
                .yellow()
            );
        }

        if debug.refund_computed + gas_used != total_gas_limit {
            log::info!(
                "{}",
                format!(
                    "  WARNING: Gas totals don't match. {} != {} , delta: {}",
                    to_human_size(debug.refund_computed + gas_used),
                    to_human_size(total_gas_limit),
                    to_human_size(total_gas_limit.abs_diff(debug.refund_computed + gas_used))
                )
                .yellow()
            );
        }

        let bytes_published = spent_on_pubdata / debug.gas_per_pubdata.as_u32();

        log::info!(
            "During execution published {} bytes to L1, @{} each - in total {} gas",
            to_human_size(bytes_published.into()),
            to_human_size(debug.gas_per_pubdata),
            to_human_size(spent_on_pubdata.into())
        );

        log::info!("Out of {} gas used, we spent:", to_human_size(gas_used));
        log::info!(
            "  {:>15} gas ({:>2}%) for transaction setup",
            to_human_size(intrinsic_gas),
            to_human_size(intrinsic_gas * 100 / gas_used)
        );
        log::info!(
            "  {:>15} gas ({:>2}%) for bytecode preparation (decompression etc)",
            to_human_size(debug.gas_spent_on_bytecode_preparation),
            to_human_size(debug.gas_spent_on_bytecode_preparation * 100 / gas_used)
        );
        log::info!(
            "  {:>15} gas ({:>2}%) for account validation",
            to_human_size(gas_for_validation),
            to_human_size(gas_for_validation * 100 / gas_used)
        );
        log::info!(
            "  {:>15} gas ({:>2}%) for computations (opcodes)",
            to_human_size(gas_spent_on_compute),
            to_human_size(gas_spent_on_compute * 100 / gas_used)
        );

        log::info!("");
        log::info!("");
        log::info!(
            "{}",
            "=== Transaction setup cost breakdown ===".to_owned().bold(),
        );

        log::info!("Total cost: {}", to_human_size(intrinsic_gas).bold());
        log::info!(
            "  {:>15} gas ({:>2}%) fixed cost",
            to_human_size(debug.intrinsic_overhead),
            to_human_size(debug.intrinsic_overhead * 100 / intrinsic_gas)
        );
        log::info!(
            "  {:>15} gas ({:>2}%) operator cost",
            to_human_size(debug.operator_overhead),
            to_human_size(debug.operator_overhead * 100 / intrinsic_gas)
        );

        log::info!("");
        log::info!(
            "  FYI: operator could have charged up to: {}, so you got {}% discount",
            to_human_size(debug.required_overhead),
            to_human_size(
                (debug.required_overhead - debug.operator_overhead) * 100 / debug.required_overhead
            )
        );

        let publish_block_l1_bytes = BLOCK_OVERHEAD_PUBDATA;
        log::info!(
            "Publishing full block costs the operator up to: {}, where {} is due to {} bytes published to L1",
            to_human_size(debug.total_overhead_for_block),
            to_human_size(debug.gas_per_pubdata * publish_block_l1_bytes),
            to_human_size(publish_block_l1_bytes.into())
        );
        log::info!("Your transaction has contributed to filling up the block in the following way (we take the max contribution as the cost):");
        log::info!(
            "  Circuits overhead:{:>15} ({}% of the full block: {})",
            to_human_size(debug.overhead_for_circuits),
            to_human_size(debug.overhead_for_circuits * 100 / debug.total_overhead_for_block),
            to_human_size(debug.total_overhead_for_block)
        );
        log::info!(
            "  Length overhead:  {:>15}",
            to_human_size(debug.overhead_for_length)
        );
        log::info!(
            "  Slot overhead:    {:>15}",
            to_human_size(debug.overhead_for_slot)
        );
        Ok(())
    }

    /// Executes the given L2 transaction and returns all the VM logs.
    pub fn run_l2_tx_inner(
        &self,
        l2_tx: L2Tx,
        execution_mode: TxExecutionMode,
    ) -> Result<L2TxResult, String> {
        let inner = self
            .inner
            .write()
            .map_err(|e| format!("Failed to acquire write lock: {}", e))?;

        let mut storage_view = StorageView::new(&inner.fork_storage);

        let mut oracle_tools = OracleTools::new(&mut storage_view, HistoryEnabled);

        let bootloader_code = inner.system_contracts.contracts(execution_mode);

        let block_context = inner.create_block_context();
        let block_properties = InMemoryNodeInner::<S>::create_block_properties(bootloader_code);

        // init vm
        let mut vm = init_vm_inner(
            &mut oracle_tools,
            BlockContextMode::NewBlock(block_context.into(), Default::default()),
            &block_properties,
            BLOCK_GAS_LIMIT,
            bootloader_code,
            execution_mode,
        );
        let spent_on_pubdata_before = vm.state.local_state.spent_pubdata_counter;

        let tx: Transaction = l2_tx.clone().into();
        push_transaction_to_bootloader_memory(&mut vm, &tx, execution_mode, None);
        let tx_result = vm
            .execute_next_tx(u32::MAX, true)
            .map_err(|e| format!("Failed to execute next transaction: {}", e))?;

        let spent_on_pubdata = vm.state.local_state.spent_pubdata_counter - spent_on_pubdata_before;

        log::info!("┌─────────────────────────┐");
        log::info!("│   TRANSACTION SUMMARY   │");
        log::info!("└─────────────────────────┘");

        match tx_result.status {
            TxExecutionStatus::Success => log::info!("Transaction: {}", "SUCCESS".green()),
            TxExecutionStatus::Failure => log::info!("Transaction: {}", "FAILED".red()),
        }

        log::info!("Initiator: {:?}", tx.initiator_account());
        log::info!("Payer: {:?}", tx.payer());
        log::info!(
            "Gas - Limit: {} | Used: {} | Refunded: {}",
            to_human_size(tx.gas_limit()),
            to_human_size(tx.gas_limit() - tx_result.gas_refunded),
            to_human_size(tx_result.gas_refunded.into())
        );

        match inner.show_gas_details {
            ShowGasDetails::None => log::info!(
                "Use --show-gas-details flag or call config_setShowGasDetails to display more info"
            ),
            ShowGasDetails::All => {
                if self
                    .display_detailed_gas_info(&vm, spent_on_pubdata)
                    .is_err()
                {
                    log::info!(
                        "{}",
                        "!!! FAILED TO GET DETAILED GAS INFO !!!".to_owned().red()
                    );
                }
            }
        }

        if inner.show_storage_logs != ShowStorageLogs::None {
            log::info!("");
            log::info!("┌──────────────────┐");
            log::info!("│   STORAGE LOGS   │");
            log::info!("└──────────────────┘");
        }

        for log_query in &tx_result.result.logs.storage_logs {
            match inner.show_storage_logs {
                ShowStorageLogs::Write => {
                    if matches!(
                        log_query.log_type,
                        StorageLogQueryType::RepeatedWrite | StorageLogQueryType::InitialWrite
                    ) {
                        formatter::print_logs(log_query);
                    }
                }
                ShowStorageLogs::Read => {
                    if log_query.log_type == StorageLogQueryType::Read {
                        formatter::print_logs(log_query);
                    }
                }
                ShowStorageLogs::All => {
                    formatter::print_logs(log_query);
                }
                _ => {}
            }
        }

        if inner.show_vm_details != ShowVMDetails::None {
            formatter::print_vm_details(&tx_result.result);
        }

        log::info!("");
        log::info!("==== Console logs: ");
        for call in &tx_result.call_traces {
            inner.console_log_handler.handle_call_recurive(call);
        }

        log::info!("");
        log::info!(
            "==== {} Use --show-calls flag or call config_setShowCalls to display more info.",
            format!("{:?} call traces. ", tx_result.call_traces.len()).bold()
        );

        if inner.show_calls != ShowCalls::None {
            for call in &tx_result.call_traces {
                formatter::print_call(call, 0, &inner.show_calls, inner.resolve_hashes);
            }
        }

        log::info!("");
        log::info!(
            "==== {}",
            format!("{} events", tx_result.result.logs.events.len()).bold()
        );
        for event in &tx_result.result.logs.events {
            formatter::print_event(event, inner.resolve_hashes);
        }

        // Compute gas details
        let debug = BootloaderDebug::load_from_memory(&vm).map_err(|err| err.to_string())?;

        // Total amount of gas (should match tx.gas_limit).
        let gas_limit = debug
            .total_gas_limit_from_user
            .saturating_sub(debug.reserved_gas);

        let intrinsic_gas = gas_limit - debug.gas_limit_after_intrinsic;
        let gas_for_validation = debug.gas_limit_after_intrinsic - debug.gas_after_validation;

        let gas_spent_on_compute =
            debug.gas_spent_on_execution - debug.gas_spent_on_bytecode_preparation;

        let gas_used = intrinsic_gas
            + gas_for_validation
            + debug.gas_spent_on_bytecode_preparation
            + gas_spent_on_compute;

        // The computed block hash here will be different than that in production.
        let hash = compute_hash(block_context.block_number, l2_tx.hash());
        let block = Block {
            hash,
            number: U64::from(inner.current_miniblock.saturating_add(1)),
            timestamp: U256::from(block_context.block_timestamp),
            l1_batch_number: Some(U64::from(block_context.block_number)),
            transactions: vec![TransactionVariant::Full(
                zksync_types::api::Transaction::from(l2_tx),
            )],
            gas_used,
            gas_limit,
            ..Default::default()
        };

        log::info!("");
        log::info!("");

        vm.execute_till_block_end(BootloaderJobType::BlockPostprocessing);

        let bytecodes = vm
            .state
            .decommittment_processor
            .known_bytecodes
            .inner()
            .clone();

        let modified_keys = storage_view.modified_storage_keys().clone();
        Ok((modified_keys, tx_result, block, bytecodes))
    }

    /// Runs L2 transaction and commits it to a new block.
    fn run_l2_tx(&self, l2_tx: L2Tx, execution_mode: TxExecutionMode) -> Result<(), String> {
        let tx_hash = l2_tx.hash();
        log::info!("");
        log::info!("Executing {}", format!("{:?}", tx_hash).bold());
        let (keys, result, block, bytecodes) =
            self.run_l2_tx_inner(l2_tx.clone(), execution_mode)?;
        // Write all the mutated keys (storage slots).
        let mut inner = self
            .inner
            .write()
            .map_err(|e| format!("Failed to acquire write lock: {}", e))?;
        for (key, value) in keys.iter() {
            inner.fork_storage.set_value(*key, *value);
        }

        // Write all the factory deps.
        for (hash, code) in bytecodes.iter() {
            inner.fork_storage.store_factory_dep(
                u256_to_h256(*hash),
                code.iter()
                    .flat_map(|entry| {
                        let mut bytes = vec![0u8; 32];
                        entry.to_big_endian(&mut bytes);
                        bytes.to_vec()
                    })
                    .collect(),
            )
        }
        let current_miniblock = inner.current_miniblock.saturating_add(1);
        inner.tx_results.insert(
            tx_hash,
            TxExecutionInfo {
                tx: l2_tx,
                batch_number: block.l1_batch_number.unwrap_or_default().as_u32(),
                miniblock_number: current_miniblock,
                result,
            },
        );
        inner.block_hashes.insert(current_miniblock, block.hash);
        inner.blocks.insert(block.hash, block);
        {
            inner.current_timestamp += 1;
            inner.current_batch += 1;
            inner.current_miniblock = current_miniblock;
        }

        Ok(())
    }
}

impl<S: Send + Sync + 'static + ForkSource + std::fmt::Debug> EthNamespaceT for InMemoryNode<S> {
    /// Returns the chain ID of the node.
    fn chain_id(&self) -> jsonrpc_core::BoxFuture<jsonrpc_core::Result<zksync_basic_types::U64>> {
        match self.inner.read() {
            Ok(inner) => Ok(U64::from(inner.fork_storage.chain_id.0 as u64)).into_boxed_future(),
            Err(_) => Err(into_jsrpc_error(Web3Error::InternalError)).into_boxed_future(),
        }
    }

    /// Calls the specified function on the L2 contract with the given arguments.
    ///
    /// # Arguments
    ///
    /// * `req` - The call request containing the function name and arguments.
    /// * `_block` - The block ID variant (unused).
    ///
    /// # Returns
    ///
    /// A boxed future containing the result of the function call.
    fn call(
        &self,
        req: zksync_types::transaction_request::CallRequest,
        _block: Option<zksync_types::api::BlockIdVariant>,
    ) -> jsonrpc_core::BoxFuture<jsonrpc_core::Result<zksync_basic_types::Bytes>> {
        match L2Tx::from_request(req.into(), MAX_TX_SIZE) {
            Ok(mut tx) => {
                tx.common_data.fee.gas_limit = ETH_CALL_GAS_LIMIT.into();
                let result = self.run_l2_call(tx);

                match result {
                    Ok(vm_block_result) => match vm_block_result.full_result.revert_reason {
                        Some(revert) => {
                            let message = revert.revert_reason.to_string();
                            let pretty_message = format!(
                                "execution reverted{}{}",
                                if message.is_empty() { "" } else { ": " },
                                message
                            );
                            let data = match revert.revert_reason {
                                TxRevertReason::EthCall(vm_revert_reason) => {
                                    vm_revert_reason.encoded_data()
                                }
                                TxRevertReason::TxReverted(vm_revert_reason) => {
                                    vm_revert_reason.encoded_data()
                                }
                                _ => vec![],
                            };
                            log::info!("{}", pretty_message.on_red());
                            Err(into_jsrpc_error(Web3Error::SubmitTransactionError(
                                pretty_message,
                                data,
                            )))
                            .into_boxed_future()
                        }
                        None => Ok(vm_block_result
                            .full_result
                            .return_data
                            .into_iter()
                            .flat_map(|val| {
                                let bytes: [u8; 32] = val.into();
                                bytes.to_vec()
                            })
                            .collect::<Vec<_>>()
                            .into())
                        .into_boxed_future(),
                    },
                    Err(e) => {
                        let error = Web3Error::InvalidTransactionData(
                            zksync_types::ethabi::Error::InvalidName(e),
                        );
                        Err(into_jsrpc_error(error)).into_boxed_future()
                    }
                }
            }
            Err(e) => {
                let error = Web3Error::SerializationError(e);
                Err(into_jsrpc_error(error)).into_boxed_future()
            }
        }
    }

    /// Returns the balance of the specified address.
    ///
    /// # Arguments
    ///
    /// * `address` - The address to get the balance of.
    /// * `_block` - The block ID variant (optional).
    ///
    /// # Returns
    ///
    /// A `BoxFuture` that resolves to a `Result` containing the balance of the specified address as a `U256` or a `jsonrpc_core::Error` if an error occurred.
    fn get_balance(
        &self,
        address: zksync_basic_types::Address,
        _block: Option<zksync_types::api::BlockIdVariant>,
    ) -> BoxFuture<Result<U256, jsonrpc_core::Error>> {
        let inner = Arc::clone(&self.inner);

        Box::pin(async move {
            let balance_key = storage_key_for_standard_token_balance(
                AccountTreeId::new(L2_ETH_TOKEN_ADDRESS),
                &address,
            );

            match inner.write() {
                Ok(mut inner_guard) => {
                    let balance = inner_guard.fork_storage.read_value(&balance_key);
                    Ok(h256_to_u256(balance))
                }
                Err(_) => {
                    let web3_error = Web3Error::InternalError;
                    Err(into_jsrpc_error(web3_error))
                }
            }
        })
    }

    /// Returns a block by its number.
    ///
    /// # Arguments
    ///
    /// * `block_number` - A `BlockNumber` enum variant representing the block number to retrieve.
    /// * `full_transactions` - A boolean value indicating whether to retrieve full transactions or not.
    ///
    /// # Returns
    ///
    /// A `BoxFuture` containing a `jsonrpc_core::Result` that resolves to an `Option` of `zksync_types::api::Block<zksync_types::api::TransactionVariant>`.
    fn get_block_by_number(
        &self,
        block_number: zksync_types::api::BlockNumber,
        full_transactions: bool,
    ) -> BoxFuture<
        jsonrpc_core::Result<
            Option<zksync_types::api::Block<zksync_types::api::TransactionVariant>>,
        >,
    > {
        let inner = Arc::clone(&self.inner);

        Box::pin(async move {
            let maybe_block = {
                let reader = match inner.read() {
                    Ok(r) => r,
                    Err(_) => return Err(into_jsrpc_error(Web3Error::InternalError)),
                };
                match block_number {
                    zksync_types::api::BlockNumber::Latest
                    | zksync_types::api::BlockNumber::Pending
                    | zksync_types::api::BlockNumber::Finalized
                    | zksync_types::api::BlockNumber::Committed => reader
                        .block_hashes
                        .get(&reader.current_miniblock)
                        .and_then(|hash| reader.blocks.get(hash))
                        .cloned()
                        .or_else(|| {
                            reader
                                .fork_storage
                                .inner
                                .read()
                                .expect("failed reading fork storage")
                                .fork
                                .as_ref()
                                .and_then(|fork| {
                                    fork.fork_source
                                        .get_block_by_number(block_number, true)
                                        .ok()
                                        .flatten()
                                })
                        }),
                    zksync_types::api::BlockNumber::Number(ask_number) => {
                        let block = reader
                            .block_hashes
                            .get(&ask_number.as_u64())
                            .and_then(|hash| reader.blocks.get(hash))
                            .cloned()
                            .or_else(|| {
                                reader
                                    .fork_storage
                                    .inner
                                    .read()
                                    .expect("failed reading fork storage")
                                    .fork
                                    .as_ref()
                                    .and_then(|fork| {
                                        fork.fork_source
                                            .get_block_by_number(block_number, true)
                                            .ok()
                                            .flatten()
                                    })
                            });
                        block
                    }
                    zksync_types::api::BlockNumber::Earliest => reader
                        .block_hashes
                        .get(&0)
                        .and_then(|hash| reader.blocks.get(hash))
                        .cloned()
                        .or_else(|| {
                            reader
                                .fork_storage
                                .inner
                                .read()
                                .expect("failed reading fork storage")
                                .fork
                                .as_ref()
                                .and_then(|fork| {
                                    fork.fork_source
                                        .get_block_by_number(block_number, true)
                                        .ok()
                                        .flatten()
                                })
                        }),
                }
            };

            match maybe_block {
                Some(mut block) => {
                    let block_hash = block.hash;
                    block.transactions = block
                        .transactions
                        .into_iter()
                        .map(|transaction| match &transaction {
                            TransactionVariant::Full(inner) => {
                                if full_transactions {
                                    transaction
                                } else {
                                    TransactionVariant::Hash(inner.hash)
                                }
                            }
                            TransactionVariant::Hash(_) => {
                                if full_transactions {
                                    panic!(
                                        "unexpected non full transaction for block {}",
                                        block_hash
                                    )
                                } else {
                                    transaction
                                }
                            }
                        })
                        .collect();

                    Ok(Some(block))
                }
                None => Err(into_jsrpc_error(Web3Error::NoBlock)),
            }
        })
    }

    /// Returns the code stored at the specified address.
    ///
    /// # Arguments
    ///
    /// * `address` - The address to retrieve the code from.
    /// * `_block` - An optional block ID variant.
    ///
    /// # Returns
    ///
    /// A `BoxFuture` containing the result of the operation, which is a `jsonrpc_core::Result` containing
    /// the code as a `zksync_basic_types::Bytes` object.
    fn get_code(
        &self,
        address: zksync_basic_types::Address,
        _block: Option<zksync_types::api::BlockIdVariant>,
    ) -> BoxFuture<jsonrpc_core::Result<zksync_basic_types::Bytes>> {
        let inner = Arc::clone(&self.inner);

        Box::pin(async move {
            let code_key = get_code_key(&address);

            match inner.write() {
                Ok(mut guard) => {
                    let code_hash = guard.fork_storage.read_value(&code_key);

                    let code = guard
                        .fork_storage
                        .load_factory_dep_internal(code_hash)
                        .unwrap_or_default();

                    Ok(Bytes::from(code))
                }
                Err(_) => Err(into_jsrpc_error(Web3Error::InternalError)),
            }
        })
    }

    /// Returns the transaction count for a given address.
    ///
    /// # Arguments
    ///
    /// * `address` - The address to get the transaction count for.
    /// * `_block` - Optional block ID variant.
    ///
    /// # Returns
    ///
    /// Returns a `BoxFuture` containing the transaction count as a `U256` wrapped in a `jsonrpc_core::Result`.
    fn get_transaction_count(
        &self,
        address: zksync_basic_types::Address,
        _block: Option<zksync_types::api::BlockIdVariant>,
    ) -> BoxFuture<jsonrpc_core::Result<U256>> {
        let inner = Arc::clone(&self.inner);

        Box::pin(async move {
            let nonce_key = get_nonce_key(&address);

            match inner.write() {
                Ok(mut guard) => {
                    let result = guard.fork_storage.read_value(&nonce_key);
                    Ok(h256_to_u64(result).into())
                }
                Err(_) => Err(into_jsrpc_error(Web3Error::InternalError)),
            }
        })
    }

    /// Retrieves the transaction receipt for a given transaction hash.
    ///
    /// # Arguments
    ///
    /// * `hash` - The hash of the transaction to retrieve the receipt for.
    ///
    /// # Returns
    ///
    /// A `BoxFuture` that resolves to an `Option` of a `TransactionReceipt` or an error.
    fn get_transaction_receipt(
        &self,
        hash: zksync_basic_types::H256,
    ) -> BoxFuture<jsonrpc_core::Result<Option<zksync_types::api::TransactionReceipt>>> {
        let inner = Arc::clone(&self.inner);

        Box::pin(async move {
            let reader = match inner.read() {
                Ok(r) => r,
                Err(_) => return Err(into_jsrpc_error(Web3Error::InternalError)),
            };

            let tx_result = reader.tx_results.get(&hash);

            let receipt = tx_result.map(|info| TransactionReceipt {
                transaction_hash: hash,
                transaction_index: U64::from(1),
                block_hash: reader.block_hashes.get(&info.miniblock_number).cloned(),
                block_number: Some(U64::from(info.miniblock_number)),
                l1_batch_tx_index: None,
                l1_batch_number: Some(U64::from(info.batch_number as u64)),
                from: Default::default(),
                to: Some(info.tx.execute.contract_address),
                cumulative_gas_used: Default::default(),
                gas_used: Some(info.tx.common_data.fee.gas_limit - info.result.gas_refunded),
                contract_address: contract_address_from_tx_result(&info.result),
                logs: info
                    .result
                    .result
                    .logs
                    .events
                    .iter()
                    .map(|log| Log {
                        address: log.address,
                        topics: log.indexed_topics.clone(),
                        data: zksync_types::Bytes(log.value.clone()),
                        block_hash: Some(hash),
                        block_number: Some(U64::from(info.miniblock_number)),
                        l1_batch_number: Some(U64::from(info.batch_number as u64)),
                        transaction_hash: Some(hash),
                        transaction_index: Some(U64::from(1)),
                        log_index: Some(U256::default()),
                        transaction_log_index: Some(U256::default()),
                        log_type: None,
                        removed: None,
                    })
                    .collect(),
                l2_to_l1_logs: vec![],
                status: Some(if info.result.status == TxExecutionStatus::Success {
                    U64::from(1)
                } else {
                    U64::from(0)
                }),
                effective_gas_price: Some(L2_GAS_PRICE.into()),
                ..Default::default()
            });

            Ok(receipt).map_err(|_: jsonrpc_core::Error| into_jsrpc_error(Web3Error::InternalError))
        })
    }

    /// Sends a raw transaction to the L2 network.
    ///
    /// # Arguments
    ///
    /// * `tx_bytes` - The transaction bytes to send.
    ///
    /// # Returns
    ///
    /// A future that resolves to the hash of the transaction if successful, or an error if the transaction is invalid or execution fails.
    fn send_raw_transaction(
        &self,
        tx_bytes: zksync_basic_types::Bytes,
    ) -> jsonrpc_core::BoxFuture<jsonrpc_core::Result<zksync_basic_types::H256>> {
        let chain_id = match self.inner.read() {
            Ok(reader) => reader.fork_storage.chain_id,
            Err(_) => {
                return futures::future::err(into_jsrpc_error(Web3Error::InternalError)).boxed()
            }
        };

        let (tx_req, hash) = match TransactionRequest::from_bytes(&tx_bytes.0, chain_id.0) {
            Ok(result) => result,
            Err(e) => {
                return futures::future::err(into_jsrpc_error(Web3Error::SerializationError(e)))
                    .boxed()
            }
        };

        let mut l2_tx: L2Tx = match L2Tx::from_request(tx_req, MAX_TX_SIZE) {
            Ok(tx) => tx,
            Err(e) => {
                return futures::future::err(into_jsrpc_error(Web3Error::SerializationError(e)))
                    .boxed()
            }
        };

        l2_tx.set_input(tx_bytes.0, hash);
        if hash != l2_tx.hash() {
            return futures::future::err(into_jsrpc_error(Web3Error::InvalidTransactionData(
                zksync_types::ethabi::Error::InvalidData,
            )))
            .boxed();
        };

        match self.run_l2_tx(l2_tx.clone(), TxExecutionMode::VerifyExecute) {
            Ok(_) => Ok(hash).into_boxed_future(),
            Err(e) => {
                let error_message = format!("Execution error: {}", e);
                futures::future::err(into_jsrpc_error(Web3Error::SubmitTransactionError(
                    error_message,
                    l2_tx.hash().as_bytes().to_vec(),
                )))
                .boxed()
            }
        }
    }

    /// Returns a block by its hash. Currently, only hashes for blocks in memory are supported.
    ///
    /// # Arguments
    ///
    /// * `hash` - A `H256` type representing the hash of the block to retrieve.
    /// * `full_transactions` - A boolean value indicating whether to retrieve full transactions or not.
    ///
    /// # Returns
    ///
    /// A `BoxFuture` containing a `jsonrpc_core::Result` that resolves to an `Option` of `zksync_types::api::Block<zksync_types::api::TransactionVariant>`.
    fn get_block_by_hash(
        &self,
        hash: zksync_basic_types::H256,
        full_transactions: bool,
    ) -> jsonrpc_core::BoxFuture<
        jsonrpc_core::Result<
            Option<zksync_types::api::Block<zksync_types::api::TransactionVariant>>,
        >,
    > {
        let inner = Arc::clone(&self.inner);

        Box::pin(async move {
            let maybe_block = {
                let reader = inner
                    .read()
                    .map_err(|_| into_jsrpc_error(Web3Error::InternalError))?;

                // try retrieving block from memory, and if unavailable subsequently from the fork
                reader.blocks.get(&hash).cloned().or_else(|| {
                    reader
                        .fork_storage
                        .inner
                        .read()
                        .expect("failed reading fork storage")
                        .fork
                        .as_ref()
                        .and_then(|fork| {
                            fork.fork_source
                                .get_block_by_hash(hash, true)
                                .ok()
                                .flatten()
                        })
                })
            };

            match maybe_block {
                Some(mut block) => {
                    let block_hash = block.hash;
                    block.transactions = block
                        .transactions
                        .into_iter()
                        .map(|transaction| match &transaction {
                            TransactionVariant::Full(inner) => {
                                if full_transactions {
                                    transaction
                                } else {
                                    TransactionVariant::Hash(inner.hash)
                                }
                            }
                            TransactionVariant::Hash(_) => {
                                if full_transactions {
                                    panic!(
                                        "unexpected non full transaction for block {}",
                                        block_hash
                                    )
                                } else {
                                    transaction
                                }
                            }
                        })
                        .collect();

                    Ok(Some(block))
                }
                None => Err(into_jsrpc_error(Web3Error::NoBlock)),
            }
        })
    }

    /// Returns a future that resolves to an optional transaction with the given hash.
    ///
    /// # Arguments
    ///
    /// * `hash` - A 32-byte hash of the transaction.
    ///
    /// # Returns
    ///
    /// A `jsonrpc_core::BoxFuture` that resolves to a `jsonrpc_core::Result` containing an optional `zksync_types::api::Transaction`.
    fn get_transaction_by_hash(
        &self,
        hash: zksync_basic_types::H256,
    ) -> jsonrpc_core::BoxFuture<jsonrpc_core::Result<Option<zksync_types::api::Transaction>>> {
        let inner = Arc::clone(&self.inner);

        Box::pin(async move {
            let reader = inner
                .read()
                .map_err(|_| into_jsrpc_error(Web3Error::InternalError))?;
            let tx_result = reader.tx_results.get(&hash);

            Ok(tx_result.and_then(|info| {
                let input_data = info.tx.common_data.input.clone().or(None)?;

                let chain_id = info.tx.extract_chain_id().or(None)?;

                Some(zksync_types::api::Transaction {
                    hash,
                    nonce: U256::from(info.tx.common_data.nonce.0),
                    block_hash: Some(hash),
                    block_number: Some(U64::from(info.miniblock_number)),
                    transaction_index: Some(U64::from(1)),
                    from: Some(info.tx.initiator_account()),
                    to: Some(info.tx.recipient_account()),
                    value: info.tx.execute.value,
                    gas_price: Default::default(),
                    gas: Default::default(),
                    input: input_data.data.into(),
                    v: Some(chain_id.into()),
                    r: Some(U256::zero()),
                    s: Some(U256::zero()),
                    raw: None,
                    transaction_type: {
                        let tx_type = match info.tx.common_data.transaction_type {
                            zksync_types::l2::TransactionType::LegacyTransaction => 0,
                            zksync_types::l2::TransactionType::EIP2930Transaction => 1,
                            zksync_types::l2::TransactionType::EIP1559Transaction => 2,
                            zksync_types::l2::TransactionType::EIP712Transaction => 113,
                            zksync_types::l2::TransactionType::PriorityOpTransaction => 255,
                            zksync_types::l2::TransactionType::ProtocolUpgradeTransaction => 254,
                        };
                        Some(tx_type.into())
                    },
                    access_list: None,
                    max_fee_per_gas: Some(info.tx.common_data.fee.max_fee_per_gas),
                    max_priority_fee_per_gas: Some(
                        info.tx.common_data.fee.max_priority_fee_per_gas,
                    ),
                    chain_id: chain_id.into(),
                    l1_batch_number: Some(U64::from(info.batch_number as u64)),
                    l1_batch_tx_index: None,
                })
            }))
        })
    }

    /// Returns the current block number as a `U64` wrapped in a `BoxFuture`.
    fn get_block_number(
        &self,
    ) -> jsonrpc_core::BoxFuture<jsonrpc_core::Result<zksync_basic_types::U64>> {
        let inner = Arc::clone(&self.inner);

        Box::pin(async move {
            let reader = inner
                .read()
                .map_err(|_| into_jsrpc_error(Web3Error::InternalError))?;
            Ok(U64::from(reader.current_miniblock))
        })
    }

    /// Estimates the gas required for a given call request.
    ///
    /// # Arguments
    ///
    /// * `req` - A `CallRequest` struct representing the call request to estimate gas for.
    /// * `_block` - An optional `BlockNumber` struct representing the block number to estimate gas for.
    ///
    /// # Returns
    ///
    /// A `BoxFuture` containing a `Result` with a `U256` representing the estimated gas required.
    fn estimate_gas(
        &self,
        req: zksync_types::transaction_request::CallRequest,
        _block: Option<zksync_types::api::BlockNumber>,
    ) -> jsonrpc_core::BoxFuture<jsonrpc_core::Result<U256>> {
        let inner = Arc::clone(&self.inner);
        let reader = match inner.read() {
            Ok(r) => r,
            Err(_) => {
                return futures::future::err(into_jsrpc_error(Web3Error::InternalError)).boxed()
            }
        };

        let result: jsonrpc_core::Result<Fee> = reader.estimate_gas_impl(req);
        match result {
            Ok(fee) => Ok(fee.gas_limit).into_boxed_future(),
            Err(err) => return futures::future::err(err).boxed(),
        }
    }

    /// Returns the current gas price in U256 format.
    fn gas_price(&self) -> jsonrpc_core::BoxFuture<jsonrpc_core::Result<U256>> {
        let fair_l2_gas_price: u64 = L2_GAS_PRICE;
        Ok(U256::from(fair_l2_gas_price)).into_boxed_future()
    }

    // Methods below are not currently implemented.

    fn new_filter(&self, _filter: Filter) -> jsonrpc_core::BoxFuture<jsonrpc_core::Result<U256>> {
        not_implemented("new_filter")
    }

    fn new_block_filter(&self) -> jsonrpc_core::BoxFuture<jsonrpc_core::Result<U256>> {
        not_implemented("new_block_filter")
    }

    fn uninstall_filter(&self, _idx: U256) -> jsonrpc_core::BoxFuture<jsonrpc_core::Result<bool>> {
        not_implemented("uninstall_filter")
    }

    fn new_pending_transaction_filter(
        &self,
    ) -> jsonrpc_core::BoxFuture<jsonrpc_core::Result<U256>> {
        not_implemented("new_pending_transaction_filter")
    }

    fn get_logs(
        &self,
        _filter: Filter,
    ) -> jsonrpc_core::BoxFuture<jsonrpc_core::Result<Vec<zksync_types::api::Log>>> {
        not_implemented("get_logs")
    }

    fn get_filter_logs(
        &self,
        _filter_index: U256,
    ) -> jsonrpc_core::BoxFuture<jsonrpc_core::Result<FilterChanges>> {
        not_implemented("get_filter_logs")
    }

    fn get_filter_changes(
        &self,
        _filter_index: U256,
    ) -> jsonrpc_core::BoxFuture<jsonrpc_core::Result<FilterChanges>> {
        not_implemented("get_filter_changes")
    }

    fn get_block_transaction_count_by_number(
        &self,
        block_number: zksync_types::api::BlockNumber,
    ) -> jsonrpc_core::BoxFuture<jsonrpc_core::Result<Option<U256>>> {
        let inner = Arc::clone(&self.inner);

        Box::pin(async move {
            let maybe_result = {
                let reader = match inner.read() {
                    Ok(r) => r,
                    Err(_) => return Err(into_jsrpc_error(Web3Error::InternalError)),
                };
                let number = match block_number {
                    zksync_types::api::BlockNumber::Latest
                    | zksync_types::api::BlockNumber::Pending
                    | zksync_types::api::BlockNumber::Finalized
                    | zksync_types::api::BlockNumber::Committed => reader.current_miniblock,
                    zksync_types::api::BlockNumber::Number(ask_number) => ask_number.as_u64(),
                    zksync_types::api::BlockNumber::Earliest => 0,
                };

                reader
                    .block_hashes
                    .get(&number)
                    .and_then(|hash| reader.blocks.get(hash))
                    .map(|block| U256::from(block.transactions.len()))
                    .or_else(|| {
                        reader
                            .fork_storage
                            .inner
                            .read()
                            .expect("failed reading fork storage")
                            .fork
                            .as_ref()
                            .and_then(|fork| {
                                fork.fork_source
                                    .get_block_transaction_count_by_number(block_number)
                                    .ok()
                                    .flatten()
                            })
                    })
            };

            match maybe_result {
                Some(value) => Ok(Some(value)),
                None => Err(into_jsrpc_error(Web3Error::NoBlock)),
            }
        })
    }

    fn get_block_transaction_count_by_hash(
        &self,
        block_hash: zksync_basic_types::H256,
    ) -> jsonrpc_core::BoxFuture<jsonrpc_core::Result<Option<U256>>> {
        let inner = Arc::clone(&self.inner);

        Box::pin(async move {
            let reader = inner
                .read()
                .map_err(|_| into_jsrpc_error(Web3Error::InternalError))?;

            // try retrieving block from memory, and if unavailable subsequently from the fork
            let maybe_result = reader
                .blocks
                .get(&block_hash)
                .map(|block| U256::from(block.transactions.len()))
                .or_else(|| {
                    reader
                        .fork_storage
                        .inner
                        .read()
                        .expect("failed reading fork storage")
                        .fork
                        .as_ref()
                        .and_then(|fork| {
                            fork.fork_source
                                .get_block_transaction_count_by_hash(block_hash)
                                .ok()
                                .flatten()
                        })
                });

            match maybe_result {
                Some(value) => Ok(Some(value)),
                None => Err(into_jsrpc_error(Web3Error::NoBlock)),
            }
        })
    }

    fn get_storage(
        &self,
        _address: zksync_basic_types::Address,
        _idx: U256,
        _block: Option<zksync_types::api::BlockIdVariant>,
    ) -> jsonrpc_core::BoxFuture<jsonrpc_core::Result<zksync_basic_types::H256>> {
        not_implemented("get_storage")
    }

    fn get_transaction_by_block_hash_and_index(
        &self,
        _block_hash: zksync_basic_types::H256,
        _index: zksync_basic_types::web3::types::Index,
    ) -> jsonrpc_core::BoxFuture<jsonrpc_core::Result<Option<zksync_types::api::Transaction>>> {
        not_implemented("get_transaction_by_block_hash_and_index")
    }

    fn get_transaction_by_block_number_and_index(
        &self,
        _block_number: zksync_types::api::BlockNumber,
        _index: zksync_basic_types::web3::types::Index,
    ) -> jsonrpc_core::BoxFuture<jsonrpc_core::Result<Option<zksync_types::api::Transaction>>> {
        not_implemented("get_transaction_by_block_number_and_index")
    }

    fn protocol_version(&self) -> jsonrpc_core::BoxFuture<jsonrpc_core::Result<String>> {
        not_implemented("protocol_version")
    }

    fn syncing(
        &self,
    ) -> jsonrpc_core::BoxFuture<jsonrpc_core::Result<zksync_basic_types::web3::types::SyncState>>
    {
        Ok(zksync_basic_types::web3::types::SyncState::NotSyncing).into_boxed_future()
    }

    fn accounts(
        &self,
    ) -> jsonrpc_core::BoxFuture<jsonrpc_core::Result<Vec<zksync_basic_types::Address>>> {
        not_implemented("accounts")
    }

    fn coinbase(
        &self,
    ) -> jsonrpc_core::BoxFuture<jsonrpc_core::Result<zksync_basic_types::Address>> {
        not_implemented("coinbase")
    }

    fn compilers(&self) -> jsonrpc_core::BoxFuture<jsonrpc_core::Result<Vec<String>>> {
        not_implemented("compilers")
    }

    fn hashrate(&self) -> jsonrpc_core::BoxFuture<jsonrpc_core::Result<U256>> {
        not_implemented("hashrate")
    }

    fn get_uncle_count_by_block_hash(
        &self,
        _hash: zksync_basic_types::H256,
    ) -> jsonrpc_core::BoxFuture<jsonrpc_core::Result<Option<U256>>> {
        not_implemented("get_uncle_count_by_block_hash")
    }

    fn get_uncle_count_by_block_number(
        &self,
        _number: zksync_types::api::BlockNumber,
    ) -> jsonrpc_core::BoxFuture<jsonrpc_core::Result<Option<U256>>> {
        not_implemented("get_uncle_count_by_block_number")
    }

    fn mining(&self) -> jsonrpc_core::BoxFuture<jsonrpc_core::Result<bool>> {
        not_implemented("mining")
    }

    fn fee_history(
        &self,
        _block_count: U64,
        _newest_block: zksync_types::api::BlockNumber,
        _reward_percentiles: Vec<f32>,
    ) -> jsonrpc_core::BoxFuture<jsonrpc_core::Result<FeeHistory>> {
        not_implemented("fee history")
    }
}

#[cfg(test)]
mod tests {
    use crate::{
        cache::CacheConfig,
        http_fork_source::HttpForkSource,
        node::InMemoryNode,
        testing::{self, ForkBlockConfig, MockServer},
    };
    use zksync_types::api::BlockNumber;
    use zksync_web3_decl::types::SyncState;

    use super::*;

    #[tokio::test]
    async fn test_eth_syncing() {
        let node = InMemoryNode::<HttpForkSource>::default();
        let syncing = node.syncing().await.expect("failed syncing");
        assert!(matches!(syncing, SyncState::NotSyncing));
    }

    #[tokio::test]
    async fn test_get_block_by_hash_produces_no_block_error_for_non_existing_block() {
        let node = InMemoryNode::<HttpForkSource>::default();

        let expected_err = into_jsrpc_error(Web3Error::NoBlock);
        let result = node.get_block_by_hash(H256::repeat_byte(0x01), false).await;

        assert_eq!(expected_err, result.unwrap_err());
    }

    #[tokio::test]
    async fn test_node_run_has_genesis_block() {
        let node = InMemoryNode::<HttpForkSource>::default();

        let block = node
            .get_block_by_number(BlockNumber::Latest, false)
            .await
            .expect("failed fetching block by hash")
            .expect("no block");

        assert_eq!(0, block.number.as_u64());
        assert_eq!(H256::zero(), block.hash);
    }

    #[tokio::test]
    async fn test_get_block_by_hash_for_produced_block() {
        let node = InMemoryNode::<HttpForkSource>::default();
        let expected_block_hash = testing::apply_tx(&node, H256::repeat_byte(0x01));

        let actual_block = node
            .get_block_by_hash(expected_block_hash, false)
            .await
            .expect("failed fetching block by hash")
            .expect("no block");

        assert_eq!(expected_block_hash, actual_block.hash);
        assert_eq!(U64::from(1), actual_block.number);
        assert_eq!(Some(U64::from(1)), actual_block.l1_batch_number);
    }

    #[tokio::test]
    async fn test_node_block_mapping_is_correctly_populated_when_using_fork_source() {
        let input_block_number = 8;
        let input_block_hash = H256::repeat_byte(0x01);
        let mock_server = MockServer::run_with_config(ForkBlockConfig {
            number: input_block_number,
            hash: input_block_hash,
            transaction_count: 0,
        });

        let node = InMemoryNode::<HttpForkSource>::new(
            Some(ForkDetails::from_network(&mock_server.url(), None, CacheConfig::None).await),
            crate::node::ShowCalls::None,
            ShowStorageLogs::None,
            ShowVMDetails::None,
            ShowGasDetails::None,
            false,
            &system_contracts::Options::BuiltIn,
        );

        let inner = node.inner.read().unwrap();
        assert!(
            inner.blocks.contains_key(&input_block_hash),
            "block wasn't cached"
        );
        assert!(
            inner.block_hashes.contains_key(&input_block_number),
            "block number wasn't cached"
        );
    }

    #[tokio::test]
    async fn test_get_block_by_hash_uses_fork_source() {
        let input_block_hash = H256::repeat_byte(0x01);

        let mock_server = MockServer::run_with_config(ForkBlockConfig {
            number: 10,
            hash: H256::repeat_byte(0xab),
            transaction_count: 0,
        });
        let mock_block_number = 8;
        let block_response = testing::BlockResponseBuilder::new()
            .set_hash(input_block_hash)
            .set_number(mock_block_number)
            .build();
        mock_server.expect(
            serde_json::json!({
                "jsonrpc": "2.0",
                "id": 0,
                "method": "eth_getBlockByHash",
                "params": [
                    format!("{input_block_hash:#x}"),
                    true
                ],
            }),
            block_response,
        );
        let node = InMemoryNode::<HttpForkSource>::new(
            Some(ForkDetails::from_network(&mock_server.url(), None, CacheConfig::None).await),
            crate::node::ShowCalls::None,
            ShowStorageLogs::None,
            ShowVMDetails::None,
            ShowGasDetails::None,
            false,
            &system_contracts::Options::BuiltIn,
        );

        let actual_block = node
            .get_block_by_hash(input_block_hash, false)
            .await
            .expect("failed fetching block by hash")
            .expect("no block");

        assert_eq!(input_block_hash, actual_block.hash);
        assert_eq!(U64::from(mock_block_number), actual_block.number);
        assert_eq!(Some(U64::from(6)), actual_block.l1_batch_number);
    }

    #[tokio::test]
    async fn test_get_block_by_number_produces_no_block_error_for_non_existing_block() {
        let node = InMemoryNode::<HttpForkSource>::default();

        let expected_err = into_jsrpc_error(Web3Error::NoBlock);
        let result = node
            .get_block_by_number(BlockNumber::Number(U64::from(42)), false)
            .await;

        assert_eq!(expected_err, result.unwrap_err());
    }

    #[tokio::test]
    async fn test_get_block_by_number_for_produced_block() {
        let node = InMemoryNode::<HttpForkSource>::default();
        testing::apply_tx(&node, H256::repeat_byte(0x01));
        let expected_block_number = 1;

        let actual_block = node
            .get_block_by_number(BlockNumber::Number(U64::from(expected_block_number)), false)
            .await
            .expect("failed fetching block by hash")
            .expect("no block");

        assert_eq!(U64::from(expected_block_number), actual_block.number);
        assert_eq!(1, actual_block.transactions.len());
    }

    #[tokio::test]
    async fn test_get_block_by_number_uses_fork_source_if_missing_number() {
        let mock_server = MockServer::run_with_config(ForkBlockConfig {
            number: 10,
            hash: H256::repeat_byte(0xab),
            transaction_count: 0,
        });
        let mock_block_number = 8;
        let block_response = testing::BlockResponseBuilder::new()
            .set_number(mock_block_number)
            .build();
        mock_server.expect(
            serde_json::json!({
                "jsonrpc": "2.0",
                "id": 0,
                "method": "eth_getBlockByNumber",
                "params": [
                    "0x8",
                    true
                ],
            }),
            block_response,
        );
        let node = InMemoryNode::<HttpForkSource>::new(
            Some(ForkDetails::from_network(&mock_server.url(), None, CacheConfig::None).await),
            crate::node::ShowCalls::None,
            ShowStorageLogs::None,
            ShowVMDetails::None,
            ShowGasDetails::None,
            false,
            &system_contracts::Options::BuiltIn,
        );

        let actual_block = node
            .get_block_by_number(BlockNumber::Number(U64::from(8)), false)
            .await
            .expect("failed fetching block by hash")
            .expect("no block");
        assert_eq!(U64::from(mock_block_number), actual_block.number);
    }

    #[tokio::test]
    async fn test_get_block_by_number_for_latest_block_produced_locally() {
        let node = InMemoryNode::<HttpForkSource>::default();
        testing::apply_tx(&node, H256::repeat_byte(0x01));
        let latest_block_number = 1;

        let actual_block = node
            .get_block_by_number(BlockNumber::Latest, true)
            .await
            .expect("failed fetching block by hash")
            .expect("no block");

        assert_eq!(U64::from(latest_block_number), actual_block.number);
        assert_eq!(1, actual_block.transactions.len());
    }

    #[tokio::test]
    async fn test_get_block_by_number_uses_locally_available_block_for_latest_block() {
        let input_block_number = 10;
        let mock_server = MockServer::run_with_config(ForkBlockConfig {
            number: input_block_number,
            hash: H256::repeat_byte(0x01),
            transaction_count: 0,
        });

        let node = InMemoryNode::<HttpForkSource>::new(
            Some(ForkDetails::from_network(&mock_server.url(), None, CacheConfig::None).await),
            crate::node::ShowCalls::None,
            ShowStorageLogs::None,
            ShowVMDetails::None,
            ShowGasDetails::None,
            false,
            &system_contracts::Options::BuiltIn,
        );

        let actual_block = node
            .get_block_by_number(BlockNumber::Latest, false)
            .await
            .expect("failed fetching block by hash")
            .expect("no block");
        assert_eq!(U64::from(input_block_number), actual_block.number);
    }

    #[tokio::test]
    async fn test_get_block_by_number_uses_fork_source_for_earliest_block() {
        let mock_server = MockServer::run_with_config(ForkBlockConfig {
            number: 10,
            hash: H256::repeat_byte(0xab),
            transaction_count: 0,
        });
        let input_block_number = 1;
        mock_server.expect(
            serde_json::json!({
                "jsonrpc": "2.0",
                "id": 0,
                "method": "eth_getBlockByNumber",
                "params": [
                    "earliest",
                    true
                ],
            }),
            testing::BlockResponseBuilder::new()
                .set_number(input_block_number)
                .build(),
        );
        let node = InMemoryNode::<HttpForkSource>::new(
            Some(ForkDetails::from_network(&mock_server.url(), None, CacheConfig::None).await),
            crate::node::ShowCalls::None,
            ShowStorageLogs::None,
            ShowVMDetails::None,
            ShowGasDetails::None,
            false,
            &system_contracts::Options::BuiltIn,
        );

        let actual_block = node
            .get_block_by_number(BlockNumber::Earliest, false)
            .await
            .expect("failed fetching block by hash")
            .expect("no block");
        assert_eq!(U64::from(input_block_number), actual_block.number);
    }

    #[tokio::test]
    async fn test_get_block_by_number_uses_locally_available_for_latest_alike_blocks() {
        for block_number in [
            BlockNumber::Pending,
            BlockNumber::Committed,
            BlockNumber::Finalized,
        ] {
            let input_block_number = 10;
            let mock_server = MockServer::run_with_config(ForkBlockConfig {
                number: input_block_number,
                hash: H256::repeat_byte(0xab),
                transaction_count: 0,
            });
            let node = InMemoryNode::<HttpForkSource>::new(
                Some(ForkDetails::from_network(&mock_server.url(), None, CacheConfig::None).await),
                crate::node::ShowCalls::None,
                ShowStorageLogs::None,
                ShowVMDetails::None,
                ShowGasDetails::None,
                false,
                &system_contracts::Options::BuiltIn,
            );

            let actual_block = node
                .get_block_by_number(block_number, false)
                .await
                .expect("failed fetching block by hash")
                .expect("no block");
            assert_eq!(
                U64::from(input_block_number),
                actual_block.number,
                "case {}",
                block_number,
            );
        }
    }

    #[tokio::test]
<<<<<<< HEAD
    async fn test_get_transaction_receipt_uses_produced_block_hash() {
        let node = InMemoryNode::<HttpForkSource>::default();

        let tx_hash = H256::repeat_byte(0x01);
        let private_key = H256::random();
        let from_account = PackedEthSignature::address_from_private_key(&private_key)
            .expect("failed generating address");
        node.set_rich_account(from_account);
        let mut tx = L2Tx::new_signed(
            Address::random(),
            vec![],
            Nonce(0),
            Fee {
                gas_limit: U256::from(1_000_000),
                max_fee_per_gas: U256::from(250_000_000),
                max_priority_fee_per_gas: U256::from(250_000_000),
                gas_per_pubdata_limit: U256::from(20000),
            },
            U256::from(1),
            L2ChainId(260),
            &private_key,
            None,
            Default::default(),
        )
        .unwrap();
        tx.set_input(vec![], tx_hash);

        node.apply_txs(vec![tx.into()]).expect("failed applying tx");

        let expected_block_hash =
            H256::from_str("0x89c0aa770eba1f187235bdad80de9c01fe81bca415d442ca892f087da56fa109")
                .unwrap();
        let actual_tx_receipt = node
            .get_transaction_receipt(tx_hash)
            .await
            .expect("failed fetching transaction receipt by hash")
            .expect("no transaction receipt");

        assert_eq!(Some(expected_block_hash), actual_tx_receipt.block_hash);
=======
    async fn test_get_block_transaction_count_by_hash_for_produced_block() {
        let node = InMemoryNode::<HttpForkSource>::default();

        let expected_block_hash = testing::apply_tx(&node, H256::repeat_byte(0x01));
        let actual_transaction_count = node
            .get_block_transaction_count_by_hash(expected_block_hash)
            .await
            .expect("failed fetching block by hash")
            .expect("no result");

        assert_eq!(U256::from(1), actual_transaction_count);
    }

    #[tokio::test]
    async fn test_get_block_transaction_count_by_hash_uses_fork_source() {
        let mock_server = MockServer::run_with_config(ForkBlockConfig {
            number: 10,
            hash: H256::repeat_byte(0xab),
            transaction_count: 0,
        });
        let input_block_hash = H256::repeat_byte(0x01);
        let input_transaction_count = 1;
        mock_server.expect(
            serde_json::json!({
                "jsonrpc": "2.0",
                "id": 0,
                "method": "eth_getBlockTransactionCountByHash",
                "params": [
                    format!("{:#x}", input_block_hash),
                ],
            }),
            serde_json::json!({
                "jsonrpc": "2.0",
                "id": 0,
                "result": format!("{:#x}", input_transaction_count),
            }),
        );
        let node = InMemoryNode::<HttpForkSource>::new(
            Some(ForkDetails::from_network(&mock_server.url(), None, CacheConfig::None).await),
            crate::node::ShowCalls::None,
            ShowStorageLogs::None,
            ShowVMDetails::None,
            ShowGasDetails::None,
            false,
            &system_contracts::Options::BuiltIn,
        );

        let actual_transaction_count = node
            .get_block_transaction_count_by_hash(input_block_hash)
            .await
            .expect("failed fetching block by hash")
            .expect("no result");

        assert_eq!(
            U256::from(input_transaction_count),
            actual_transaction_count
        );
    }

    #[tokio::test]
    async fn test_get_block_transaction_count_by_number_for_produced_block() {
        let node = InMemoryNode::<HttpForkSource>::default();

        testing::apply_tx(&node, H256::repeat_byte(0x01));
        let actual_transaction_count = node
            .get_block_transaction_count_by_number(BlockNumber::Number(U64::from(1)))
            .await
            .expect("failed fetching block by hash")
            .expect("no result");

        assert_eq!(U256::from(1), actual_transaction_count);
    }

    #[tokio::test]
    async fn test_get_block_transaction_count_by_number_uses_fork_source() {
        let mock_server = MockServer::run_with_config(ForkBlockConfig {
            number: 10,
            hash: H256::repeat_byte(0xab),
            transaction_count: 0,
        });
        let input_block_number = 1;
        let input_transaction_count = 1;
        mock_server.expect(
            serde_json::json!({
                "jsonrpc": "2.0",
                "id": 0,
                "method": "eth_getBlockTransactionCountByNumber",
                "params": [
                    format!("{:#x}", input_block_number),
                ],
            }),
            serde_json::json!({
                "jsonrpc": "2.0",
                "id": 0,
                "result": format!("{:#x}", input_transaction_count),
            }),
        );

        let node = InMemoryNode::<HttpForkSource>::new(
            Some(ForkDetails::from_network(&mock_server.url(), None, CacheConfig::None).await),
            crate::node::ShowCalls::None,
            ShowStorageLogs::None,
            ShowVMDetails::None,
            ShowGasDetails::None,
            false,
            &system_contracts::Options::BuiltIn,
        );

        let actual_transaction_count = node
            .get_block_transaction_count_by_number(BlockNumber::Number(U64::from(1)))
            .await
            .expect("failed fetching block by hash")
            .expect("no result");

        assert_eq!(
            U256::from(input_transaction_count),
            actual_transaction_count
        );
    }

    #[tokio::test]
    async fn test_get_block_transaction_count_by_number_earliest_uses_fork_source() {
        let mock_server = MockServer::run_with_config(ForkBlockConfig {
            number: 10,
            hash: H256::repeat_byte(0xab),
            transaction_count: 0,
        });
        let input_transaction_count = 1;
        mock_server.expect(
            serde_json::json!({
                "jsonrpc": "2.0",
                "id": 0,
                "method": "eth_getBlockTransactionCountByNumber",
                "params": [
                    "earliest",
                ],
            }),
            serde_json::json!({
                "jsonrpc": "2.0",
                "id": 0,
                "result": format!("{:#x}", input_transaction_count),
            }),
        );

        let node = InMemoryNode::<HttpForkSource>::new(
            Some(ForkDetails::from_network(&mock_server.url(), None, CacheConfig::None).await),
            crate::node::ShowCalls::None,
            ShowStorageLogs::None,
            ShowVMDetails::None,
            ShowGasDetails::None,
            false,
            &system_contracts::Options::BuiltIn,
        );

        let actual_transaction_count = node
            .get_block_transaction_count_by_number(BlockNumber::Earliest)
            .await
            .expect("failed fetching block by hash")
            .expect("no result");

        assert_eq!(
            U256::from(input_transaction_count),
            actual_transaction_count
        );
    }

    #[tokio::test]
    async fn test_get_block_transaction_count_by_number_latest_alike_uses_fork_source() {
        for block_number in [
            BlockNumber::Latest,
            BlockNumber::Pending,
            BlockNumber::Committed,
            BlockNumber::Finalized,
        ] {
            let input_transaction_count = 1;
            let mock_server = MockServer::run_with_config(ForkBlockConfig {
                number: 10,
                transaction_count: input_transaction_count,
                hash: H256::repeat_byte(0xab),
            });

            let node = InMemoryNode::<HttpForkSource>::new(
                Some(ForkDetails::from_network(&mock_server.url(), None, CacheConfig::None).await),
                crate::node::ShowCalls::None,
                ShowStorageLogs::None,
                ShowVMDetails::None,
                ShowGasDetails::None,
                false,
                &system_contracts::Options::BuiltIn,
            );

            let actual_transaction_count = node
                .get_block_transaction_count_by_number(block_number)
                .await
                .expect("failed fetching block by hash")
                .expect("no result");

            assert_eq!(
                U256::from(input_transaction_count),
                actual_transaction_count,
                "case {}",
                block_number,
            );
        }
>>>>>>> 35ac2c70
    }
}<|MERGE_RESOLUTION|>--- conflicted
+++ resolved
@@ -2331,47 +2331,6 @@
     }
 
     #[tokio::test]
-<<<<<<< HEAD
-    async fn test_get_transaction_receipt_uses_produced_block_hash() {
-        let node = InMemoryNode::<HttpForkSource>::default();
-
-        let tx_hash = H256::repeat_byte(0x01);
-        let private_key = H256::random();
-        let from_account = PackedEthSignature::address_from_private_key(&private_key)
-            .expect("failed generating address");
-        node.set_rich_account(from_account);
-        let mut tx = L2Tx::new_signed(
-            Address::random(),
-            vec![],
-            Nonce(0),
-            Fee {
-                gas_limit: U256::from(1_000_000),
-                max_fee_per_gas: U256::from(250_000_000),
-                max_priority_fee_per_gas: U256::from(250_000_000),
-                gas_per_pubdata_limit: U256::from(20000),
-            },
-            U256::from(1),
-            L2ChainId(260),
-            &private_key,
-            None,
-            Default::default(),
-        )
-        .unwrap();
-        tx.set_input(vec![], tx_hash);
-
-        node.apply_txs(vec![tx.into()]).expect("failed applying tx");
-
-        let expected_block_hash =
-            H256::from_str("0x89c0aa770eba1f187235bdad80de9c01fe81bca415d442ca892f087da56fa109")
-                .unwrap();
-        let actual_tx_receipt = node
-            .get_transaction_receipt(tx_hash)
-            .await
-            .expect("failed fetching transaction receipt by hash")
-            .expect("no transaction receipt");
-
-        assert_eq!(Some(expected_block_hash), actual_tx_receipt.block_hash);
-=======
     async fn test_get_block_transaction_count_by_hash_for_produced_block() {
         let node = InMemoryNode::<HttpForkSource>::default();
 
@@ -2576,6 +2535,20 @@
                 block_number,
             );
         }
->>>>>>> 35ac2c70
+    }
+
+    #[tokio::test]
+    async fn test_get_transaction_receipt_uses_produced_block_hash() {
+        let node = InMemoryNode::<HttpForkSource>::default();
+        let tx_hash = H256::repeat_byte(0x01);
+        let expected_block_hash = testing::apply_tx(&node, tx_hash);
+
+        let actual_tx_receipt = node
+            .get_transaction_receipt(tx_hash)
+            .await
+            .expect("failed fetching transaction receipt by hash")
+            .expect("no transaction receipt");
+
+        assert_eq!(Some(expected_block_hash), actual_tx_receipt.block_hash);
     }
 }