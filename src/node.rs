--- conflicted
+++ resolved
@@ -273,13 +273,10 @@
     pub console_log_handler: ConsoleLogHandler,
     pub system_contracts: SystemContracts,
     pub impersonated_accounts: HashSet<Address>,
-<<<<<<< HEAD
+    pub rich_accounts: HashSet<H160>,
     /// Keeps track of historical states indexed via block hash.
     /// This is currently unbounded and may change in future to keep only the last N blocks.
     pub previous_states: HashMap<H256, HashMap<StorageKey, StorageValue>>,
-=======
-    pub rich_accounts: HashSet<H160>,
->>>>>>> 4ffd847f
 }
 
 type L2TxResult = (
@@ -739,11 +736,8 @@
                 console_log_handler: ConsoleLogHandler::default(),
                 system_contracts: SystemContracts::from_options(system_contracts_options),
                 impersonated_accounts: Default::default(),
-<<<<<<< HEAD
+                rich_accounts: HashSet::new(),
                 previous_states: Default::default(),
-=======
-                rich_accounts: HashSet::new(),
->>>>>>> 4ffd847f
             }
         } else {
             let mut block_hashes = HashMap::<u64, H256>::new();
@@ -770,11 +764,8 @@
                 console_log_handler: ConsoleLogHandler::default(),
                 system_contracts: SystemContracts::from_options(system_contracts_options),
                 impersonated_accounts: Default::default(),
-<<<<<<< HEAD
+                rich_accounts: HashSet::new(),
                 previous_states: Default::default(),
-=======
-                rich_accounts: HashSet::new(),
->>>>>>> 4ffd847f
             }
         };
 
