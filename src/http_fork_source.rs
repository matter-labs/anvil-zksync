use std::{
    str::FromStr,
    sync::{Arc, RwLock},
};

use crate::{
    cache::Cache,
    config::cache::CacheConfig,
    fork::{block_on, ForkSource},
};
use eyre::Context;
use zksync_types::{
    api::{BridgeAddresses, Transaction},
    url::SensitiveUrl,
};
use zksync_types::{H256, U256};
use zksync_web3_decl::{
    client::Client,
    namespaces::{EthNamespaceClient, ZksNamespaceClient},
    types::Index,
};
use zksync_web3_decl::{client::L2, types::Token};

#[derive(Debug, Clone)]
/// Fork source that gets the data via HTTP requests.
pub struct HttpForkSource {
    /// URL for the network to fork.
    pub fork_url: String,
    /// Cache for network data.
    pub(crate) cache: Arc<RwLock<Cache>>,
}

impl HttpForkSource {
    pub fn new(fork_url: String, cache_config: CacheConfig) -> Self {
        Self {
            fork_url,
            cache: Arc::new(RwLock::new(Cache::new(cache_config))),
        }
    }

    pub fn create_client(&self) -> Client<L2> {
        let url = SensitiveUrl::from_str(&self.fork_url)
            .unwrap_or_else(|_| panic!("Unable to parse client URL: {}", &self.fork_url));
        Client::http(url)
            .unwrap_or_else(|_| panic!("Unable to create a client for fork: {}", self.fork_url))
            .build()
    }
}

impl ForkSource for HttpForkSource {
    fn get_fork_url(&self) -> eyre::Result<String> {
        Ok(self.fork_url.clone())
    }

    fn get_storage_at(
        &self,
        address: zksync_types::Address,
        idx: zksync_types::U256,
        block: Option<zksync_types::api::BlockIdVariant>,
    ) -> eyre::Result<zksync_types::H256> {
        let client = self.create_client();
        block_on(async move { client.get_storage_at(address, idx, block).await })
            .wrap_err("fork http client failed")
    }

    fn get_bytecode_by_hash(&self, hash: zksync_types::H256) -> eyre::Result<Option<Vec<u8>>> {
        let client = self.create_client();
        block_on(async move { client.get_bytecode_by_hash(hash).await })
            .wrap_err("fork http client failed")
    }

    fn get_transaction_by_hash(
        &self,
        hash: zksync_types::H256,
    ) -> eyre::Result<Option<zksync_types::api::Transaction>> {
        if let Ok(Some(transaction)) = self
            .cache
            .read()
            .map(|guard| guard.get_transaction(&hash).cloned())
        {
            tracing::debug!("using cached transaction for {hash}");
            return Ok(Some(transaction));
        }

        let client = self.create_client();
        block_on(async move { client.get_transaction_by_hash(hash).await })
            .inspect(|maybe_transaction| {
                if let Some(transaction) = &maybe_transaction {
                    self.cache
                        .write()
                        .map(|mut guard| guard.insert_transaction(hash, transaction.clone()))
                        .unwrap_or_else(|err| {
                            tracing::warn!(
                                "failed writing to cache for 'get_transaction_by_hash': {:?}",
                                err
                            )
                        });
                }
            })
            .wrap_err("fork http client failed")
    }

    fn get_transaction_details(
        &self,
        hash: H256,
    ) -> eyre::Result<Option<zksync_types::api::TransactionDetails>> {
        let client = self.create_client();
        // n.b- We don't cache these responses as they will change through the lifecycle of the transaction
        // and caching could be error-prone. in theory we could cache responses once the txn status
        // is `final` or `failed` but currently this does not warrant the additional complexity.
        block_on(async move { client.get_transaction_details(hash).await })
            .wrap_err("fork http client failed")
    }

    fn get_raw_block_transactions(
        &self,
        block_number: zksync_types::L2BlockNumber,
    ) -> eyre::Result<Vec<zksync_types::Transaction>> {
        let number = block_number.0 as u64;
        if let Ok(Some(transaction)) = self
            .cache
            .read()
            .map(|guard| guard.get_block_raw_transactions(&number).cloned())
        {
            tracing::debug!("using cached raw transactions for block {block_number}");
            return Ok(transaction);
        }

        let client = self.create_client();
        block_on(async move { client.get_raw_block_transactions(block_number).await })
            .wrap_err("fork http client failed")
            .inspect(|transactions| {
                if !transactions.is_empty() {
                    self.cache
                        .write()
                        .map(|mut guard| {
                            guard.insert_block_raw_transactions(number, transactions.clone())
                        })
                        .unwrap_or_else(|err| {
                            tracing::warn!(
                                "failed writing to cache for 'get_raw_block_transactions': {:?}",
                                err
                            )
                        });
                }
            })
    }

    fn get_block_by_hash(
        &self,
        hash: zksync_types::H256,
        full_transactions: bool,
    ) -> eyre::Result<Option<zksync_types::api::Block<zksync_types::api::TransactionVariant>>> {
        if let Ok(Some(block)) = self
            .cache
            .read()
            .map(|guard| guard.get_block(&hash, full_transactions).cloned())
        {
            tracing::debug!("using cached block for {hash}");
            return Ok(Some(block));
        }

        let client = self.create_client();
        block_on(async move { client.get_block_by_hash(hash, full_transactions).await })
            .inspect(|block| {
                if let Some(block) = &block {
                    self.cache
                        .write()
                        .map(|mut guard| guard.insert_block(hash, full_transactions, block.clone()))
                        .unwrap_or_else(|err| {
                            tracing::warn!(
                                "failed writing to cache for 'get_block_by_hash': {:?}",
                                err
                            )
                        });
                }
            })
            .wrap_err("fork http client failed")
    }

    fn get_block_by_number(
        &self,
        block_number: zksync_types::api::BlockNumber,
        full_transactions: bool,
    ) -> eyre::Result<Option<zksync_types::api::Block<zksync_types::api::TransactionVariant>>> {
        let maybe_number = match block_number {
            zksync_types::api::BlockNumber::Number(block_number) => Some(block_number),
            _ => None,
        };

        if let Some(block) = maybe_number.and_then(|number| {
            self.cache.read().ok().and_then(|guard| {
                guard
                    .get_block_hash(&number.as_u64())
                    .and_then(|hash| guard.get_block(hash, full_transactions).cloned())
            })
        }) {
            tracing::debug!("using cached block for {block_number}");
            return Ok(Some(block));
        }

        let client = self.create_client();
        block_on(async move {
            client
                .get_block_by_number(block_number, full_transactions)
                .await
        })
        .inspect(|block| {
            if let Some(block) = &block {
                self.cache
                    .write()
                    .map(|mut guard| {
                        guard.insert_block(block.hash, full_transactions, block.clone())
                    })
                    .unwrap_or_else(|err| {
                        tracing::warn!(
                            "failed writing to cache for 'get_block_by_number': {:?}",
                            err
                        )
                    });
            }
        })
        .wrap_err("fork http client failed")
    }

    /// Returns the  transaction count for a given block hash.
    fn get_block_transaction_count_by_hash(&self, block_hash: H256) -> eyre::Result<Option<U256>> {
        let client = self.create_client();
        block_on(async move { client.get_block_transaction_count_by_hash(block_hash).await })
            .wrap_err("fork http client failed")
    }

    /// Returns the transaction count for a given block number.
    fn get_block_transaction_count_by_number(
        &self,
        block_number: zksync_types::api::BlockNumber,
    ) -> eyre::Result<Option<U256>> {
        let client = self.create_client();
        block_on(async move {
            client
                .get_block_transaction_count_by_number(block_number)
                .await
        })
        .wrap_err("fork http client failed")
    }

    /// Returns information about a transaction by block hash and transaction index position.
    fn get_transaction_by_block_hash_and_index(
        &self,
        block_hash: H256,
        index: Index,
    ) -> eyre::Result<Option<Transaction>> {
        let client = self.create_client();
        block_on(async move {
            client
                .get_transaction_by_block_hash_and_index(block_hash, index)
                .await
        })
        .wrap_err("fork http client failed")
    }

    /// Returns information about a transaction by block number and transaction index position.
    fn get_transaction_by_block_number_and_index(
        &self,
        block_number: zksync_types::api::BlockNumber,
        index: Index,
    ) -> eyre::Result<Option<Transaction>> {
        let client = self.create_client();
        block_on(async move {
            client
                .get_transaction_by_block_number_and_index(block_number, index)
                .await
        })
        .wrap_err("fork http client failed")
    }

    /// Returns details of a block, given miniblock number
    fn get_block_details(
        &self,
        miniblock: zksync_types::L2BlockNumber,
    ) -> eyre::Result<Option<zksync_types::api::BlockDetails>> {
        let client = self.create_client();
        block_on(async move { client.get_block_details(miniblock).await }).wrap_err(format!(
            "Failed to get block details for {} l2 block in fork http client",
            miniblock
        ))
    }

    /// Returns fee parameters for the give source.
    fn get_fee_params(&self) -> eyre::Result<zksync_types::fee_model::FeeParams> {
        let client = self.create_client();
        block_on(async move { client.get_fee_params().await }).wrap_err("fork http client failed")
    }

    /// Returns addresses of the default bridge contracts.
    fn get_bridge_contracts(&self) -> eyre::Result<BridgeAddresses> {
        if let Some(bridge_addresses) = self
            .cache
            .read()
            .ok()
            .and_then(|guard| guard.get_bridge_addresses().cloned())
        {
            tracing::debug!("using cached bridge contracts");
            return Ok(bridge_addresses);
        };

        let client = self.create_client();
        block_on(async move { client.get_bridge_contracts().await })
            .inspect(|bridge_addresses| {
                self.cache
                    .write()
                    .map(|mut guard| guard.set_bridge_addresses(bridge_addresses.clone()))
                    .unwrap_or_else(|err| {
                        tracing::warn!(
                            "failed writing to cache for 'get_bridge_contracts': {:?}",
                            err
                        )
                    });
            })
            .wrap_err("fork http client failed")
    }

    /// Returns known token addresses
    fn get_confirmed_tokens(&self, from: u32, limit: u8) -> eyre::Result<Vec<Token>> {
        if let Some(confirmed_tokens) = self
            .cache
            .read()
            .ok()
            .and_then(|guard| guard.get_confirmed_tokens(from, limit).cloned())
        {
            tracing::debug!("using cached confirmed_tokens");
            return Ok(confirmed_tokens);
        };

        let client = self.create_client();
        block_on(async move { client.get_confirmed_tokens(from, limit).await })
            .inspect(|confirmed_tokens| {
                self.cache
                    .write()
                    .map(|mut guard| {
                        guard.set_confirmed_tokens(from, limit, confirmed_tokens.clone())
                    })
                    .unwrap_or_else(|err| {
                        tracing::warn!(
                            "failed writing to cache for 'set_confirmed_tokens': {:?}",
                            err
                        )
                    });
            })
            .wrap_err("fork http client failed")
    }
}

#[cfg(test)]
mod tests {
    use std::str::FromStr;

    use zksync_types::api::BlockNumber;
    use zksync_types::{Address, L2BlockNumber, H160, H256, U64};

    use crate::testing;

    use super::*;

    #[test]
    fn test_get_block_by_hash_full_is_cached() {
        let input_block_hash = H256::repeat_byte(0x01);
        let input_block_number = 8;

        let mock_server = testing::MockServer::run();
        mock_server.expect(
            serde_json::json!({
                "jsonrpc": "2.0",
                "id": 0,
                "method": "eth_getBlockByHash",
                "params": [
                    format!("{input_block_hash:#x}"),
                    true
                ],
            }),
            testing::BlockResponseBuilder::new()
                .set_hash(input_block_hash)
                .set_number(input_block_number)
                .build(),
        );

        let fork_source = HttpForkSource::new(mock_server.url(), CacheConfig::Memory);

        let actual_block = fork_source
            .get_block_by_hash(input_block_hash, true)
            .expect("failed fetching block by hash")
            .expect("no block");

        assert_eq!(input_block_hash, actual_block.hash);
        assert_eq!(U64::from(input_block_number), actual_block.number);

        let actual_block = fork_source
            .get_block_by_hash(input_block_hash, true)
            .expect("failed fetching cached block by hash")
            .expect("no block");

        assert_eq!(input_block_hash, actual_block.hash);
        assert_eq!(U64::from(input_block_number), actual_block.number);
    }

    #[test]
    fn test_get_block_by_hash_minimal_is_cached() {
        let input_block_hash = H256::repeat_byte(0x01);
        let input_block_number = 8;

        let mock_server = testing::MockServer::run();
        mock_server.expect(
            serde_json::json!({
                "jsonrpc": "2.0",
                "id": 0,
                "method": "eth_getBlockByHash",
                "params": [
                    format!("{input_block_hash:#x}"),
                    false
                ],
            }),
            testing::BlockResponseBuilder::new()
                .set_hash(input_block_hash)
                .set_number(input_block_number)
                .build(),
        );

        let fork_source = HttpForkSource::new(mock_server.url(), CacheConfig::Memory);

        let actual_block = fork_source
            .get_block_by_hash(input_block_hash, false)
            .expect("failed fetching block by hash")
            .expect("no block");

        assert_eq!(input_block_hash, actual_block.hash);
        assert_eq!(U64::from(input_block_number), actual_block.number);

        let actual_block = fork_source
            .get_block_by_hash(input_block_hash, false)
            .expect("failed fetching cached block by hash")
            .expect("no block");

        assert_eq!(input_block_hash, actual_block.hash);
        assert_eq!(U64::from(input_block_number), actual_block.number);
    }

    #[test]
    fn test_get_block_by_number_full_is_cached() {
        let input_block_hash = H256::repeat_byte(0x01);
        let input_block_number = 8;

        let mock_server = testing::MockServer::run();
        mock_server.expect(
            serde_json::json!({
                "jsonrpc": "2.0",
                "id": 0,
                "method": "eth_getBlockByNumber",
                "params": [
                    format!("{input_block_number:#x}"),
                    true
                ],
            }),
            testing::BlockResponseBuilder::new()
                .set_hash(input_block_hash)
                .set_number(input_block_number)
                .build(),
        );

        let fork_source = HttpForkSource::new(mock_server.url(), CacheConfig::Memory);

        let actual_block = fork_source
            .get_block_by_number(
                zksync_types::api::BlockNumber::Number(U64::from(input_block_number)),
                true,
            )
            .expect("failed fetching block by number")
            .expect("no block");

        assert_eq!(input_block_hash, actual_block.hash);
        assert_eq!(U64::from(input_block_number), actual_block.number);

        let actual_block = fork_source
            .get_block_by_number(
                zksync_types::api::BlockNumber::Number(U64::from(input_block_number)),
                true,
            )
            .expect("failed fetching cached block by number")
            .expect("no block");

        assert_eq!(input_block_hash, actual_block.hash);
        assert_eq!(U64::from(input_block_number), actual_block.number);
    }

    #[test]
    fn test_get_block_by_number_minimal_is_cached() {
        let input_block_hash = H256::repeat_byte(0x01);
        let input_block_number = 8;

        let mock_server = testing::MockServer::run();
        mock_server.expect(
            serde_json::json!({
                "jsonrpc": "2.0",
                "id": 0,
                "method": "eth_getBlockByNumber",
                "params": [
                    format!("{input_block_number:#x}"),
                    false
                ],
            }),
            testing::BlockResponseBuilder::new()
                .set_hash(input_block_hash)
                .set_number(input_block_number)
                .build(),
        );

        let fork_source = HttpForkSource::new(mock_server.url(), CacheConfig::Memory);

        let actual_block = fork_source
            .get_block_by_number(BlockNumber::Number(U64::from(input_block_number)), false)
            .expect("failed fetching block by number")
            .expect("no block");

        assert_eq!(input_block_hash, actual_block.hash);
        assert_eq!(U64::from(input_block_number), actual_block.number);

        let actual_block = fork_source
            .get_block_by_number(BlockNumber::Number(U64::from(input_block_number)), false)
            .expect("failed fetching cached block by number")
            .expect("no block");

        assert_eq!(input_block_hash, actual_block.hash);
        assert_eq!(U64::from(input_block_number), actual_block.number);
    }

    #[test]
    fn test_get_raw_block_transactions_is_cached() {
        let input_block_number = 8u32;

        let mock_server = testing::MockServer::run();
        mock_server.expect(
            serde_json::json!({
                "jsonrpc": "2.0",
                "id": 0,
                "method": "zks_getRawBlockTransactions",
                "params": [
                    input_block_number,
                ],
            }),
            testing::RawTransactionsResponseBuilder::new()
                .add(1)
                .build(),
        );

        let fork_source = HttpForkSource::new(mock_server.url(), CacheConfig::Memory);

        let actual_raw_transactions = fork_source
            .get_raw_block_transactions(L2BlockNumber(input_block_number))
            .expect("failed fetching block raw transactions");
        assert_eq!(1, actual_raw_transactions.len());

        let actual_raw_transactions = fork_source
            .get_raw_block_transactions(L2BlockNumber(input_block_number))
            .expect("failed fetching cached block raw transactions");
        assert_eq!(1, actual_raw_transactions.len());
    }

    #[test]
    fn test_get_transactions_is_cached() {
        let input_tx_hash = H256::repeat_byte(0x01);

        let mock_server = testing::MockServer::run();
        mock_server.expect(
            serde_json::json!({
                "jsonrpc": "2.0",
                "id": 0,
                "method": "eth_getTransactionByHash",
                "params": [
                    input_tx_hash,
                ],
            }),
            testing::TransactionResponseBuilder::new()
                .set_hash(input_tx_hash)
                .build(),
        );

        let fork_source = HttpForkSource::new(mock_server.url(), CacheConfig::Memory);

        let actual_transaction = fork_source
            .get_transaction_by_hash(input_tx_hash)
            .expect("failed fetching transaction")
            .expect("no transaction");
        assert_eq!(input_tx_hash, actual_transaction.hash);

        let actual_transaction = fork_source
            .get_transaction_by_hash(input_tx_hash)
            .expect("failed fetching cached transaction")
            .expect("no transaction");
        assert_eq!(input_tx_hash, actual_transaction.hash);
    }

    #[test]
    fn test_get_transaction_details() {
        let input_tx_hash = H256::repeat_byte(0x01);
        let mock_server = testing::MockServer::run();
        mock_server.expect(
            serde_json::json!({
                "jsonrpc": "2.0",
                "id": 0,
                "method": "zks_getTransactionDetails",
                "params": [
                    input_tx_hash,
                ],
            }),
            serde_json::json!({
                "jsonrpc": "2.0",
                "result": {
                    "isL1Originated": false,
                    "status": "included",
                    "fee": "0x74293f087500",
                    "gasPerPubdata": "0x4e20",
                    "initiatorAddress": "0x63ab285cd87a189f345fed7dd4e33780393e01f0",
                    "receivedAt": "2023-10-12T15:45:53.094Z",
                    "ethCommitTxHash": null,
                    "ethProveTxHash": null,
                    "ethExecuteTxHash": null
                },
                "id": 0
            }),
        );

        let fork_source = HttpForkSource::new(mock_server.url(), CacheConfig::Memory);
        let transaction_details = fork_source
            .get_transaction_details(input_tx_hash)
            .expect("failed fetching transaction")
            .expect("no transaction");
        assert_eq!(
            transaction_details.initiator_address,
            Address::from_str("0x63ab285cd87a189f345fed7dd4e33780393e01f0").unwrap()
        );
    }

    #[test]
    fn test_get_block_details() {
        let miniblock = L2BlockNumber::from(16474138);
        let mock_server = testing::MockServer::run();
        mock_server.expect(
            serde_json::json!({
                "jsonrpc": "2.0",
                "id": 0,
                "method": "zks_getBlockDetails",
                "params": [
                    miniblock.0,
                ],
            }),
            serde_json::json!({
                "jsonrpc": "2.0",
                "result": {
                  "number": 16474138,
                  "l1BatchNumber": 270435,
                  "timestamp": 1697405098,
                  "l1TxCount": 0,
                  "l2TxCount": 1,
                  "rootHash": "0xd9e60f9a684fd7fc16e87ae923341a6e4af24f286e76612efdfc2d55f3f4d064",
                  "status": "sealed",
                  "commitTxHash": null,
                  "committedAt": null,
                  "proveTxHash": null,
                  "provenAt": null,
                  "executeTxHash": null,
                  "executedAt": null,
                  "l1GasPrice": 6156252068u64,
                  "l2FairGasPrice": 50000000u64,
                  "fairPubdataPrice": 100u64,
                  "baseSystemContractsHashes": {
                    "bootloader": "0x0100089b8a2f2e6a20ba28f02c9e0ed0c13d702932364561a0ea61621f65f0a8",
                    "default_aa": "0x0100067d16a5485875b4249040bf421f53e869337fe118ec747cf40a4c777e5f"
                  },
                  "operatorAddress": "0xa9232040bf0e0aea2578a5b2243f2916dbfc0a69",
                  "protocolVersion": "Version15",
                },
                "id": 0
              }),
        );

        let fork_source = HttpForkSource::new(mock_server.url(), CacheConfig::Memory);
        let block_details = fork_source
            .get_block_details(miniblock)
            .expect("failed fetching transaction")
            .expect("no transaction");
        assert_eq!(
            block_details.operator_address,
            Address::from_str("0xa9232040bf0e0aea2578a5b2243f2916dbfc0a69").unwrap()
        );
    }

    #[test]
    fn test_get_bridge_contracts_is_cached() {
        let input_bridge_addresses = BridgeAddresses {
            l1_erc20_default_bridge: Some(H160::repeat_byte(0x1)),
            l2_erc20_default_bridge: Some(H160::repeat_byte(0x2)),
            l1_shared_default_bridge: Some(H160::repeat_byte(0x5)),
            l2_shared_default_bridge: Some(H160::repeat_byte(0x2)),
            l1_weth_bridge: Some(H160::repeat_byte(0x3)),
            l2_weth_bridge: Some(H160::repeat_byte(0x4)),
<<<<<<< HEAD
            l2_legacy_shared_bridge: Some(H160::repeat_byte(0x7)),
=======
            l2_legacy_shared_bridge: Some(H160::repeat_byte(0x6)),
>>>>>>> 2fe746d0
        };
        let mock_server = testing::MockServer::run();
        mock_server.expect(
            serde_json::json!({
                "jsonrpc": "2.0",
                "id": 0,
                "method": "zks_getBridgeContracts",
            }),
            serde_json::json!({
                "jsonrpc": "2.0",
                "result": {
                    "l1Erc20SharedBridge": format!("{:#x}", input_bridge_addresses.l1_shared_default_bridge.unwrap()),
                    "l2Erc20SharedBridge": format!("{:#x}", input_bridge_addresses.l2_shared_default_bridge.unwrap()),
                    "l1Erc20DefaultBridge": format!("{:#x}", input_bridge_addresses.l1_erc20_default_bridge.unwrap()),
                    "l2Erc20DefaultBridge": format!("{:#x}", input_bridge_addresses.l2_erc20_default_bridge.unwrap()),
                    "l1WethBridge": format!("{:#x}", input_bridge_addresses.l1_weth_bridge.unwrap()),
                    "l2WethBridge": format!("{:#x}", input_bridge_addresses.l2_weth_bridge.unwrap())
                },
                "id": 0
            }),
        );

        let fork_source = HttpForkSource::new(mock_server.url(), CacheConfig::Memory);

        let actual_bridge_addresses = fork_source
            .get_bridge_contracts()
            .expect("failed fetching bridge addresses");
        testing::assert_bridge_addresses_eq(&input_bridge_addresses, &actual_bridge_addresses);

        let actual_bridge_addresses = fork_source
            .get_bridge_contracts()
            .expect("failed fetching bridge addresses");
        testing::assert_bridge_addresses_eq(&input_bridge_addresses, &actual_bridge_addresses);
    }

    #[test]
    fn test_get_confirmed_tokens_is_cached() {
        let mock_server = testing::MockServer::run();
        mock_server.expect(
            serde_json::json!({
                "jsonrpc": "2.0",
                "id": 0,
                "method": "zks_getConfirmedTokens",
                "params": [0, 100]
            }),
            serde_json::json!({
                "jsonrpc": "2.0",
                "result": [
                    {
                        "decimals": 18,
                        "l1Address": "0xbe9895146f7af43049ca1c1ae358b0541ea49704",
                        "l2Address": "0x75af292c1c9a37b3ea2e6041168b4e48875b9ed5",
                        "name": "Coinbase Wrapped Staked ETH",
                        "symbol": "cbETH"
                      }
                ],
                "id": 0
            }),
        );

        let fork_source = HttpForkSource::new(mock_server.url(), CacheConfig::Memory);

        let tokens = fork_source
            .get_confirmed_tokens(0, 100)
            .expect("failed fetching tokens");
        assert_eq!(tokens.len(), 1);
        assert_eq!(tokens[0].symbol, "cbETH");

        let tokens = fork_source
            .get_confirmed_tokens(0, 100)
            .expect("failed fetching tokens");
        assert_eq!(tokens.len(), 1);
    }
}<|MERGE_RESOLUTION|>--- conflicted
+++ resolved
@@ -702,11 +702,7 @@
             l2_shared_default_bridge: Some(H160::repeat_byte(0x2)),
             l1_weth_bridge: Some(H160::repeat_byte(0x3)),
             l2_weth_bridge: Some(H160::repeat_byte(0x4)),
-<<<<<<< HEAD
-            l2_legacy_shared_bridge: Some(H160::repeat_byte(0x7)),
-=======
             l2_legacy_shared_bridge: Some(H160::repeat_byte(0x6)),
->>>>>>> 2fe746d0
         };
         let mock_server = testing::MockServer::run();
         mock_server.expect(
