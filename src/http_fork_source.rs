use std::sync::RwLock;

use eyre::Context;
use zksync_basic_types::{H256, U256};
use zksync_web3_decl::{
    jsonrpsee::http_client::{HttpClient, HttpClientBuilder},
    namespaces::{EthNamespaceClient, ZksNamespaceClient},
};

use crate::{
    cache::{Cache, CacheConfig},
    fork::{block_on, ForkSource},
};

#[derive(Debug)]
/// Fork source that gets the data via HTTP requests.
pub struct HttpForkSource {
    /// URL for the network to fork.
    pub fork_url: String,
    /// Cache for network data.
    pub(crate) cache: RwLock<Cache>,
}

impl HttpForkSource {
    pub fn new(fork_url: String, cache_config: CacheConfig) -> Self {
        Self {
            fork_url,
            cache: RwLock::new(Cache::new(cache_config)),
        }
    }

    pub fn create_client(&self) -> HttpClient {
        HttpClientBuilder::default()
            .build(self.fork_url.clone())
            .unwrap_or_else(|_| panic!("Unable to create a client for fork: {}", self.fork_url))
    }
}

impl ForkSource for HttpForkSource {
    fn get_storage_at(
        &self,
        address: zksync_basic_types::Address,
        idx: zksync_basic_types::U256,
        block: Option<zksync_types::api::BlockIdVariant>,
    ) -> eyre::Result<zksync_basic_types::H256> {
        let client = self.create_client();
        block_on(async move { client.get_storage_at(address, idx, block).await })
            .wrap_err("fork http client failed")
    }

    fn get_bytecode_by_hash(
        &self,
        hash: zksync_basic_types::H256,
    ) -> eyre::Result<Option<Vec<u8>>> {
        let client = self.create_client();
        block_on(async move { client.get_bytecode_by_hash(hash).await })
            .wrap_err("fork http client failed")
    }

    fn get_transaction_by_hash(
        &self,
        hash: zksync_basic_types::H256,
    ) -> eyre::Result<Option<zksync_types::api::Transaction>> {
        if let Ok(Some(transaction)) = self
            .cache
            .read()
            .map(|guard| guard.get_transaction(&hash).cloned())
        {
            log::debug!("using cached transaction for {hash}");
            return Ok(Some(transaction));
        }

        let client = self.create_client();
        block_on(async move { client.get_transaction_by_hash(hash).await })
            .map(|maybe_transaction| {
                if let Some(transaction) = &maybe_transaction {
                    self.cache
                        .write()
                        .map(|mut guard| guard.insert_transaction(hash, transaction.clone()))
                        .unwrap_or_else(|err| {
                            log::warn!(
                                "failed writing to cache for 'get_transaction_by_hash': {:?}",
                                err
                            )
                        });
                }
                maybe_transaction
            })
            .wrap_err("fork http client failed")
    }

    fn get_raw_block_transactions(
        &self,
        block_number: zksync_basic_types::MiniblockNumber,
    ) -> eyre::Result<Vec<zksync_types::Transaction>> {
        let number = block_number.0 as u64;
        if let Ok(Some(transaction)) = self
            .cache
            .read()
            .map(|guard| guard.get_block_raw_transactions(&number).cloned())
        {
            log::debug!("using cached raw transactions for block {block_number}");
            return Ok(transaction);
        }

        let client = self.create_client();
        block_on(async move { client.get_raw_block_transactions(block_number).await })
            .wrap_err("fork http client failed")
            .map(|transactions| {
                if !transactions.is_empty() {
                    self.cache
                        .write()
                        .map(|mut guard| {
                            guard.insert_block_raw_transactions(number, transactions.clone())
                        })
                        .unwrap_or_else(|err| {
                            log::warn!(
                                "failed writing to cache for 'get_raw_block_transactions': {:?}",
                                err
                            )
                        });
                }
                transactions
            })
    }

    fn get_block_by_hash(
        &self,
        hash: zksync_basic_types::H256,
        full_transactions: bool,
    ) -> eyre::Result<Option<zksync_types::api::Block<zksync_types::api::TransactionVariant>>> {
        if let Ok(Some(block)) = self
            .cache
            .read()
            .map(|guard| guard.get_block(&hash, full_transactions).cloned())
        {
            log::debug!("using cached block for {hash}");
            return Ok(Some(block));
        }

        let client = self.create_client();
        block_on(async move { client.get_block_by_hash(hash, full_transactions).await })
            .map(|block| {
                if let Some(block) = &block {
                    self.cache
                        .write()
                        .map(|mut guard| guard.insert_block(hash, full_transactions, block.clone()))
                        .unwrap_or_else(|err| {
                            log::warn!("failed writing to cache for 'get_block_by_hash': {:?}", err)
                        });
                }
                block
            })
            .wrap_err("fork http client failed")
    }

    fn get_block_by_number(
        &self,
        block_number: zksync_types::api::BlockNumber,
        full_transactions: bool,
    ) -> eyre::Result<Option<zksync_types::api::Block<zksync_types::api::TransactionVariant>>> {
        let maybe_number = match block_number {
            zksync_types::api::BlockNumber::Number(block_number) => Some(block_number),
            _ => None,
        };

        if let Some(block) = maybe_number.and_then(|number| {
            self.cache.read().ok().and_then(|guard| {
                guard
                    .get_block_hash(&number.as_u64())
                    .and_then(|hash| guard.get_block(hash, full_transactions).cloned())
            })
        }) {
            log::debug!("using cached block for {block_number}");
            return Ok(Some(block));
        }

        let client = self.create_client();
        block_on(async move {
            client
                .get_block_by_number(block_number, full_transactions)
                .await
        })
        .map(|block| {
            if let Some(block) = &block {
                self.cache
                    .write()
                    .map(|mut guard| {
                        guard.insert_block(block.hash, full_transactions, block.clone())
                    })
                    .unwrap_or_else(|err| {
                        log::warn!(
                            "failed writing to cache for 'get_block_by_number': {:?}",
                            err
                        )
                    });
            }
            block
        })
        .wrap_err("fork http client failed")
    }
<<<<<<< HEAD

    /// Returns the  transaction count for a given block hash.
    fn get_block_transaction_count_by_hash(&self, block_hash: H256) -> eyre::Result<Option<U256>> {
        let client = self.create_client();
        block_on(async move { client.get_block_transaction_count_by_hash(block_hash).await })
            .wrap_err("fork http client failed")
    }

    /// Returns the transaction count for a given block number.
    fn get_block_transaction_count_by_number(
        &self,
        block_number: zksync_types::api::BlockNumber,
    ) -> eyre::Result<Option<U256>> {
        let client = self.create_client();
        block_on(async move {
            client
                .get_block_transaction_count_by_number(block_number)
                .await
        })
        .wrap_err("fork http client failed")
=======
}

#[cfg(test)]
mod tests {
    use zksync_basic_types::{MiniblockNumber, H256, U64};
    use zksync_types::api::BlockNumber;

    use crate::testing;

    use super::*;

    #[test]
    fn test_get_block_by_hash_full_is_cached() {
        let input_block_hash = H256::repeat_byte(0x01);
        let input_block_number = 8;

        let mock_server = testing::MockServer::run();
        mock_server.expect(
            serde_json::json!({
                "jsonrpc": "2.0",
                "id": 0,
                "method": "eth_getBlockByHash",
                "params": [
                    format!("{input_block_hash:#x}"),
                    true
                ],
            }),
            testing::BlockResponseBuilder::new()
                .set_hash(input_block_hash)
                .set_number(input_block_number)
                .build(),
        );

        let fork_source = HttpForkSource::new(mock_server.url(), CacheConfig::Memory);

        let actual_block = fork_source
            .get_block_by_hash(input_block_hash, true)
            .expect("failed fetching block by hash")
            .expect("no block");

        assert_eq!(input_block_hash, actual_block.hash);
        assert_eq!(U64::from(input_block_number), actual_block.number);

        let actual_block = fork_source
            .get_block_by_hash(input_block_hash, true)
            .expect("failed fetching cached block by hash")
            .expect("no block");

        assert_eq!(input_block_hash, actual_block.hash);
        assert_eq!(U64::from(input_block_number), actual_block.number);
    }

    #[test]
    fn test_get_block_by_hash_minimal_is_cached() {
        let input_block_hash = H256::repeat_byte(0x01);
        let input_block_number = 8;

        let mock_server = testing::MockServer::run();
        mock_server.expect(
            serde_json::json!({
                "jsonrpc": "2.0",
                "id": 0,
                "method": "eth_getBlockByHash",
                "params": [
                    format!("{input_block_hash:#x}"),
                    false
                ],
            }),
            testing::BlockResponseBuilder::new()
                .set_hash(input_block_hash)
                .set_number(input_block_number)
                .build(),
        );

        let fork_source = HttpForkSource::new(mock_server.url(), CacheConfig::Memory);

        let actual_block = fork_source
            .get_block_by_hash(input_block_hash, false)
            .expect("failed fetching block by hash")
            .expect("no block");

        assert_eq!(input_block_hash, actual_block.hash);
        assert_eq!(U64::from(input_block_number), actual_block.number);

        let actual_block = fork_source
            .get_block_by_hash(input_block_hash, false)
            .expect("failed fetching cached block by hash")
            .expect("no block");

        assert_eq!(input_block_hash, actual_block.hash);
        assert_eq!(U64::from(input_block_number), actual_block.number);
    }

    #[test]
    fn test_get_block_by_number_full_is_cached() {
        let input_block_hash = H256::repeat_byte(0x01);
        let input_block_number = 8;

        let mock_server = testing::MockServer::run();
        mock_server.expect(
            serde_json::json!({
                "jsonrpc": "2.0",
                "id": 0,
                "method": "eth_getBlockByNumber",
                "params": [
                    format!("{input_block_number:#x}"),
                    true
                ],
            }),
            testing::BlockResponseBuilder::new()
                .set_hash(input_block_hash)
                .set_number(input_block_number)
                .build(),
        );

        let fork_source = HttpForkSource::new(mock_server.url(), CacheConfig::Memory);

        let actual_block = fork_source
            .get_block_by_number(
                zksync_types::api::BlockNumber::Number(U64::from(input_block_number)),
                true,
            )
            .expect("failed fetching block by number")
            .expect("no block");

        assert_eq!(input_block_hash, actual_block.hash);
        assert_eq!(U64::from(input_block_number), actual_block.number);

        let actual_block = fork_source
            .get_block_by_number(
                zksync_types::api::BlockNumber::Number(U64::from(input_block_number)),
                true,
            )
            .expect("failed fetching cached block by number")
            .expect("no block");

        assert_eq!(input_block_hash, actual_block.hash);
        assert_eq!(U64::from(input_block_number), actual_block.number);
    }

    #[test]
    fn test_get_block_by_number_minimal_is_cached() {
        let input_block_hash = H256::repeat_byte(0x01);
        let input_block_number = 8;

        let mock_server = testing::MockServer::run();
        mock_server.expect(
            serde_json::json!({
                "jsonrpc": "2.0",
                "id": 0,
                "method": "eth_getBlockByNumber",
                "params": [
                    format!("{input_block_number:#x}"),
                    false
                ],
            }),
            testing::BlockResponseBuilder::new()
                .set_hash(input_block_hash)
                .set_number(input_block_number)
                .build(),
        );

        let fork_source = HttpForkSource::new(mock_server.url(), CacheConfig::Memory);

        let actual_block = fork_source
            .get_block_by_number(BlockNumber::Number(U64::from(input_block_number)), false)
            .expect("failed fetching block by number")
            .expect("no block");

        assert_eq!(input_block_hash, actual_block.hash);
        assert_eq!(U64::from(input_block_number), actual_block.number);

        let actual_block = fork_source
            .get_block_by_number(BlockNumber::Number(U64::from(input_block_number)), false)
            .expect("failed fetching cached block by number")
            .expect("no block");

        assert_eq!(input_block_hash, actual_block.hash);
        assert_eq!(U64::from(input_block_number), actual_block.number);
    }

    #[test]
    fn test_get_raw_block_transactions_is_cached() {
        let input_block_number = 8u32;

        let mock_server = testing::MockServer::run();
        mock_server.expect(
            serde_json::json!({
                "jsonrpc": "2.0",
                "id": 0,
                "method": "zks_getRawBlockTransactions",
                "params": [
                    input_block_number,
                ],
            }),
            testing::RawTransactionsResponseBuilder::new()
                .add(1)
                .build(),
        );

        let fork_source = HttpForkSource::new(mock_server.url(), CacheConfig::Memory);

        let actual_raw_transactions = fork_source
            .get_raw_block_transactions(MiniblockNumber(input_block_number))
            .expect("failed fetching block raw transactions");
        assert_eq!(1, actual_raw_transactions.len());

        let actual_raw_transactions = fork_source
            .get_raw_block_transactions(MiniblockNumber(input_block_number))
            .expect("failed fetching cached block raw transactions");
        assert_eq!(1, actual_raw_transactions.len());
    }

    #[test]
    fn test_get_transactions_is_cached() {
        let input_tx_hash = H256::repeat_byte(0x01);

        let mock_server = testing::MockServer::run();
        mock_server.expect(
            serde_json::json!({
                "jsonrpc": "2.0",
                "id": 0,
                "method": "eth_getTransactionByHash",
                "params": [
                    input_tx_hash,
                ],
            }),
            testing::TransactionResponseBuilder::new()
                .set_hash(input_tx_hash)
                .build(),
        );

        let fork_source = HttpForkSource::new(mock_server.url(), CacheConfig::Memory);

        let actual_transaction = fork_source
            .get_transaction_by_hash(input_tx_hash)
            .expect("failed fetching transaction")
            .expect("no transaction");
        assert_eq!(input_tx_hash, actual_transaction.hash);

        let actual_transaction = fork_source
            .get_transaction_by_hash(input_tx_hash)
            .expect("failed fetching cached transaction")
            .expect("no transaction");
        assert_eq!(input_tx_hash, actual_transaction.hash);
>>>>>>> f3e1528d
    }
}<|MERGE_RESOLUTION|>--- conflicted
+++ resolved
@@ -199,7 +199,6 @@
         })
         .wrap_err("fork http client failed")
     }
-<<<<<<< HEAD
 
     /// Returns the  transaction count for a given block hash.
     fn get_block_transaction_count_by_hash(&self, block_hash: H256) -> eyre::Result<Option<U256>> {
@@ -220,7 +219,7 @@
                 .await
         })
         .wrap_err("fork http client failed")
-=======
+    }
 }
 
 #[cfg(test)]
@@ -466,6 +465,5 @@
             .expect("failed fetching cached transaction")
             .expect("no transaction");
         assert_eq!(input_tx_hash, actual_transaction.hash);
->>>>>>> f3e1528d
     }
 }