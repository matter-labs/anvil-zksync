use std::net::{IpAddr, Ipv4Addr};

use crate::{observability, system_contracts};

use crate::config::{
    cache::{CacheConfig, CacheType},
    constants::*,
    show_details::*,
};
use crate::utils::{format_eth, format_gwei};
use alloy_signer::Signer;
use alloy_signer_local::{
    coins_bip39::{English, Mnemonic},
    MnemonicBuilder, PrivateKeySigner,
};
use colored::{Colorize, CustomColor};
use observability::LogLevel;
use rand::thread_rng;
use serde::Deserialize;
use serde_json::{json, to_writer, Value};
use std::collections::HashMap;
use std::fs::File;
use zksync_types::fee_model::FeeModelConfigV2;
use zksync_types::U256;

pub mod cache;
pub mod cli;
pub mod constants;
pub mod show_details;

pub const VERSION_MESSAGE: &str = concat!(env!("CARGO_PKG_VERSION"));

const BANNER: &str = r#"
                      _  _         _____ _  __                         
  __ _  _ __  __   __(_)| |       |__  /| |/ / ___  _   _  _ __    ___ 
 / _` || '_ \ \ \ / /| || | _____   / / | ' / / __|| | | || '_ \  / __|
| (_| || | | | \ V / | || ||_____| / /_ | . \ \__ \| |_| || | | || (__ 
 \__,_||_| |_|  \_/  |_||_|       /____||_|\_\|___/ \__, ||_| |_| \___|
                                                    |___/              
"#;
/// Struct to hold the details of the fork for display purposes
pub struct ForkPrintInfo {
    pub network_rpc: String,
    pub l1_block: String,
    pub l2_block: String,
    pub block_timestamp: String,
    pub fork_block_hash: String,
    pub fee_model_config_v2: Option<FeeModelConfigV2>,
}

/// Defines the configuration parameters for the [InMemoryNode].
#[derive(Debug, Clone)]
pub struct TestNodeConfig {
    /// Filename to write era-test-node output as json
    pub config_out: Option<String>,
    /// Port the node will listen on
    pub port: u16,
    /// Controls visibility of call logs
    pub show_calls: ShowCalls,
    /// Whether to show call output data
    pub show_outputs: bool,
    /// Level of detail for storage logs
    pub show_storage_logs: ShowStorageLogs,
    /// Level of detail for VM execution logs
    pub show_vm_details: ShowVMDetails,
    /// Level of detail for gas usage logs
    pub show_gas_details: ShowGasDetails,
    /// Whether to resolve hash references
    pub resolve_hashes: bool,
    /// Configuration for system contracts
    pub system_contracts_options: system_contracts::Options,
    /// Directory to override bytecodes
    pub override_bytecodes_dir: Option<String>,
    /// Enables EVM emulation mode
    pub use_evm_emulator: bool,
    /// Optional chain ID for the node
    pub chain_id: Option<u32>,
    /// L1 gas price (optional override)
    pub l1_gas_price: Option<u64>,
    /// L2 gas price (optional override)
    pub l2_gas_price: Option<u64>,
    /// Price for pubdata on L1
    pub l1_pubdata_price: Option<u64>,
    /// L1 gas price scale factor for gas estimation
    pub price_scale_factor: Option<f64>,
    /// The factor by which to scale the gasLimit
    pub limit_scale_factor: Option<f32>,
    /// Logging verbosity level
    pub log_level: LogLevel,
    /// Path to the log file
    pub log_file_path: String,
    /// Cache configuration for the test node
    pub cache_config: CacheConfig,
    /// Signer accounts that will be initialized with `genesis_balance` in the genesis block.
    pub genesis_accounts: Vec<PrivateKeySigner>,
    /// Native token balance of every genesis account in the genesis block
    pub genesis_balance: U256,
    /// The generator used to generate the dev accounts
    pub account_generator: Option<AccountGenerator>,
    /// Signer accounts that can sign messages/transactions
    pub signer_accounts: Vec<PrivateKeySigner>,
    /// Whether the node operates in offline mode
    pub offline: bool,
<<<<<<< HEAD
    /// The host the server will listen on
    pub host: Vec<IpAddr>,
=======
    /// Whether we need to enable the health check endpoint.
    pub health_check_endpoint: bool,
>>>>>>> 2b7b45c2
}

impl Default for TestNodeConfig {
    fn default() -> Self {
        // generate some random wallets
        let genesis_accounts = AccountGenerator::new(10).phrase(DEFAULT_MNEMONIC).gen();
        Self {
            // Node configuration defaults
            config_out: None,
            port: NODE_PORT,
            show_calls: Default::default(),
            show_outputs: false,
            show_storage_logs: Default::default(),
            show_vm_details: Default::default(),
            show_gas_details: Default::default(),
            resolve_hashes: false,
            system_contracts_options: Default::default(),
            override_bytecodes_dir: None,
            use_evm_emulator: false,
            chain_id: Some(TEST_NODE_NETWORK_ID),

            // Gas configuration defaults
            l1_gas_price: Some(DEFAULT_L1_GAS_PRICE),
            l2_gas_price: Some(DEFAULT_L2_GAS_PRICE),
            l1_pubdata_price: Some(DEFAULT_FAIR_PUBDATA_PRICE),
            price_scale_factor: Some(DEFAULT_ESTIMATE_GAS_PRICE_SCALE_FACTOR),
            limit_scale_factor: Some(DEFAULT_ESTIMATE_GAS_SCALE_FACTOR),

            // Log configuration defaults
            log_level: Default::default(),
            log_file_path: String::from(DEFAULT_LOG_FILE_PATH),

            // Cache configuration default
            cache_config: Default::default(),

            // Account generator
            account_generator: None,
            genesis_accounts: genesis_accounts.clone(),
            signer_accounts: genesis_accounts,
            // 100ETH default balance
            genesis_balance: U256::from(100u128 * 10u128.pow(18)),

            // Offline mode disabled by default
            offline: false,
<<<<<<< HEAD
            host: vec![IpAddr::V4(Ipv4Addr::LOCALHOST)],
=======
            health_check_endpoint: false,
>>>>>>> 2b7b45c2
        }
    }
}

impl TestNodeConfig {
    pub fn print(&self, fork_details: Option<&ForkPrintInfo>) {
        if self.config_out.is_some() {
            let config_out = self.config_out.as_deref().unwrap();
            to_writer(
                &File::create(config_out)
                    .expect("Unable to create era-test-node config description file"),
                &self.as_json(fork_details),
            )
            .expect("Failed writing json");
        }
        let color = CustomColor::new(13, 71, 198);

        println!("{}", BANNER.custom_color(color));
        tracing::info!("Version:        {}", VERSION_MESSAGE.green());
        tracing::info!(
            "Repository:     {}",
            "https://github.com/matter-labs/era-test-node".green()
        );
        println!("\n");

        tracing::info!("Rich Accounts");
        tracing::info!("========================");
        let balance = format_eth(self.genesis_balance);
        for (idx, account) in self.genesis_accounts.iter().enumerate() {
            tracing::info!("({}) {} ({balance})", idx, account.address());
        }
        println!("\n");

        tracing::info!("Private Keys");
        tracing::info!("========================");
        for (idx, account) in self.genesis_accounts.iter().enumerate() {
            let private_key = hex::encode(account.credential().to_bytes());
            tracing::info!("({}) 0x{}", idx, private_key);
        }
        println!("\n");

        if let Some(ref generator) = self.account_generator {
            tracing::info!("Wallet");
            tracing::info!("========================");
            tracing::info!("Mnemonic:            {}", generator.phrase.green());
            tracing::info!(
                "Derivation path:     {}",
                generator
                    .derivation_path
                    .as_deref()
                    .unwrap_or(DERIVATION_PATH)
                    .green()
            );
        }
        println!("\n");

        if let Some(fd) = fork_details {
            tracing::info!("Fork Details");
            tracing::info!("========================");
            tracing::info!("Network RPC:               {}", fd.network_rpc.green());
            tracing::info!(
                "Chain ID:                  {}",
                self.get_chain_id().to_string().green()
            );
            tracing::info!("L1 Batch #:                {}", fd.l1_block.green());
            tracing::info!("L2 Block #:                {}", fd.l2_block.green());
            tracing::info!(
                "Block Timestamp:           {}",
                fd.block_timestamp.to_string().green()
            );
            tracing::info!(
                "Fork Block Hash:           {}",
                format!("{:#}", fd.fork_block_hash).green()
            );
            if let Some(fee_config) = &fd.fee_model_config_v2 {
                tracing::info!(
                    "Compute Overhead Part:     {}",
                    fee_config.compute_overhead_part.to_string().green()
                );
                tracing::info!(
                    "Pubdata Overhead Part:     {}",
                    fee_config.pubdata_overhead_part.to_string().green()
                );
                tracing::info!(
                    "Batch Overhead L1 Gas:     {}",
                    fee_config.batch_overhead_l1_gas.to_string().green()
                );
                tracing::info!(
                    "Max Gas Per Batch:         {}",
                    fee_config.max_gas_per_batch.to_string().green()
                );
                tracing::info!(
                    "Max Pubdata Per Batch:     {}",
                    fee_config.max_pubdata_per_batch.to_string().green()
                );
            }
            println!("\n");
        } else {
            tracing::info!("Network Configuration");
            tracing::info!("========================");
            tracing::info!(
                "Chain ID: {}",
                self.chain_id
                    .unwrap_or(TEST_NODE_NETWORK_ID)
                    .to_string()
                    .green()
            );
            println!("\n");
        }
        tracing::info!("Gas Configuration");
        tracing::info!("========================");
        tracing::info!(
            "L1 Gas Price (gwei):               {}",
            format_gwei(self.get_l1_gas_price().into()).green()
        );
        tracing::info!(
            "L2 Gas Price (gwei):               {}",
            format_gwei(self.get_l2_gas_price().into()).green()
        );
        tracing::info!(
            "L1 Pubdata Price (gwei):           {}",
            format_gwei(self.get_l1_pubdata_price().into()).green()
        );
        tracing::info!(
            "Estimated Gas Price Scale Factor:  {}",
            self.get_price_scale().to_string().green()
        );
        tracing::info!(
            "Estimated Gas Limit Scale Factor:  {}",
            self.get_gas_limit_scale().to_string().green()
        );
        println!("\n");

        tracing::info!("Node Configuration");
        tracing::info!("========================");
        tracing::info!("Port:               {}", self.port);
        tracing::info!(
            "EVM Emulator:       {}",
            if self.use_evm_emulator {
                "Enabled".green()
            } else {
                "Disabled".red()
            }
        );
        tracing::info!(
            "Health Check Endpoint: {}",
            if self.health_check_endpoint {
                "Enabled".green()
            } else {
                "Disabled".red()
            }
        );
        println!("\n");
        tracing::info!("========================================");
        for host in &self.host {
            tracing::info!(
                "  Listening on {}:{}",
                host.to_string().green(),
                self.port.to_string().green()
            );
        }
        tracing::info!("========================================");
        println!("\n");
    }

    fn as_json(&self, fork: Option<&ForkPrintInfo>) -> Value {
        let mut wallet_description = HashMap::new();
        let mut available_accounts = Vec::with_capacity(self.genesis_accounts.len());
        let mut private_keys = Vec::with_capacity(self.genesis_accounts.len());

        for wallet in &self.genesis_accounts {
            available_accounts.push(format!("{:?}", wallet.address()));
            private_keys.push(format!("0x{}", hex::encode(wallet.credential().to_bytes())));
        }

        if let Some(ref gen) = self.account_generator {
            let phrase = gen.get_phrase().to_string();
            let derivation_path = gen.get_derivation_path().to_string();

            wallet_description.insert("derivation_path".to_string(), derivation_path);
            wallet_description.insert("mnemonic".to_string(), phrase);
        };

        if let Some(fork) = fork {
            json!({
              "available_accounts": available_accounts,
              "private_keys": private_keys,
              "endpoint": fork.network_rpc,
              "l1_block": fork.l1_block,
              "l2_block": fork.l2_block,
              "block_hash": fork.fork_block_hash,
              "chain_id": self.get_chain_id(),
              "wallet": wallet_description,
              "l1_gas_price": format!("{}", self.get_l1_gas_price()),
              "l2_gas_price": format!("{}", self.get_l2_gas_price()),
              "l1_pubdata_price": format!("{}", self.get_l1_pubdata_price()),
              "price_scale_factor": format!("{}", self.get_price_scale()),
              "limit_scale_factor": format!("{}", self.get_gas_limit_scale()),
              "fee_model_config_v2": fork.fee_model_config_v2,
            })
        } else {
            json!({
              "available_accounts": available_accounts,
              "private_keys": private_keys,
              "wallet": wallet_description,
              "chain_id": self.get_chain_id(),
              "l1_gas_price": format!("{}", self.get_l1_gas_price()),
              "l2_gas_price": format!("{}", self.get_l2_gas_price()),
              "l1_pubdata_price": format!("{}", self.get_l1_pubdata_price()),
              "price_scale_factor": format!("{}", self.get_price_scale()),
              "limit_scale_factor": format!("{}", self.get_gas_limit_scale()),
            })
        }
    }

    /// Sets the file path to write the Era-test-node's config info to.
    #[must_use]
    pub fn set_config_out(mut self, config_out: Option<String>) -> Self {
        self.config_out = config_out;
        self
    }

    /// Set the port for the test node
    #[must_use]
    pub fn with_port(mut self, port: Option<u16>) -> Self {
        if let Some(port) = port {
            self.port = port;
        }
        self
    }

    /// Get the port for the test node
    pub fn get_port(&self) -> u16 {
        self.port
    }

    /// Set the chain ID for the test node
    #[must_use]
    pub fn with_chain_id(mut self, chain_id: Option<u32>) -> Self {
        if let Some(chain_id) = chain_id {
            self.chain_id = Some(chain_id);
        }
        self
    }

    /// Get the chain ID for the test node
    pub fn get_chain_id(&self) -> u32 {
        self.chain_id.unwrap_or(TEST_NODE_NETWORK_ID)
    }

    /// Set the system contracts configuration option
    #[must_use]
    pub fn with_system_contracts(mut self, option: Option<system_contracts::Options>) -> Self {
        if let Some(option) = option {
            self.system_contracts_options = option;
        }
        self
    }

    /// Get the system contracts configuration option
    pub fn get_system_contracts(&self) -> system_contracts::Options {
        self.system_contracts_options
    }

    /// Set the override bytecodes directory
    #[must_use]
    pub fn with_override_bytecodes_dir(mut self, dir: Option<String>) -> Self {
        if let Some(dir) = dir {
            self.override_bytecodes_dir = Some(dir);
        }
        self
    }

    /// Get the override bytecodes directory
    pub fn get_override_bytecodes_dir(&self) -> Option<&String> {
        self.override_bytecodes_dir.as_ref()
    }

    /// Enable or disable EVM emulation
    #[must_use]
    pub fn with_evm_emulator(mut self, enable: Option<bool>) -> Self {
        if let Some(enable) = enable {
            self.use_evm_emulator = enable;
        }
        self
    }

    /// Get the EVM emulation status
    pub fn is_evm_emulator_enabled(&self) -> bool {
        self.use_evm_emulator
    }

    /// Set the L1 gas price
    #[must_use]
    pub fn with_l1_gas_price(mut self, price: Option<u64>) -> Self {
        if let Some(price) = price {
            self.l1_gas_price = Some(price);
        }
        self
    }

    /// Get the L1 gas price
    pub fn get_l1_gas_price(&self) -> u64 {
        self.l1_gas_price.unwrap_or(DEFAULT_L1_GAS_PRICE)
    }

    /// Set the L2 gas price
    #[must_use]
    pub fn with_l2_gas_price(mut self, price: Option<u64>) -> Self {
        if let Some(price) = price {
            self.l2_gas_price = Some(price);
        }
        self
    }

    /// Get the L2 gas price
    pub fn get_l2_gas_price(&self) -> u64 {
        self.l2_gas_price.unwrap_or(DEFAULT_L2_GAS_PRICE)
    }

    /// Set the L1 pubdata price
    #[must_use]
    pub fn with_l1_pubdata_price(mut self, price: Option<u64>) -> Self {
        self.l1_pubdata_price = price;
        self
    }

    /// Get the L1 pubdata price
    pub fn get_l1_pubdata_price(&self) -> u64 {
        self.l1_pubdata_price.unwrap_or(DEFAULT_FAIR_PUBDATA_PRICE)
    }

    /// Set the log level
    #[must_use]
    pub fn with_log_level(mut self, level: Option<LogLevel>) -> Self {
        if let Some(level) = level {
            self.log_level = level;
        }
        self
    }

    /// Get the log level
    pub fn get_log_level(&self) -> LogLevel {
        self.log_level
    }

    /// Set the cache configuration
    #[must_use]
    pub fn with_cache_config(mut self, config: Option<CacheConfig>) -> Self {
        if let Some(config) = config {
            self.cache_config = config;
        }
        self
    }

    /// Get the cache configuration
    pub fn get_cache_config(&self) -> &CacheConfig {
        &self.cache_config
    }

    /// Set the log file path
    #[must_use]
    pub fn with_log_file_path(mut self, path: Option<String>) -> Self {
        if let Some(path) = path {
            self.log_file_path = path;
        }
        self
    }

    /// Get the log file path
    pub fn get_log_file_path(&self) -> &str {
        &self.log_file_path
    }

    /// Set the visibility of call logs
    #[must_use]
    pub fn with_show_calls(mut self, show_calls: Option<ShowCalls>) -> Self {
        if let Some(show_calls) = show_calls {
            self.show_calls = show_calls;
        }
        self
    }

    /// Get the visibility of call logs
    pub fn get_show_calls(&self) -> ShowCalls {
        self.show_calls
    }

    /// Enable or disable resolving hashes
    #[must_use]
    pub fn with_resolve_hashes(mut self, resolve: Option<bool>) -> Self {
        if let Some(resolve) = resolve {
            self.resolve_hashes = resolve;
        }
        self
    }

    /// Check if resolving hashes is enabled
    pub fn is_resolve_hashes_enabled(&self) -> bool {
        self.resolve_hashes
    }

    /// Set the gas limit scale factor
    #[must_use]
    pub fn with_gas_limit_scale(mut self, scale: Option<f32>) -> Self {
        if let Some(scale) = scale {
            self.limit_scale_factor = Some(scale);
        }
        self
    }

    /// Get the gas limit scale factor
    pub fn get_gas_limit_scale(&self) -> f32 {
        self.limit_scale_factor
            .unwrap_or(DEFAULT_ESTIMATE_GAS_SCALE_FACTOR)
    }

    /// Set the price scale factor
    #[must_use]
    pub fn with_price_scale(mut self, scale: Option<f64>) -> Self {
        if let Some(scale) = scale {
            self.price_scale_factor = Some(scale);
        }
        self
    }

    /// Get the price scale factor
    pub fn get_price_scale(&self) -> f64 {
        self.price_scale_factor
            .unwrap_or(DEFAULT_ESTIMATE_GAS_PRICE_SCALE_FACTOR)
    }

    /// Set the detail level of VM execution logs
    #[must_use]
    pub fn with_vm_log_detail(mut self, detail: Option<ShowVMDetails>) -> Self {
        if let Some(detail) = detail {
            self.show_vm_details = detail;
        }
        self
    }

    /// Get the detail level of VM execution logs
    pub fn get_vm_log_detail(&self) -> ShowVMDetails {
        self.show_vm_details
    }

    /// Sets the balance of the genesis accounts in the genesis block
    #[must_use]
    pub fn with_genesis_balance<U: Into<U256>>(mut self, balance: U) -> Self {
        self.genesis_balance = balance.into();
        self
    }

    /// Sets the genesis accounts.
    #[must_use]
    pub fn with_genesis_accounts(mut self, accounts: Vec<PrivateKeySigner>) -> Self {
        self.genesis_accounts = accounts;
        self
    }

    /// Sets the signer accounts
    #[must_use]
    pub fn with_signer_accounts(mut self, accounts: Vec<PrivateKeySigner>) -> Self {
        self.signer_accounts = accounts;
        self
    }

    /// Sets both the genesis accounts and the signer accounts
    /// so that `genesis_accounts == accounts`
    #[must_use]
    pub fn with_account_generator(mut self, generator: AccountGenerator) -> Self {
        let accounts = generator.gen();
        self.account_generator = Some(generator);
        self.with_signer_accounts(accounts.clone())
            .with_genesis_accounts(accounts)
    }

    /// Set the offline mode
    #[must_use]
    pub fn with_offline(mut self, offline: Option<bool>) -> Self {
        if let Some(offline) = offline {
            self.offline = offline;
        }
        self
    }

    /// Get the offline mode status
    pub fn is_offline(&self) -> bool {
        self.offline
    }

<<<<<<< HEAD
    /// Sets the host the server will listen on
    #[must_use]
    pub fn with_host(mut self, host: Vec<IpAddr>) -> Self {
        self.host = if host.is_empty() {
            vec![IpAddr::V4(Ipv4Addr::LOCALHOST)]
        } else {
            host
        };
        self
    }
=======
    /// Set the health check endpoint mode
    #[must_use]
    pub fn with_health_check_endpoint(mut self, health_check_endpoint: Option<bool>) -> Self {
        if let Some(health_check_endpoint) = health_check_endpoint {
            self.health_check_endpoint = health_check_endpoint;
        }
        self
    }

    /// Get the health check endpoint mode status
    pub fn is_health_check_endpoint_endpoint_enabled(&self) -> bool {
        self.health_check_endpoint
    }
>>>>>>> 2b7b45c2
}

/// Account Generator
/// Manages the generation of accounts for era-test-node
#[derive(Clone, Debug, Deserialize)]
pub struct AccountGenerator {
    chain_id: u32,
    amount: usize,
    phrase: String,
    derivation_path: Option<String>,
}

impl AccountGenerator {
    pub fn new(amount: usize) -> Self {
        Self {
            chain_id: TEST_NODE_NETWORK_ID,
            amount,
            phrase: Mnemonic::<English>::new(&mut thread_rng()).to_phrase(),
            derivation_path: None,
        }
    }

    #[must_use]
    pub fn phrase(mut self, phrase: impl Into<String>) -> Self {
        self.phrase = phrase.into();
        self
    }

    fn get_phrase(&self) -> &str {
        &self.phrase
    }

    #[must_use]
    pub fn chain_id(mut self, chain_id: impl Into<u32>) -> Self {
        self.chain_id = chain_id.into();
        self
    }

    #[must_use]
    pub fn derivation_path(mut self, derivation_path: impl Into<String>) -> Self {
        let mut derivation_path = derivation_path.into();
        if !derivation_path.ends_with('/') {
            derivation_path.push('/');
        }
        self.derivation_path = Some(derivation_path);
        self
    }

    fn get_derivation_path(&self) -> &str {
        self.derivation_path.as_deref().unwrap_or(DERIVATION_PATH)
    }

    pub fn gen(&self) -> Vec<PrivateKeySigner> {
        let builder = MnemonicBuilder::<English>::default().phrase(self.phrase.as_str());

        let derivation_path = self.derivation_path.as_deref().unwrap_or(DERIVATION_PATH);

        (0..self.amount)
            .map(|idx| {
                let builder = builder
                    .clone()
                    .derivation_path(format!("{derivation_path}{idx}"))
                    .unwrap();
                builder
                    .build()
                    .unwrap()
                    .with_chain_id(Some(self.chain_id.into()))
            })
            .collect()
    }
}<|MERGE_RESOLUTION|>--- conflicted
+++ resolved
@@ -101,13 +101,10 @@
     pub signer_accounts: Vec<PrivateKeySigner>,
     /// Whether the node operates in offline mode
     pub offline: bool,
-<<<<<<< HEAD
     /// The host the server will listen on
     pub host: Vec<IpAddr>,
-=======
     /// Whether we need to enable the health check endpoint.
     pub health_check_endpoint: bool,
->>>>>>> 2b7b45c2
 }
 
 impl Default for TestNodeConfig {
@@ -152,11 +149,8 @@
 
             // Offline mode disabled by default
             offline: false,
-<<<<<<< HEAD
             host: vec![IpAddr::V4(Ipv4Addr::LOCALHOST)],
-=======
             health_check_endpoint: false,
->>>>>>> 2b7b45c2
         }
     }
 }
@@ -648,7 +642,6 @@
         self.offline
     }
 
-<<<<<<< HEAD
     /// Sets the host the server will listen on
     #[must_use]
     pub fn with_host(mut self, host: Vec<IpAddr>) -> Self {
@@ -659,7 +652,6 @@
         };
         self
     }
-=======
     /// Set the health check endpoint mode
     #[must_use]
     pub fn with_health_check_endpoint(mut self, health_check_endpoint: Option<bool>) -> Self {
@@ -673,7 +665,6 @@
     pub fn is_health_check_endpoint_endpoint_enabled(&self) -> bool {
         self.health_check_endpoint
     }
->>>>>>> 2b7b45c2
 }
 
 /// Account Generator
