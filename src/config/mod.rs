use std::{env, fs::read_to_string, path::PathBuf};

use crate::{observability, system_contracts};

use crate::config::{
    cache::{CacheConfig, CacheType},
    constants::*,
    show_details::*,
};

<<<<<<< HEAD
use alloy_signer_local::{
    coins_bip39::{English, Mnemonic},
    MnemonicBuilder, PrivateKeySigner,
};
use cli::Cli;
use observability::LogLevel;
use serde::Deserialize;
use zksync_web3_rs::core::rand::thread_rng;
=======
use cli::Cli;
use observability::LogLevel;
use serde::Deserialize;

>>>>>>> af5803dc
pub mod cache;
pub mod cli;
pub mod constants;
pub mod show_details;

/// Defines the configuration parameters for the [InMemoryNode].
#[derive(Deserialize, Debug, Clone)]
pub struct TestNodeConfig {
    /// Port the node will listen on
    pub port: u16,
    /// Controls visibility of call logs
    pub show_calls: ShowCalls,
    /// Whether to show call output data
    pub show_outputs: bool,
    /// Level of detail for storage logs
    pub show_storage_logs: ShowStorageLogs,
    /// Level of detail for VM execution logs
    pub show_vm_details: ShowVMDetails,
    /// Level of detail for gas usage logs
    pub show_gas_details: ShowGasDetails,
    /// Whether to resolve hash references
    pub resolve_hashes: bool,
    /// Configuration for system contracts
    pub system_contracts_options: system_contracts::Options,
    /// Directory to override bytecodes
    pub override_bytecodes_dir: Option<String>,
    /// Enables EVM emulation mode
    pub use_evm_emulator: bool,
    /// Optional chain ID for the node
    pub chain_id: Option<u32>,
    /// L1 gas price (optional override)
    pub l1_gas_price: Option<u64>,
    /// L2 gas price (optional override)
    pub l2_gas_price: Option<u64>,
    /// Price for pubdata on L1
    pub l1_pubdata_price: Option<u64>,
    /// L1 gas price scale factor for gas estimation
    pub price_scale_factor: Option<f64>,
    /// The factor by which to scale the gasLimit
    pub limit_scale_factor: Option<f32>,
    /// Logging verbosity level
    pub log_level: LogLevel,
    /// Path to the log file
    pub log_file_path: String,
    /// Cache configuration for the test node
    pub cache_config: CacheConfig,
<<<<<<< HEAD
    /// The generator used to generate the dev accounts
    pub account_generator: Option<AccountGenerator>,
=======
>>>>>>> af5803dc
}

impl Default for TestNodeConfig {
    fn default() -> Self {
        Self {
            // Node configuration defaults
            port: NODE_PORT,
            show_calls: Default::default(),
            show_outputs: false,
            show_storage_logs: Default::default(),
            show_vm_details: Default::default(),
            show_gas_details: Default::default(),
            resolve_hashes: false,
            system_contracts_options: Default::default(),
            override_bytecodes_dir: None,
            use_evm_emulator: false,
            chain_id: Some(TEST_NODE_NETWORK_ID),

            // Gas configuration defaults
            l1_gas_price: Some(DEFAULT_L1_GAS_PRICE),
            l2_gas_price: Some(DEFAULT_L2_GAS_PRICE),
            l1_pubdata_price: Some(DEFAULT_FAIR_PUBDATA_PRICE),
            price_scale_factor: Some(DEFAULT_ESTIMATE_GAS_PRICE_SCALE_FACTOR),
            limit_scale_factor: Some(DEFAULT_ESTIMATE_GAS_SCALE_FACTOR),

            // Log configuration defaults
            log_level: Default::default(),
            log_file_path: String::from(DEFAULT_LOG_FILE_PATH),

            // Cache configuration default
            cache_config: Default::default(),
<<<<<<< HEAD

            // Account generator
            account_generator: None,
=======
>>>>>>> af5803dc
        }
    }
}

impl TestNodeConfig {
    /// Try to load a configuration file from either a provided path or the `$HOME` directory.
    pub fn try_load(file_path: &Option<String>) -> eyre::Result<TestNodeConfig> {
        let path = if let Some(path) = file_path {
            PathBuf::from(path)
        } else {
            // NOTE: `env::home_dir` is not compatible with Windows.
            #[allow(deprecated)]
            let mut path = env::home_dir().expect("failed to get home directory");

            path.push(CONFIG_DIR);
            path.push(CONFIG_FILE_NAME);
            path
        };

        let toml = read_to_string(path)?;
        let config = toml::from_str(&toml)?;

        Ok(config)
    }

    /// Set the port for the test node
    #[must_use]
    pub fn with_port(mut self, port: Option<u16>) -> Self {
        if let Some(port) = port {
            self.port = port;
<<<<<<< HEAD
        }
        self
    }

    /// Get the port for the test node
    pub fn get_port(&self) -> u16 {
        self.port
    }

    /// Set the chain ID for the test node
    #[must_use]
    pub fn with_chain_id(mut self, chain_id: Option<u32>) -> Self {
        if let Some(chain_id) = chain_id {
            self.chain_id = Some(chain_id);
        }
        self
    }

    /// Get the chain ID for the test node
    pub fn get_chain_id(&self) -> u32 {
        self.chain_id.unwrap_or(TEST_NODE_NETWORK_ID)
    }

    /// Set the system contracts configuration option
    #[must_use]
    pub fn with_system_contracts(mut self, option: Option<system_contracts::Options>) -> Self {
        if let Some(option) = option {
            self.system_contracts_options = option;
        }
        self
    }

    /// Get the system contracts configuration option
    pub fn get_system_contracts(&self) -> system_contracts::Options {
        self.system_contracts_options
    }

    /// Set the override bytecodes directory
    #[must_use]
    pub fn with_override_bytecodes_dir(mut self, dir: Option<String>) -> Self {
        if let Some(dir) = dir {
            self.override_bytecodes_dir = Some(dir);
        }
        self
    }

    /// Get the override bytecodes directory
    pub fn get_override_bytecodes_dir(&self) -> Option<&String> {
        self.override_bytecodes_dir.as_ref()
    }

    /// Enable or disable EVM emulation
    #[must_use]
    pub fn with_evm_emulator(mut self, enable: Option<bool>) -> Self {
        if let Some(enable) = enable {
            self.use_evm_emulator = enable;
        }
        self
    }

    /// Get the EVM emulation status
    pub fn is_evm_emulator_enabled(&self) -> bool {
        self.use_evm_emulator
    }

    /// Set the L1 gas price
    #[must_use]
    pub fn with_l1_gas_price(mut self, price: Option<u64>) -> Self {
        if let Some(price) = price {
            self.l1_gas_price = Some(price);
        }
        self
    }

    /// Get the L1 gas price
    pub fn get_l1_gas_price(&self) -> u64 {
        self.l1_gas_price.unwrap_or(DEFAULT_L1_GAS_PRICE)
    }

    /// Set the L2 gas price
    #[must_use]
    pub fn with_l2_gas_price(mut self, price: Option<u64>) -> Self {
        if let Some(price) = price {
            self.l2_gas_price = Some(price);
        }
        self
    }

    /// Get the L2 gas price
    pub fn get_l2_gas_price(&self) -> u64 {
        self.l2_gas_price.unwrap_or(DEFAULT_L2_GAS_PRICE)
    }

    /// Set the L1 pubdata price
    #[must_use]
    pub fn with_l1_pubdata_price(mut self, price: Option<u64>) -> Self {
        self.l1_pubdata_price = price;
        self
    }

    /// Get the L1 pubdata price
    pub fn get_l1_pubdata_price(&self) -> u64 {
        self.l1_pubdata_price.unwrap_or(DEFAULT_FAIR_PUBDATA_PRICE)
    }

    /// Set the log level
    #[must_use]
    pub fn with_log_level(mut self, level: Option<LogLevel>) -> Self {
        if let Some(level) = level {
            self.log_level = level;
        }
        self
    }

    /// Get the log level
    pub fn get_log_level(&self) -> LogLevel {
        self.log_level
    }

    /// Set the cache configuration
    #[must_use]
    pub fn with_cache_config(mut self, config: Option<CacheConfig>) -> Self {
        if let Some(config) = config {
            self.cache_config = config;
        }
        self
    }

    /// Get the cache configuration
    pub fn get_cache_config(&self) -> &CacheConfig {
        &self.cache_config
    }

    /// Set the log file path
    #[must_use]
    pub fn with_log_file_path(mut self, path: Option<String>) -> Self {
        if let Some(path) = path {
            self.log_file_path = path;
        }
        self
    }

    /// Get the log file path
    pub fn get_log_file_path(&self) -> &str {
        &self.log_file_path
    }

    /// Set the visibility of call logs
    #[must_use]
    pub fn with_show_calls(mut self, show_calls: Option<ShowCalls>) -> Self {
        if let Some(show_calls) = show_calls {
            self.show_calls = show_calls;
        }
        self
    }

    /// Get the visibility of call logs
    pub fn get_show_calls(&self) -> ShowCalls {
        self.show_calls
    }

    /// Enable or disable resolving hashes
    #[must_use]
    pub fn with_resolve_hashes(mut self, resolve: Option<bool>) -> Self {
        if let Some(resolve) = resolve {
            self.resolve_hashes = resolve;
        }
        self
    }

    /// Check if resolving hashes is enabled
    pub fn is_resolve_hashes_enabled(&self) -> bool {
        self.resolve_hashes
    }

    /// Set the gas limit scale factor
    #[must_use]
    pub fn with_gas_limit_scale(mut self, scale: Option<f32>) -> Self {
        if let Some(scale) = scale {
            self.limit_scale_factor = Some(scale);
        }
        self
    }

    /// Get the gas limit scale factor
    pub fn get_gas_limit_scale(&self) -> f32 {
        self.limit_scale_factor
            .unwrap_or(DEFAULT_ESTIMATE_GAS_SCALE_FACTOR)
    }

    /// Set the price scale factor
    #[must_use]
    pub fn with_price_scale(mut self, scale: Option<f64>) -> Self {
        if let Some(scale) = scale {
            self.price_scale_factor = Some(scale);
        }
        self
    }

    /// Get the price scale factor
    pub fn get_price_scale(&self) -> f64 {
        self.price_scale_factor
            .unwrap_or(DEFAULT_ESTIMATE_GAS_PRICE_SCALE_FACTOR)
    }

    /// Set the detail level of VM execution logs
    #[must_use]
    pub fn with_vm_log_detail(mut self, detail: Option<ShowVMDetails>) -> Self {
        if let Some(detail) = detail {
            self.show_vm_details = detail;
        }
        self
    }

    /// Get the detail level of VM execution logs
    pub fn get_vm_log_detail(&self) -> ShowVMDetails {
        self.show_vm_details
    }

    /// Override the config with values provided by [`Cli`].
    pub fn override_with_opts(&mut self, opt: &Cli) {
        // [`NodeConfig`].
        if let Some(port) = &opt.port {
            self.port = *port;
=======
>>>>>>> af5803dc
        }
        self
    }

<<<<<<< HEAD
        if opt.debug_mode {
            self.show_calls = ShowCalls::All;
            self.show_outputs = true;
            self.show_gas_details = ShowGasDetails::All;
            self.resolve_hashes = true;
        }
        if let Some(show_calls) = &opt.show_calls {
            self.show_calls = *show_calls;
        }
        if let Some(show_outputs) = &opt.show_outputs {
            self.show_outputs = *show_outputs;
        }
        if let Some(show_storage_logs) = &opt.show_storage_logs {
            self.show_storage_logs = *show_storage_logs;
        }
        if let Some(show_vm_details) = &opt.show_vm_details {
            self.show_vm_details = *show_vm_details;
        }
        if let Some(show_gas_details) = &opt.show_gas_details {
            self.show_gas_details = *show_gas_details;
        }
        if let Some(resolve_hashes) = &opt.resolve_hashes {
            self.resolve_hashes = *resolve_hashes;
        }

        if opt.chain_id.is_some() {
            self.chain_id = opt.chain_id;
=======
    /// Get the port for the test node
    pub fn get_port(&self) -> u16 {
        self.port
    }

    /// Set the chain ID for the test node
    #[must_use]
    pub fn with_chain_id(mut self, chain_id: Option<u32>) -> Self {
        if let Some(chain_id) = chain_id {
            self.chain_id = Some(chain_id);
>>>>>>> af5803dc
        }
        self
    }

<<<<<<< HEAD
        if let Some(contract_options) = opt.dev_system_contracts {
            self.system_contracts_options = contract_options;
        }

        if opt.emulate_evm {
            assert_eq!(
                self.system_contracts_options,
                system_contracts::Options::Local,
                "EVM emulation currently requires using local contracts"
            );
            self.use_evm_emulator = true;
        }

        // [`GasConfig`]
        if let Some(l1_gas_price) = &opt.l1_gas_price {
            self.l1_gas_price = Some(*l1_gas_price);
        }
        if let Some(l2_gas_price) = &opt.l2_gas_price {
            self.l2_gas_price = Some(*l2_gas_price);
        }
        if let Some(l1_pubdata_price) = &opt.l1_pubdata_price {
            self.l1_pubdata_price = Some(*l1_pubdata_price);
        }
        if let Some(price_scale) = &opt.price_scale_factor {
            self.price_scale_factor = Some(*price_scale);
        }
        if let Some(limit_scale) = &opt.limit_scale_factor {
            self.limit_scale_factor = Some(*limit_scale);
=======
    /// Get the chain ID for the test node
    pub fn get_chain_id(&self) -> u32 {
        self.chain_id.unwrap_or(TEST_NODE_NETWORK_ID)
    }

    /// Set the system contracts configuration option
    #[must_use]
    pub fn with_system_contracts(mut self, option: Option<system_contracts::Options>) -> Self {
        if let Some(option) = option {
            self.system_contracts_options = option;
>>>>>>> af5803dc
        }
        self
    }

<<<<<<< HEAD
        // [`LogConfig`].
        if let Some(log_level) = &opt.log {
            self.log_level = *log_level;
        }
        if let Some(file_path) = &opt.log_file_path {
            self.log_file_path = file_path.to_string();
        }

        // [`CacheConfig`].
        if let Some(cache_type) = &opt.cache {
            self.cache_config = match cache_type {
                CacheType::None => CacheConfig::None,
                CacheType::Memory => CacheConfig::Memory,
                CacheType::Disk => CacheConfig::Disk {
                    dir: opt.cache_dir.clone().expect("missing --cache-dir argument"),
                    reset: opt.reset_cache.unwrap_or_default(),
                },
            };
=======
    /// Get the system contracts configuration option
    pub fn get_system_contracts(&self) -> system_contracts::Options {
        self.system_contracts_options
    }

    /// Set the override bytecodes directory
    #[must_use]
    pub fn with_override_bytecodes_dir(mut self, dir: Option<String>) -> Self {
        if let Some(dir) = dir {
            self.override_bytecodes_dir = Some(dir);
>>>>>>> af5803dc
        }
        self
    }

<<<<<<< HEAD
/// Can create dev accounts
#[derive(Clone, Debug, Deserialize)]
pub struct AccountGenerator {
    chain_id: u32,
    amount: usize,
    phrase: String,
    derivation_path: Option<String>,
}

impl AccountGenerator {
    pub fn new(amount: usize) -> Self {
        Self {
            chain_id: TEST_NODE_NETWORK_ID.into(),
            amount,
            phrase: Mnemonic::<English>::new(&mut thread_rng()).to_phrase(),
            derivation_path: None,
=======
    /// Get the override bytecodes directory
    pub fn get_override_bytecodes_dir(&self) -> Option<&String> {
        self.override_bytecodes_dir.as_ref()
    }

    /// Enable or disable EVM emulation
    #[must_use]
    pub fn with_evm_emulator(mut self, enable: Option<bool>) -> Self {
        if let Some(enable) = enable {
            self.use_evm_emulator = enable;
        }
        self
    }

    /// Get the EVM emulation status
    pub fn is_evm_emulator_enabled(&self) -> bool {
        self.use_evm_emulator
    }

    /// Set the L1 gas price
    #[must_use]
    pub fn with_l1_gas_price(mut self, price: Option<u64>) -> Self {
        if let Some(price) = price {
            self.l1_gas_price = Some(price);
        }
        self
    }

    /// Get the L1 gas price
    pub fn get_l1_gas_price(&self) -> u64 {
        self.l1_gas_price.unwrap_or(DEFAULT_L1_GAS_PRICE)
    }

    /// Set the L2 gas price
    #[must_use]
    pub fn with_l2_gas_price(mut self, price: Option<u64>) -> Self {
        if let Some(price) = price {
            self.l2_gas_price = Some(price);
        }
        self
    }

    /// Get the L2 gas price
    pub fn get_l2_gas_price(&self) -> u64 {
        self.l2_gas_price.unwrap_or(DEFAULT_L2_GAS_PRICE)
    }

    /// Set the L1 pubdata price
    #[must_use]
    pub fn with_l1_pubdata_price(mut self, price: Option<u64>) -> Self {
        self.l1_pubdata_price = price;
        self
    }

    /// Get the L1 pubdata price
    pub fn get_l1_pubdata_price(&self) -> u64 {
        self.l1_pubdata_price.unwrap_or(DEFAULT_FAIR_PUBDATA_PRICE)
    }

    /// Set the log level
    #[must_use]
    pub fn with_log_level(mut self, level: Option<LogLevel>) -> Self {
        if let Some(level) = level {
            self.log_level = level;
        }
        self
    }

    /// Get the log level
    pub fn get_log_level(&self) -> LogLevel {
        self.log_level
    }

    /// Set the cache configuration
    #[must_use]
    pub fn with_cache_config(mut self, config: Option<CacheConfig>) -> Self {
        if let Some(config) = config {
            self.cache_config = config;
        }
        self
    }

    /// Get the cache configuration
    pub fn get_cache_config(&self) -> &CacheConfig {
        &self.cache_config
    }

    /// Set the log file path
    #[must_use]
    pub fn with_log_file_path(mut self, path: Option<String>) -> Self {
        if let Some(path) = path {
            self.log_file_path = path;
        }
        self
    }

    /// Get the log file path
    pub fn get_log_file_path(&self) -> &str {
        &self.log_file_path
    }

    /// Set the visibility of call logs
    #[must_use]
    pub fn with_show_calls(mut self, show_calls: Option<ShowCalls>) -> Self {
        if let Some(show_calls) = show_calls {
            self.show_calls = show_calls;
        }
        self
    }

    /// Get the visibility of call logs
    pub fn get_show_calls(&self) -> ShowCalls {
        self.show_calls
    }

    /// Enable or disable resolving hashes
    #[must_use]
    pub fn with_resolve_hashes(mut self, resolve: Option<bool>) -> Self {
        if let Some(resolve) = resolve {
            self.resolve_hashes = resolve;
>>>>>>> af5803dc
        }
        self
    }

    /// Check if resolving hashes is enabled
    pub fn is_resolve_hashes_enabled(&self) -> bool {
        self.resolve_hashes
    }

<<<<<<< HEAD
    #[must_use]
    pub fn phrase(mut self, phrase: impl Into<String>) -> Self {
        self.phrase = phrase.into();
        self
    }

    #[must_use]
    pub fn chain_id(mut self, chain_id: impl Into<u32>) -> Self {
        self.chain_id = chain_id.into();
        self
    }

    #[must_use]
    pub fn derivation_path(mut self, derivation_path: impl Into<String>) -> Self {
        let mut derivation_path = derivation_path.into();
        if !derivation_path.ends_with('/') {
            derivation_path.push('/');
        }
        self.derivation_path = Some(derivation_path);
        self
    }

    pub fn gen(&self) -> Vec<PrivateKeySigner> {
        let builder = MnemonicBuilder::<English>::default().phrase(self.phrase.as_str());

        let derivation_path = self.derivation_path.as_deref().unwrap_or("m/44'/60'/0'/0/");

        (0..self.amount)
            .map(|idx| {
                let builder = builder
                    .clone()
                    .derivation_path(format!("{derivation_path}{idx}"))
                    .unwrap();
                builder.build().unwrap().with_chain_id(Some(self.chain_id))
            })
            .collect()
=======
    /// Set the gas limit scale factor
    #[must_use]
    pub fn with_gas_limit_scale(mut self, scale: Option<f32>) -> Self {
        if let Some(scale) = scale {
            self.limit_scale_factor = Some(scale);
        }
        self
    }

    /// Get the gas limit scale factor
    pub fn get_gas_limit_scale(&self) -> f32 {
        self.limit_scale_factor
            .unwrap_or(DEFAULT_ESTIMATE_GAS_SCALE_FACTOR)
    }

    /// Set the price scale factor
    #[must_use]
    pub fn with_price_scale(mut self, scale: Option<f64>) -> Self {
        if let Some(scale) = scale {
            self.price_scale_factor = Some(scale);
        }
        self
    }

    /// Get the price scale factor
    pub fn get_price_scale(&self) -> f64 {
        self.price_scale_factor
            .unwrap_or(DEFAULT_ESTIMATE_GAS_PRICE_SCALE_FACTOR)
    }

    /// Set the detail level of VM execution logs
    #[must_use]
    pub fn with_vm_log_detail(mut self, detail: Option<ShowVMDetails>) -> Self {
        if let Some(detail) = detail {
            self.show_vm_details = detail;
        }
        self
    }

    /// Get the detail level of VM execution logs
    pub fn get_vm_log_detail(&self) -> ShowVMDetails {
        self.show_vm_details
    }

    /// Override the config with values provided by [`Cli`].
    pub fn override_with_opts(&mut self, opt: &Cli) {
        // [`NodeConfig`].
        if let Some(port) = &opt.port {
            self.port = *port;
        }

        if opt.debug_mode {
            self.show_calls = ShowCalls::All;
            self.show_outputs = true;
            self.show_gas_details = ShowGasDetails::All;
            self.resolve_hashes = true;
        }
        if let Some(show_calls) = &opt.show_calls {
            self.show_calls = *show_calls;
        }
        if let Some(show_outputs) = &opt.show_outputs {
            self.show_outputs = *show_outputs;
        }
        if let Some(show_storage_logs) = &opt.show_storage_logs {
            self.show_storage_logs = *show_storage_logs;
        }
        if let Some(show_vm_details) = &opt.show_vm_details {
            self.show_vm_details = *show_vm_details;
        }
        if let Some(show_gas_details) = &opt.show_gas_details {
            self.show_gas_details = *show_gas_details;
        }
        if let Some(resolve_hashes) = &opt.resolve_hashes {
            self.resolve_hashes = *resolve_hashes;
        }

        if opt.chain_id.is_some() {
            self.chain_id = opt.chain_id;
        }

        if let Some(contract_options) = opt.dev_system_contracts {
            self.system_contracts_options = contract_options;
        }

        if opt.emulate_evm {
            assert_eq!(
                self.system_contracts_options,
                system_contracts::Options::Local,
                "EVM emulation currently requires using local contracts"
            );
            self.use_evm_emulator = true;
        }

        // [`GasConfig`]
        if let Some(l1_gas_price) = &opt.l1_gas_price {
            self.l1_gas_price = Some(*l1_gas_price);
        }
        if let Some(l2_gas_price) = &opt.l2_gas_price {
            self.l2_gas_price = Some(*l2_gas_price);
        }
        if let Some(l1_pubdata_price) = &opt.l1_pubdata_price {
            self.l1_pubdata_price = Some(*l1_pubdata_price);
        }
        if let Some(price_scale) = &opt.price_scale_factor {
            self.price_scale_factor = Some(*price_scale);
        }
        if let Some(limit_scale) = &opt.limit_scale_factor {
            self.limit_scale_factor = Some(*limit_scale);
        }

        // [`LogConfig`].
        if let Some(log_level) = &opt.log {
            self.log_level = *log_level;
        }
        if let Some(file_path) = &opt.log_file_path {
            self.log_file_path = file_path.to_string();
        }

        // [`CacheConfig`].
        if let Some(cache_type) = &opt.cache {
            self.cache_config = match cache_type {
                CacheType::None => CacheConfig::None,
                CacheType::Memory => CacheConfig::Memory,
                CacheType::Disk => CacheConfig::Disk {
                    dir: opt.cache_dir.clone().expect("missing --cache-dir argument"),
                    reset: opt.reset_cache.unwrap_or_default(),
                },
            };
        }
>>>>>>> af5803dc
    }
}<|MERGE_RESOLUTION|>--- conflicted
+++ resolved
@@ -8,7 +8,6 @@
     show_details::*,
 };
 
-<<<<<<< HEAD
 use alloy_signer_local::{
     coins_bip39::{English, Mnemonic},
     MnemonicBuilder, PrivateKeySigner,
@@ -17,12 +16,6 @@
 use observability::LogLevel;
 use serde::Deserialize;
 use zksync_web3_rs::core::rand::thread_rng;
-=======
-use cli::Cli;
-use observability::LogLevel;
-use serde::Deserialize;
-
->>>>>>> af5803dc
 pub mod cache;
 pub mod cli;
 pub mod constants;
@@ -69,18 +62,12 @@
     pub log_file_path: String,
     /// Cache configuration for the test node
     pub cache_config: CacheConfig,
-<<<<<<< HEAD
     /// The generator used to generate the dev accounts
     pub account_generator: Option<AccountGenerator>,
-=======
->>>>>>> af5803dc
 }
 
-impl Default for TestNodeConfig {
     fn default() -> Self {
         Self {
-            // Node configuration defaults
-            port: NODE_PORT,
             show_calls: Default::default(),
             show_outputs: false,
             show_storage_logs: Default::default(),
@@ -105,22 +92,17 @@
 
             // Cache configuration default
             cache_config: Default::default(),
-<<<<<<< HEAD
 
             // Account generator
             account_generator: None,
-=======
->>>>>>> af5803dc
-        }
-    }
-}
+        }
+    }
 
 impl TestNodeConfig {
+
     /// Try to load a configuration file from either a provided path or the `$HOME` directory.
     pub fn try_load(file_path: &Option<String>) -> eyre::Result<TestNodeConfig> {
         let path = if let Some(path) = file_path {
-            PathBuf::from(path)
-        } else {
             // NOTE: `env::home_dir` is not compatible with Windows.
             #[allow(deprecated)]
             let mut path = env::home_dir().expect("failed to get home directory");
@@ -141,7 +123,6 @@
     pub fn with_port(mut self, port: Option<u16>) -> Self {
         if let Some(port) = port {
             self.port = port;
-<<<<<<< HEAD
         }
         self
     }
@@ -366,13 +347,8 @@
         // [`NodeConfig`].
         if let Some(port) = &opt.port {
             self.port = *port;
-=======
->>>>>>> af5803dc
-        }
-        self
-    }
-
-<<<<<<< HEAD
+        }
+
         if opt.debug_mode {
             self.show_calls = ShowCalls::All;
             self.show_outputs = true;
@@ -400,23 +376,8 @@
 
         if opt.chain_id.is_some() {
             self.chain_id = opt.chain_id;
-=======
-    /// Get the port for the test node
-    pub fn get_port(&self) -> u16 {
-        self.port
-    }
-
-    /// Set the chain ID for the test node
-    #[must_use]
-    pub fn with_chain_id(mut self, chain_id: Option<u32>) -> Self {
-        if let Some(chain_id) = chain_id {
-            self.chain_id = Some(chain_id);
->>>>>>> af5803dc
-        }
-        self
-    }
-
-<<<<<<< HEAD
+        }
+
         if let Some(contract_options) = opt.dev_system_contracts {
             self.system_contracts_options = contract_options;
         }
@@ -445,23 +406,8 @@
         }
         if let Some(limit_scale) = &opt.limit_scale_factor {
             self.limit_scale_factor = Some(*limit_scale);
-=======
-    /// Get the chain ID for the test node
-    pub fn get_chain_id(&self) -> u32 {
-        self.chain_id.unwrap_or(TEST_NODE_NETWORK_ID)
-    }
-
-    /// Set the system contracts configuration option
-    #[must_use]
-    pub fn with_system_contracts(mut self, option: Option<system_contracts::Options>) -> Self {
-        if let Some(option) = option {
-            self.system_contracts_options = option;
->>>>>>> af5803dc
-        }
-        self
-    }
-
-<<<<<<< HEAD
+        }
+
         // [`LogConfig`].
         if let Some(log_level) = &opt.log {
             self.log_level = *log_level;
@@ -480,337 +426,7 @@
                     reset: opt.reset_cache.unwrap_or_default(),
                 },
             };
-=======
-    /// Get the system contracts configuration option
-    pub fn get_system_contracts(&self) -> system_contracts::Options {
-        self.system_contracts_options
-    }
-
-    /// Set the override bytecodes directory
-    #[must_use]
-    pub fn with_override_bytecodes_dir(mut self, dir: Option<String>) -> Self {
-        if let Some(dir) = dir {
-            self.override_bytecodes_dir = Some(dir);
->>>>>>> af5803dc
-        }
-        self
-    }
-
-<<<<<<< HEAD
-/// Can create dev accounts
-#[derive(Clone, Debug, Deserialize)]
-pub struct AccountGenerator {
-    chain_id: u32,
-    amount: usize,
-    phrase: String,
-    derivation_path: Option<String>,
+        }
+    }
 }
 
-impl AccountGenerator {
-    pub fn new(amount: usize) -> Self {
-        Self {
-            chain_id: TEST_NODE_NETWORK_ID.into(),
-            amount,
-            phrase: Mnemonic::<English>::new(&mut thread_rng()).to_phrase(),
-            derivation_path: None,
-=======
-    /// Get the override bytecodes directory
-    pub fn get_override_bytecodes_dir(&self) -> Option<&String> {
-        self.override_bytecodes_dir.as_ref()
-    }
-
-    /// Enable or disable EVM emulation
-    #[must_use]
-    pub fn with_evm_emulator(mut self, enable: Option<bool>) -> Self {
-        if let Some(enable) = enable {
-            self.use_evm_emulator = enable;
-        }
-        self
-    }
-
-    /// Get the EVM emulation status
-    pub fn is_evm_emulator_enabled(&self) -> bool {
-        self.use_evm_emulator
-    }
-
-    /// Set the L1 gas price
-    #[must_use]
-    pub fn with_l1_gas_price(mut self, price: Option<u64>) -> Self {
-        if let Some(price) = price {
-            self.l1_gas_price = Some(price);
-        }
-        self
-    }
-
-    /// Get the L1 gas price
-    pub fn get_l1_gas_price(&self) -> u64 {
-        self.l1_gas_price.unwrap_or(DEFAULT_L1_GAS_PRICE)
-    }
-
-    /// Set the L2 gas price
-    #[must_use]
-    pub fn with_l2_gas_price(mut self, price: Option<u64>) -> Self {
-        if let Some(price) = price {
-            self.l2_gas_price = Some(price);
-        }
-        self
-    }
-
-    /// Get the L2 gas price
-    pub fn get_l2_gas_price(&self) -> u64 {
-        self.l2_gas_price.unwrap_or(DEFAULT_L2_GAS_PRICE)
-    }
-
-    /// Set the L1 pubdata price
-    #[must_use]
-    pub fn with_l1_pubdata_price(mut self, price: Option<u64>) -> Self {
-        self.l1_pubdata_price = price;
-        self
-    }
-
-    /// Get the L1 pubdata price
-    pub fn get_l1_pubdata_price(&self) -> u64 {
-        self.l1_pubdata_price.unwrap_or(DEFAULT_FAIR_PUBDATA_PRICE)
-    }
-
-    /// Set the log level
-    #[must_use]
-    pub fn with_log_level(mut self, level: Option<LogLevel>) -> Self {
-        if let Some(level) = level {
-            self.log_level = level;
-        }
-        self
-    }
-
-    /// Get the log level
-    pub fn get_log_level(&self) -> LogLevel {
-        self.log_level
-    }
-
-    /// Set the cache configuration
-    #[must_use]
-    pub fn with_cache_config(mut self, config: Option<CacheConfig>) -> Self {
-        if let Some(config) = config {
-            self.cache_config = config;
-        }
-        self
-    }
-
-    /// Get the cache configuration
-    pub fn get_cache_config(&self) -> &CacheConfig {
-        &self.cache_config
-    }
-
-    /// Set the log file path
-    #[must_use]
-    pub fn with_log_file_path(mut self, path: Option<String>) -> Self {
-        if let Some(path) = path {
-            self.log_file_path = path;
-        }
-        self
-    }
-
-    /// Get the log file path
-    pub fn get_log_file_path(&self) -> &str {
-        &self.log_file_path
-    }
-
-    /// Set the visibility of call logs
-    #[must_use]
-    pub fn with_show_calls(mut self, show_calls: Option<ShowCalls>) -> Self {
-        if let Some(show_calls) = show_calls {
-            self.show_calls = show_calls;
-        }
-        self
-    }
-
-    /// Get the visibility of call logs
-    pub fn get_show_calls(&self) -> ShowCalls {
-        self.show_calls
-    }
-
-    /// Enable or disable resolving hashes
-    #[must_use]
-    pub fn with_resolve_hashes(mut self, resolve: Option<bool>) -> Self {
-        if let Some(resolve) = resolve {
-            self.resolve_hashes = resolve;
->>>>>>> af5803dc
-        }
-        self
-    }
-
-    /// Check if resolving hashes is enabled
-    pub fn is_resolve_hashes_enabled(&self) -> bool {
-        self.resolve_hashes
-    }
-
-<<<<<<< HEAD
-    #[must_use]
-    pub fn phrase(mut self, phrase: impl Into<String>) -> Self {
-        self.phrase = phrase.into();
-        self
-    }
-
-    #[must_use]
-    pub fn chain_id(mut self, chain_id: impl Into<u32>) -> Self {
-        self.chain_id = chain_id.into();
-        self
-    }
-
-    #[must_use]
-    pub fn derivation_path(mut self, derivation_path: impl Into<String>) -> Self {
-        let mut derivation_path = derivation_path.into();
-        if !derivation_path.ends_with('/') {
-            derivation_path.push('/');
-        }
-        self.derivation_path = Some(derivation_path);
-        self
-    }
-
-    pub fn gen(&self) -> Vec<PrivateKeySigner> {
-        let builder = MnemonicBuilder::<English>::default().phrase(self.phrase.as_str());
-
-        let derivation_path = self.derivation_path.as_deref().unwrap_or("m/44'/60'/0'/0/");
-
-        (0..self.amount)
-            .map(|idx| {
-                let builder = builder
-                    .clone()
-                    .derivation_path(format!("{derivation_path}{idx}"))
-                    .unwrap();
-                builder.build().unwrap().with_chain_id(Some(self.chain_id))
-            })
-            .collect()
-=======
-    /// Set the gas limit scale factor
-    #[must_use]
-    pub fn with_gas_limit_scale(mut self, scale: Option<f32>) -> Self {
-        if let Some(scale) = scale {
-            self.limit_scale_factor = Some(scale);
-        }
-        self
-    }
-
-    /// Get the gas limit scale factor
-    pub fn get_gas_limit_scale(&self) -> f32 {
-        self.limit_scale_factor
-            .unwrap_or(DEFAULT_ESTIMATE_GAS_SCALE_FACTOR)
-    }
-
-    /// Set the price scale factor
-    #[must_use]
-    pub fn with_price_scale(mut self, scale: Option<f64>) -> Self {
-        if let Some(scale) = scale {
-            self.price_scale_factor = Some(scale);
-        }
-        self
-    }
-
-    /// Get the price scale factor
-    pub fn get_price_scale(&self) -> f64 {
-        self.price_scale_factor
-            .unwrap_or(DEFAULT_ESTIMATE_GAS_PRICE_SCALE_FACTOR)
-    }
-
-    /// Set the detail level of VM execution logs
-    #[must_use]
-    pub fn with_vm_log_detail(mut self, detail: Option<ShowVMDetails>) -> Self {
-        if let Some(detail) = detail {
-            self.show_vm_details = detail;
-        }
-        self
-    }
-
-    /// Get the detail level of VM execution logs
-    pub fn get_vm_log_detail(&self) -> ShowVMDetails {
-        self.show_vm_details
-    }
-
-    /// Override the config with values provided by [`Cli`].
-    pub fn override_with_opts(&mut self, opt: &Cli) {
-        // [`NodeConfig`].
-        if let Some(port) = &opt.port {
-            self.port = *port;
-        }
-
-        if opt.debug_mode {
-            self.show_calls = ShowCalls::All;
-            self.show_outputs = true;
-            self.show_gas_details = ShowGasDetails::All;
-            self.resolve_hashes = true;
-        }
-        if let Some(show_calls) = &opt.show_calls {
-            self.show_calls = *show_calls;
-        }
-        if let Some(show_outputs) = &opt.show_outputs {
-            self.show_outputs = *show_outputs;
-        }
-        if let Some(show_storage_logs) = &opt.show_storage_logs {
-            self.show_storage_logs = *show_storage_logs;
-        }
-        if let Some(show_vm_details) = &opt.show_vm_details {
-            self.show_vm_details = *show_vm_details;
-        }
-        if let Some(show_gas_details) = &opt.show_gas_details {
-            self.show_gas_details = *show_gas_details;
-        }
-        if let Some(resolve_hashes) = &opt.resolve_hashes {
-            self.resolve_hashes = *resolve_hashes;
-        }
-
-        if opt.chain_id.is_some() {
-            self.chain_id = opt.chain_id;
-        }
-
-        if let Some(contract_options) = opt.dev_system_contracts {
-            self.system_contracts_options = contract_options;
-        }
-
-        if opt.emulate_evm {
-            assert_eq!(
-                self.system_contracts_options,
-                system_contracts::Options::Local,
-                "EVM emulation currently requires using local contracts"
-            );
-            self.use_evm_emulator = true;
-        }
-
-        // [`GasConfig`]
-        if let Some(l1_gas_price) = &opt.l1_gas_price {
-            self.l1_gas_price = Some(*l1_gas_price);
-        }
-        if let Some(l2_gas_price) = &opt.l2_gas_price {
-            self.l2_gas_price = Some(*l2_gas_price);
-        }
-        if let Some(l1_pubdata_price) = &opt.l1_pubdata_price {
-            self.l1_pubdata_price = Some(*l1_pubdata_price);
-        }
-        if let Some(price_scale) = &opt.price_scale_factor {
-            self.price_scale_factor = Some(*price_scale);
-        }
-        if let Some(limit_scale) = &opt.limit_scale_factor {
-            self.limit_scale_factor = Some(*limit_scale);
-        }
-
-        // [`LogConfig`].
-        if let Some(log_level) = &opt.log {
-            self.log_level = *log_level;
-        }
-        if let Some(file_path) = &opt.log_file_path {
-            self.log_file_path = file_path.to_string();
-        }
-
-        // [`CacheConfig`].
-        if let Some(cache_type) = &opt.cache {
-            self.cache_config = match cache_type {
-                CacheType::None => CacheConfig::None,
-                CacheType::Memory => CacheConfig::Memory,
-                CacheType::Disk => CacheConfig::Disk {
-                    dir: opt.cache_dir.clone().expect("missing --cache-dir argument"),
-                    reset: opt.reset_cache.unwrap_or_default(),
-                },
-            };
-        }
->>>>>>> af5803dc
-    }
-}