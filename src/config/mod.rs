use std::net::{IpAddr, Ipv4Addr};

use crate::{observability, system_contracts};

use crate::config::{
    cache::{CacheConfig, CacheType},
    constants::*,
    show_details::*,
};
use crate::utils::{format_eth, format_gwei};
use alloy_signer::Signer;
use alloy_signer_local::{
    coins_bip39::{English, Mnemonic},
    MnemonicBuilder, PrivateKeySigner,
};
use colored::{Colorize, CustomColor};
use observability::LogLevel;
use rand::thread_rng;
use serde::Deserialize;
use serde_json::{json, to_writer, Value};
use std::collections::HashMap;
use std::fs::File;
use std::time::Duration;
use zksync_types::fee_model::FeeModelConfigV2;
use zksync_types::U256;

pub mod cache;
pub mod cli;
pub mod constants;
pub mod show_details;

pub const VERSION_MESSAGE: &str = concat!(env!("CARGO_PKG_VERSION"));

const BANNER: &str = r#"
                      _  _         _____ _  __
  __ _  _ __  __   __(_)| |       |__  /| |/ / ___  _   _  _ __    ___
 / _` || '_ \ \ \ / /| || | _____   / / | ' / / __|| | | || '_ \  / __|
| (_| || | | | \ V / | || ||_____| / /_ | . \ \__ \| |_| || | | || (__
 \__,_||_| |_|  \_/  |_||_|       /____||_|\_\|___/ \__, ||_| |_| \___|
                                                    |___/
"#;
/// Struct to hold the details of the fork for display purposes
pub struct ForkPrintInfo {
    pub network_rpc: String,
    pub l1_block: String,
    pub l2_block: String,
    pub block_timestamp: String,
    pub fork_block_hash: String,
    pub fee_model_config_v2: Option<FeeModelConfigV2>,
}

/// Defines the configuration parameters for the [InMemoryNode].
#[derive(Debug, Clone)]
pub struct TestNodeConfig {
    /// Filename to write era-test-node output as json
    pub config_out: Option<String>,
    /// Port the node will listen on
    pub port: u16,
    /// Controls visibility of call logs
    pub show_calls: ShowCalls,
    /// Whether to show call output data
    pub show_outputs: bool,
    /// Level of detail for storage logs
    pub show_storage_logs: ShowStorageLogs,
    /// Level of detail for VM execution logs
    pub show_vm_details: ShowVMDetails,
    /// Level of detail for gas usage logs
    pub show_gas_details: ShowGasDetails,
    /// Whether to resolve hash references
    pub resolve_hashes: bool,
    /// Configuration for system contracts
    pub system_contracts_options: system_contracts::Options,
    /// Directory to override bytecodes
    pub override_bytecodes_dir: Option<String>,
    /// Enables EVM emulation mode
    pub use_evm_emulator: bool,
    /// Optional chain ID for the node
    pub chain_id: Option<u32>,
    /// L1 gas price (optional override)
    pub l1_gas_price: Option<u64>,
    /// L2 gas price (optional override)
    pub l2_gas_price: Option<u64>,
    /// Price for pubdata on L1
    pub l1_pubdata_price: Option<u64>,
    /// L1 gas price scale factor for gas estimation
    pub price_scale_factor: Option<f64>,
    /// The factor by which to scale the gasLimit
    pub limit_scale_factor: Option<f32>,
    /// Logging verbosity level
    pub log_level: LogLevel,
    /// Path to the log file
    pub log_file_path: String,
    /// Cache configuration for the test node
    pub cache_config: CacheConfig,
    /// Signer accounts that will be initialized with `genesis_balance` in the genesis block.
    pub genesis_accounts: Vec<PrivateKeySigner>,
    /// Native token balance of every genesis account in the genesis block
    pub genesis_balance: U256,
    /// The generator used to generate the dev accounts
    pub account_generator: Option<AccountGenerator>,
    /// Signer accounts that can sign messages/transactions
    pub signer_accounts: Vec<PrivateKeySigner>,
    /// Enable auto impersonation of accounts on startup
    pub enable_auto_impersonate: bool,
    /// Whether the node operates in offline mode
    pub offline: bool,
<<<<<<< HEAD
    /// Block time in seconds for interval sealing.
    /// If unset, node seals a new block as soon as there is at least one transaction.
    pub block_time: Option<Duration>,
    /// Maximum number of transactions per block
    pub max_transactions: usize,
=======
    /// The host the server will listen on
    pub host: Vec<IpAddr>,
    /// Whether we need to enable the health check endpoint.
    pub health_check_endpoint: bool,
>>>>>>> ede79a32
}

impl Default for TestNodeConfig {
    fn default() -> Self {
        // generate some random wallets
        let genesis_accounts = AccountGenerator::new(10).phrase(DEFAULT_MNEMONIC).gen();
        Self {
            // Node configuration defaults
            config_out: None,
            port: NODE_PORT,
            show_calls: Default::default(),
            show_outputs: false,
            show_storage_logs: Default::default(),
            show_vm_details: Default::default(),
            show_gas_details: Default::default(),
            resolve_hashes: false,
            system_contracts_options: Default::default(),
            override_bytecodes_dir: None,
            use_evm_emulator: false,
            chain_id: Some(TEST_NODE_NETWORK_ID),

            // Gas configuration defaults
            l1_gas_price: Some(DEFAULT_L1_GAS_PRICE),
            l2_gas_price: Some(DEFAULT_L2_GAS_PRICE),
            l1_pubdata_price: Some(DEFAULT_FAIR_PUBDATA_PRICE),
            price_scale_factor: Some(DEFAULT_ESTIMATE_GAS_PRICE_SCALE_FACTOR),
            limit_scale_factor: Some(DEFAULT_ESTIMATE_GAS_SCALE_FACTOR),

            // Log configuration defaults
            log_level: Default::default(),
            log_file_path: String::from(DEFAULT_LOG_FILE_PATH),

            // Cache configuration default
            cache_config: Default::default(),

            // Account generator
            account_generator: None,
            genesis_accounts: genesis_accounts.clone(),
            signer_accounts: genesis_accounts,
            enable_auto_impersonate: false,
            // 100ETH default balance
            genesis_balance: U256::from(100u128 * 10u128.pow(18)),

            // Offline mode disabled by default
            offline: false,
<<<<<<< HEAD

            // Block sealing configuration default
            block_time: None,
            max_transactions: 1000,
=======
            host: vec![IpAddr::V4(Ipv4Addr::LOCALHOST)],
            health_check_endpoint: false,
>>>>>>> ede79a32
        }
    }
}

impl TestNodeConfig {
    pub fn print(&self, fork_details: Option<&ForkPrintInfo>) {
        if self.config_out.is_some() {
            let config_out = self.config_out.as_deref().unwrap();
            to_writer(
                &File::create(config_out)
                    .expect("Unable to create era-test-node config description file"),
                &self.as_json(fork_details),
            )
            .expect("Failed writing json");
        }
        let color = CustomColor::new(13, 71, 198);

        println!("{}", BANNER.custom_color(color));
        tracing::info!("Version:        {}", VERSION_MESSAGE.green());
        tracing::info!(
            "Repository:     {}",
            "https://github.com/matter-labs/era-test-node".green()
        );
        println!("\n");

        tracing::info!("Rich Accounts");
        tracing::info!("========================");
        let balance = format_eth(self.genesis_balance);
        for (idx, account) in self.genesis_accounts.iter().enumerate() {
            tracing::info!("({}) {} ({balance})", idx, account.address());
        }
        println!("\n");

        tracing::info!("Private Keys");
        tracing::info!("========================");
        for (idx, account) in self.genesis_accounts.iter().enumerate() {
            let private_key = hex::encode(account.credential().to_bytes());
            tracing::info!("({}) 0x{}", idx, private_key);
        }
        println!("\n");

        if let Some(ref generator) = self.account_generator {
            tracing::info!("Wallet");
            tracing::info!("========================");
            tracing::info!("Mnemonic:            {}", generator.phrase.green());
            tracing::info!(
                "Derivation path:     {}",
                generator
                    .derivation_path
                    .as_deref()
                    .unwrap_or(DERIVATION_PATH)
                    .green()
            );
        }
        println!("\n");

        if let Some(fd) = fork_details {
            tracing::info!("Fork Details");
            tracing::info!("========================");
            tracing::info!("Network RPC:               {}", fd.network_rpc.green());
            tracing::info!(
                "Chain ID:                  {}",
                self.get_chain_id().to_string().green()
            );
            tracing::info!("L1 Batch #:                {}", fd.l1_block.green());
            tracing::info!("L2 Block #:                {}", fd.l2_block.green());
            tracing::info!(
                "Block Timestamp:           {}",
                fd.block_timestamp.to_string().green()
            );
            tracing::info!(
                "Fork Block Hash:           {}",
                format!("{:#}", fd.fork_block_hash).green()
            );
            if let Some(fee_config) = &fd.fee_model_config_v2 {
                tracing::info!(
                    "Compute Overhead Part:     {}",
                    fee_config.compute_overhead_part.to_string().green()
                );
                tracing::info!(
                    "Pubdata Overhead Part:     {}",
                    fee_config.pubdata_overhead_part.to_string().green()
                );
                tracing::info!(
                    "Batch Overhead L1 Gas:     {}",
                    fee_config.batch_overhead_l1_gas.to_string().green()
                );
                tracing::info!(
                    "Max Gas Per Batch:         {}",
                    fee_config.max_gas_per_batch.to_string().green()
                );
                tracing::info!(
                    "Max Pubdata Per Batch:     {}",
                    fee_config.max_pubdata_per_batch.to_string().green()
                );
            }
            println!("\n");
        } else {
            tracing::info!("Network Configuration");
            tracing::info!("========================");
            tracing::info!(
                "Chain ID: {}",
                self.chain_id
                    .unwrap_or(TEST_NODE_NETWORK_ID)
                    .to_string()
                    .green()
            );
            println!("\n");
        }
        tracing::info!("Gas Configuration");
        tracing::info!("========================");
        tracing::info!(
            "L1 Gas Price (gwei):               {}",
            format_gwei(self.get_l1_gas_price().into()).green()
        );
        tracing::info!(
            "L2 Gas Price (gwei):               {}",
            format_gwei(self.get_l2_gas_price().into()).green()
        );
        tracing::info!(
            "L1 Pubdata Price (gwei):           {}",
            format_gwei(self.get_l1_pubdata_price().into()).green()
        );
        tracing::info!(
            "Estimated Gas Price Scale Factor:  {}",
            self.get_price_scale().to_string().green()
        );
        tracing::info!(
            "Estimated Gas Limit Scale Factor:  {}",
            self.get_gas_limit_scale().to_string().green()
        );
        println!("\n");

        tracing::info!("Node Configuration");
        tracing::info!("========================");
        tracing::info!("Port:               {}", self.port);
        tracing::info!(
            "EVM Emulator:       {}",
            if self.use_evm_emulator {
                "Enabled".green()
            } else {
                "Disabled".red()
            }
        );
        tracing::info!(
            "Health Check Endpoint: {}",
            if self.health_check_endpoint {
                "Enabled".green()
            } else {
                "Disabled".red()
            }
        );
        println!("\n");
        tracing::info!("========================================");
        for host in &self.host {
            tracing::info!(
                "  Listening on {}:{}",
                host.to_string().green(),
                self.port.to_string().green()
            );
        }
        tracing::info!("========================================");
        println!("\n");
    }

    fn as_json(&self, fork: Option<&ForkPrintInfo>) -> Value {
        let mut wallet_description = HashMap::new();
        let mut available_accounts = Vec::with_capacity(self.genesis_accounts.len());
        let mut private_keys = Vec::with_capacity(self.genesis_accounts.len());

        for wallet in &self.genesis_accounts {
            available_accounts.push(format!("{:?}", wallet.address()));
            private_keys.push(format!("0x{}", hex::encode(wallet.credential().to_bytes())));
        }

        if let Some(ref gen) = self.account_generator {
            let phrase = gen.get_phrase().to_string();
            let derivation_path = gen.get_derivation_path().to_string();

            wallet_description.insert("derivation_path".to_string(), derivation_path);
            wallet_description.insert("mnemonic".to_string(), phrase);
        };

        if let Some(fork) = fork {
            json!({
              "available_accounts": available_accounts,
              "private_keys": private_keys,
              "endpoint": fork.network_rpc,
              "l1_block": fork.l1_block,
              "l2_block": fork.l2_block,
              "block_hash": fork.fork_block_hash,
              "chain_id": self.get_chain_id(),
              "wallet": wallet_description,
              "l1_gas_price": format!("{}", self.get_l1_gas_price()),
              "l2_gas_price": format!("{}", self.get_l2_gas_price()),
              "l1_pubdata_price": format!("{}", self.get_l1_pubdata_price()),
              "price_scale_factor": format!("{}", self.get_price_scale()),
              "limit_scale_factor": format!("{}", self.get_gas_limit_scale()),
              "fee_model_config_v2": fork.fee_model_config_v2,
            })
        } else {
            json!({
              "available_accounts": available_accounts,
              "private_keys": private_keys,
              "wallet": wallet_description,
              "chain_id": self.get_chain_id(),
              "l1_gas_price": format!("{}", self.get_l1_gas_price()),
              "l2_gas_price": format!("{}", self.get_l2_gas_price()),
              "l1_pubdata_price": format!("{}", self.get_l1_pubdata_price()),
              "price_scale_factor": format!("{}", self.get_price_scale()),
              "limit_scale_factor": format!("{}", self.get_gas_limit_scale()),
            })
        }
    }

    /// Sets the file path to write the Era-test-node's config info to.
    #[must_use]
    pub fn set_config_out(mut self, config_out: Option<String>) -> Self {
        self.config_out = config_out;
        self
    }

    /// Set the port for the test node
    #[must_use]
    pub fn with_port(mut self, port: Option<u16>) -> Self {
        if let Some(port) = port {
            self.port = port;
        }
        self
    }

    /// Get the port for the test node
    pub fn get_port(&self) -> u16 {
        self.port
    }

    /// Set the chain ID for the test node
    #[must_use]
    pub fn with_chain_id(mut self, chain_id: Option<u32>) -> Self {
        if let Some(chain_id) = chain_id {
            self.chain_id = Some(chain_id);
        }
        self
    }

    /// Get the chain ID for the test node
    pub fn get_chain_id(&self) -> u32 {
        self.chain_id.unwrap_or(TEST_NODE_NETWORK_ID)
    }

    /// Set the system contracts configuration option
    #[must_use]
    pub fn with_system_contracts(mut self, option: Option<system_contracts::Options>) -> Self {
        if let Some(option) = option {
            self.system_contracts_options = option;
        }
        self
    }

    /// Get the system contracts configuration option
    pub fn get_system_contracts(&self) -> system_contracts::Options {
        self.system_contracts_options
    }

    /// Set the override bytecodes directory
    #[must_use]
    pub fn with_override_bytecodes_dir(mut self, dir: Option<String>) -> Self {
        if let Some(dir) = dir {
            self.override_bytecodes_dir = Some(dir);
        }
        self
    }

    /// Get the override bytecodes directory
    pub fn get_override_bytecodes_dir(&self) -> Option<&String> {
        self.override_bytecodes_dir.as_ref()
    }

    /// Enable or disable EVM emulation
    #[must_use]
    pub fn with_evm_emulator(mut self, enable: Option<bool>) -> Self {
        if let Some(enable) = enable {
            self.use_evm_emulator = enable;
        }
        self
    }

    /// Get the EVM emulation status
    pub fn is_evm_emulator_enabled(&self) -> bool {
        self.use_evm_emulator
    }

    /// Set the L1 gas price
    #[must_use]
    pub fn with_l1_gas_price(mut self, price: Option<u64>) -> Self {
        if let Some(price) = price {
            self.l1_gas_price = Some(price);
        }
        self
    }

    /// Get the L1 gas price
    pub fn get_l1_gas_price(&self) -> u64 {
        self.l1_gas_price.unwrap_or(DEFAULT_L1_GAS_PRICE)
    }

    /// Set the L2 gas price
    #[must_use]
    pub fn with_l2_gas_price(mut self, price: Option<u64>) -> Self {
        if let Some(price) = price {
            self.l2_gas_price = Some(price);
        }
        self
    }

    /// Get the L2 gas price
    pub fn get_l2_gas_price(&self) -> u64 {
        self.l2_gas_price.unwrap_or(DEFAULT_L2_GAS_PRICE)
    }

    /// Set the L1 pubdata price
    #[must_use]
    pub fn with_l1_pubdata_price(mut self, price: Option<u64>) -> Self {
        self.l1_pubdata_price = price;
        self
    }

    /// Get the L1 pubdata price
    pub fn get_l1_pubdata_price(&self) -> u64 {
        self.l1_pubdata_price.unwrap_or(DEFAULT_FAIR_PUBDATA_PRICE)
    }

    /// Set the log level
    #[must_use]
    pub fn with_log_level(mut self, level: Option<LogLevel>) -> Self {
        if let Some(level) = level {
            self.log_level = level;
        }
        self
    }

    /// Get the log level
    pub fn get_log_level(&self) -> LogLevel {
        self.log_level
    }

    /// Set the cache configuration
    #[must_use]
    pub fn with_cache_config(mut self, config: Option<CacheConfig>) -> Self {
        if let Some(config) = config {
            self.cache_config = config;
        }
        self
    }

    /// Get the cache configuration
    pub fn get_cache_config(&self) -> &CacheConfig {
        &self.cache_config
    }

    /// Set the log file path
    #[must_use]
    pub fn with_log_file_path(mut self, path: Option<String>) -> Self {
        if let Some(path) = path {
            self.log_file_path = path;
        }
        self
    }

    /// Get the log file path
    pub fn get_log_file_path(&self) -> &str {
        &self.log_file_path
    }

    /// Set the visibility of call logs
    #[must_use]
    pub fn with_show_calls(mut self, show_calls: Option<ShowCalls>) -> Self {
        if let Some(show_calls) = show_calls {
            self.show_calls = show_calls;
        }
        self
    }

    /// Get the visibility of call logs
    pub fn get_show_calls(&self) -> ShowCalls {
        self.show_calls
    }

    /// Enable or disable resolving hashes
    #[must_use]
    pub fn with_resolve_hashes(mut self, resolve: Option<bool>) -> Self {
        if let Some(resolve) = resolve {
            self.resolve_hashes = resolve;
        }
        self
    }

    /// Check if resolving hashes is enabled
    pub fn is_resolve_hashes_enabled(&self) -> bool {
        self.resolve_hashes
    }

    /// Set the gas limit scale factor
    #[must_use]
    pub fn with_gas_limit_scale(mut self, scale: Option<f32>) -> Self {
        if let Some(scale) = scale {
            self.limit_scale_factor = Some(scale);
        }
        self
    }

    /// Get the gas limit scale factor
    pub fn get_gas_limit_scale(&self) -> f32 {
        self.limit_scale_factor
            .unwrap_or(DEFAULT_ESTIMATE_GAS_SCALE_FACTOR)
    }

    /// Set the price scale factor
    #[must_use]
    pub fn with_price_scale(mut self, scale: Option<f64>) -> Self {
        if let Some(scale) = scale {
            self.price_scale_factor = Some(scale);
        }
        self
    }

    /// Get the price scale factor
    pub fn get_price_scale(&self) -> f64 {
        self.price_scale_factor
            .unwrap_or(DEFAULT_ESTIMATE_GAS_PRICE_SCALE_FACTOR)
    }

    /// Set the detail level of VM execution logs
    #[must_use]
    pub fn with_vm_log_detail(mut self, detail: Option<ShowVMDetails>) -> Self {
        if let Some(detail) = detail {
            self.show_vm_details = detail;
        }
        self
    }

    /// Get the detail level of VM execution logs
    pub fn get_vm_log_detail(&self) -> ShowVMDetails {
        self.show_vm_details
    }

    /// Sets the balance of the genesis accounts in the genesis block
    #[must_use]
    pub fn with_genesis_balance<U: Into<U256>>(mut self, balance: U) -> Self {
        self.genesis_balance = balance.into();
        self
    }

    /// Sets the genesis accounts.
    #[must_use]
    pub fn with_genesis_accounts(mut self, accounts: Vec<PrivateKeySigner>) -> Self {
        self.genesis_accounts = accounts;
        self
    }

    /// Sets the signer accounts
    #[must_use]
    pub fn with_signer_accounts(mut self, accounts: Vec<PrivateKeySigner>) -> Self {
        self.signer_accounts = accounts;
        self
    }

    /// Sets both the genesis accounts and the signer accounts
    /// so that `genesis_accounts == accounts`
    #[must_use]
    pub fn with_account_generator(mut self, generator: AccountGenerator) -> Self {
        let accounts = generator.gen();
        self.account_generator = Some(generator);
        self.with_signer_accounts(accounts.clone())
            .with_genesis_accounts(accounts)
    }

    /// Sets whether to enable autoImpersonate
    #[must_use]
    pub fn with_auto_impersonate(mut self, enable_auto_impersonate: bool) -> Self {
        self.enable_auto_impersonate = enable_auto_impersonate;
        self
    }

    /// Set the offline mode
    #[must_use]
    pub fn with_offline(mut self, offline: Option<bool>) -> Self {
        if let Some(offline) = offline {
            self.offline = offline;
        }
        self
    }

    /// Get the offline mode status
    pub fn is_offline(&self) -> bool {
        self.offline
    }

<<<<<<< HEAD
    /// Set the block time
    #[must_use]
    pub fn with_block_time(mut self, block_time: Option<Duration>) -> Self {
        self.block_time = block_time;
        self
    }
=======
    /// Sets the host the server will listen on
    #[must_use]
    pub fn with_host(mut self, host: Vec<IpAddr>) -> Self {
        self.host = if host.is_empty() {
            vec![IpAddr::V4(Ipv4Addr::LOCALHOST)]
        } else {
            host
        };
        self
    }
    /// Set the health check endpoint mode
    #[must_use]
    pub fn with_health_check_endpoint(mut self, health_check_endpoint: Option<bool>) -> Self {
        if let Some(health_check_endpoint) = health_check_endpoint {
            self.health_check_endpoint = health_check_endpoint;
        }
        self
    }

    /// Get the health check endpoint mode status
    pub fn is_health_check_endpoint_endpoint_enabled(&self) -> bool {
        self.health_check_endpoint
    }
>>>>>>> ede79a32
}

/// Account Generator
/// Manages the generation of accounts for era-test-node
#[derive(Clone, Debug, Deserialize)]
pub struct AccountGenerator {
    chain_id: u32,
    amount: usize,
    phrase: String,
    derivation_path: Option<String>,
}

impl AccountGenerator {
    pub fn new(amount: usize) -> Self {
        Self {
            chain_id: TEST_NODE_NETWORK_ID,
            amount,
            phrase: Mnemonic::<English>::new(&mut thread_rng()).to_phrase(),
            derivation_path: None,
        }
    }

    #[must_use]
    pub fn phrase(mut self, phrase: impl Into<String>) -> Self {
        self.phrase = phrase.into();
        self
    }

    fn get_phrase(&self) -> &str {
        &self.phrase
    }

    #[must_use]
    pub fn chain_id(mut self, chain_id: impl Into<u32>) -> Self {
        self.chain_id = chain_id.into();
        self
    }

    #[must_use]
    pub fn derivation_path(mut self, derivation_path: impl Into<String>) -> Self {
        let mut derivation_path = derivation_path.into();
        if !derivation_path.ends_with('/') {
            derivation_path.push('/');
        }
        self.derivation_path = Some(derivation_path);
        self
    }

    fn get_derivation_path(&self) -> &str {
        self.derivation_path.as_deref().unwrap_or(DERIVATION_PATH)
    }

    pub fn gen(&self) -> Vec<PrivateKeySigner> {
        let builder = MnemonicBuilder::<English>::default().phrase(self.phrase.as_str());

        let derivation_path = self.derivation_path.as_deref().unwrap_or(DERIVATION_PATH);

        (0..self.amount)
            .map(|idx| {
                let builder = builder
                    .clone()
                    .derivation_path(format!("{derivation_path}{idx}"))
                    .unwrap();
                builder
                    .build()
                    .unwrap()
                    .with_chain_id(Some(self.chain_id.into()))
            })
            .collect()
    }
}<|MERGE_RESOLUTION|>--- conflicted
+++ resolved
@@ -104,18 +104,15 @@
     pub enable_auto_impersonate: bool,
     /// Whether the node operates in offline mode
     pub offline: bool,
-<<<<<<< HEAD
+    /// The host the server will listen on
+    pub host: Vec<IpAddr>,
+    /// Whether we need to enable the health check endpoint.
+    pub health_check_endpoint: bool,
     /// Block time in seconds for interval sealing.
     /// If unset, node seals a new block as soon as there is at least one transaction.
     pub block_time: Option<Duration>,
     /// Maximum number of transactions per block
     pub max_transactions: usize,
-=======
-    /// The host the server will listen on
-    pub host: Vec<IpAddr>,
-    /// Whether we need to enable the health check endpoint.
-    pub health_check_endpoint: bool,
->>>>>>> ede79a32
 }
 
 impl Default for TestNodeConfig {
@@ -161,15 +158,12 @@
 
             // Offline mode disabled by default
             offline: false,
-<<<<<<< HEAD
+            host: vec![IpAddr::V4(Ipv4Addr::LOCALHOST)],
+            health_check_endpoint: false,
 
             // Block sealing configuration default
             block_time: None,
             max_transactions: 1000,
-=======
-            host: vec![IpAddr::V4(Ipv4Addr::LOCALHOST)],
-            health_check_endpoint: false,
->>>>>>> ede79a32
         }
     }
 }
@@ -668,14 +662,6 @@
         self.offline
     }
 
-<<<<<<< HEAD
-    /// Set the block time
-    #[must_use]
-    pub fn with_block_time(mut self, block_time: Option<Duration>) -> Self {
-        self.block_time = block_time;
-        self
-    }
-=======
     /// Sets the host the server will listen on
     #[must_use]
     pub fn with_host(mut self, host: Vec<IpAddr>) -> Self {
@@ -699,7 +685,13 @@
     pub fn is_health_check_endpoint_endpoint_enabled(&self) -> bool {
         self.health_check_endpoint
     }
->>>>>>> ede79a32
+
+    /// Set the block time
+    #[must_use]
+    pub fn with_block_time(mut self, block_time: Option<Duration>) -> Self {
+        self.block_time = block_time;
+        self
+    }
 }
 
 /// Account Generator
