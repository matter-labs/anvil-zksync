--- conflicted
+++ resolved
@@ -1,13 +1,9 @@
 use std::env;
+use std::time::Duration;
 
 use clap::{arg, command, Parser, Subcommand};
-<<<<<<< HEAD
-use std::time::Duration;
-use zksync_types::H256;
-=======
 use rand::{rngs::StdRng, SeedableRng};
 use zksync_types::{H256, U256};
->>>>>>> 1fe4b40d
 
 use crate::config::constants::{DEFAULT_MNEMONIC, TEST_NODE_NETWORK_ID};
 use crate::config::{
@@ -138,12 +134,6 @@
     /// Cache directory location for disk cache (default: .cache).
     pub cache_dir: Option<String>,
 
-<<<<<<< HEAD
-    #[arg(long, value_parser = duration_from_secs_f64, help_heading = "Block Sealing")]
-    /// Block time in seconds for interval sealing.
-    /// If unset, node seals a new block as soon as there is at least one transaction.
-    pub block_time: Option<Duration>,
-=======
     /// Number of dev accounts to generate and configure.
     #[arg(
         long,
@@ -186,7 +176,11 @@
     /// [default: m/44'/60'/0'/0/]
     #[arg(long, help_heading = "Account Configuration")]
     pub derivation_path: Option<String>,
->>>>>>> 1fe4b40d
+
+    /// Block time in seconds for interval sealing.
+    /// If unset, node seals a new block as soon as there is at least one transaction.
+    #[arg(long, value_parser = duration_from_secs_f64, help_heading = "Block Sealing")]
+    pub block_time: Option<Duration>,
 }
 
 #[derive(Debug, Subcommand, Clone)]
@@ -305,7 +299,8 @@
             }))
             .with_chain_id(self.chain_id)
             .set_config_out(self.config_out)
-            .with_evm_emulator(if self.emulate_evm { Some(true) } else { None });
+            .with_evm_emulator(if self.emulate_evm { Some(true) } else { None })
+            .with_block_time(self.block_time);
 
         if self.emulate_evm && self.dev_system_contracts != Some(SystemContractsOptions::Local) {
             return Err(eyre::eyre!(
@@ -322,16 +317,6 @@
             Ok(config)
         }
     }
-<<<<<<< HEAD
-}
-
-fn duration_from_secs_f64(s: &str) -> Result<Duration, String> {
-    let s = s.parse::<f64>().map_err(|e| e.to_string())?;
-    if s == 0.0 {
-        return Err("Duration must be greater than 0".to_string());
-    }
-    Duration::try_from_secs_f64(s).map_err(|e| e.to_string())
-=======
 
     fn account_generator(&self) -> AccountGenerator {
         let mut gen = AccountGenerator::new(self.accounts as usize)
@@ -356,5 +341,12 @@
         }
         gen
     }
->>>>>>> 1fe4b40d
+}
+
+fn duration_from_secs_f64(s: &str) -> Result<Duration, String> {
+    let s = s.parse::<f64>().map_err(|e| e.to_string())?;
+    if s == 0.0 {
+        return Err("Duration must be greater than 0".to_string());
+    }
+    Duration::try_from_secs_f64(s).map_err(|e| e.to_string())
 }