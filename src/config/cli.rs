--- conflicted
+++ resolved
@@ -244,13 +244,8 @@
         }
     }
     /// Converts the CLI arguments to a `TestNodeConfig`.
-<<<<<<< HEAD
-    pub fn to_test_node_config(&self) -> eyre::Result<TestNodeConfig> {
+    pub fn into_test_node_config(&self) -> eyre::Result<TestNodeConfig> {
         let genesis_balance = U256::from(self.balance as u128 * 10u128.pow(18));
-=======
-    pub fn into_test_node_config(self) -> eyre::Result<TestNodeConfig> {
-        let genesis_balance = U256::from(100u128 * 10u128.pow(18));
->>>>>>> 5e17d024
 
         let vm_log_detail = if let Some(output) = self.show_outputs {
             if output {
