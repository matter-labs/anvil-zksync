use std::collections::HashMap;

use bigdecimal::BigDecimal;
use colored::Colorize;
use futures::FutureExt;
use zksync_types::{
    api::{
        BlockDetails, BlockDetailsBase, BlockStatus, BridgeAddresses, Proof, ProtocolVersion,
        TransactionDetails, TransactionStatus, TransactionVariant,
    },
    fee::Fee,
    utils::storage_key_for_standard_token_balance,
    AccountTreeId, Address, ExecuteTransactionCommon, L1BatchNumber, L2BlockNumber,
    ProtocolVersionId, Transaction, H160, H256, L2_BASE_TOKEN_ADDRESS, U256,
};
use zksync_utils::h256_to_u256;
use zksync_web3_decl::error::Web3Error;

use crate::{
    fork::ForkSource,
    namespaces::{RpcResult, ZksNamespaceT},
    node::{InMemoryNode, TransactionResult},
    utils::{
        internal_error, into_jsrpc_error, not_implemented, report_into_jsrpc_error,
        utc_datetime_from_epoch_ms, IntoBoxedFuture,
    },
};

impl<S: ForkSource + std::fmt::Debug + Clone + Send + Sync + 'static> ZksNamespaceT
    for InMemoryNode<S>
{
    /// Estimates the gas fee data required for a given call request.
    ///
    /// # Arguments
    ///
    /// * `req` - A `CallRequest` struct representing the call request to estimate gas for.
    ///
    /// # Returns
    ///
    /// A `BoxFuture` containing a `Result` with a `Fee` representing the estimated gas data required.
    fn estimate_fee(&self, req: zksync_types::transaction_request::CallRequest) -> RpcResult<Fee> {
        self.get_inner()
            .read()
            .map_err(|err| {
                tracing::error!("failed acquiring lock: {:?}", err);
                into_jsrpc_error(Web3Error::InternalError(anyhow::Error::msg(
                    "Failed to acquire read lock for inner node state.",
                )))
            })
            .and_then(|reader| reader.estimate_gas_impl(req))
            .into_boxed_future()
    }

    /// Returns data of transactions in a block.
    ///
    /// # Arguments
    ///
    /// * `block` - Block number
    ///
    /// # Returns
    ///
    /// A `BoxFuture` containing a `Result` with a `Vec` of `Transaction`s representing the transactions in the block.
    fn get_raw_block_transactions(
        &self,
        block_number: L2BlockNumber,
    ) -> RpcResult<Vec<zksync_types::Transaction>> {
        let inner = self.get_inner().clone();
        Box::pin(async move {
            let reader = inner.read().map_err(|_err| {
                into_jsrpc_error(Web3Error::InternalError(anyhow::Error::msg(
                    "Failed to acquire read lock for inner node state.",
                )))
            })?;

            let maybe_transactions = reader
                .block_hashes
                .get(&(block_number.0 as u64))
                .and_then(|hash| reader.blocks.get(hash))
                .map(|block| {
                    block
                        .transactions
                        .iter()
                        .map(|tx| match tx {
                            TransactionVariant::Full(tx) => &tx.hash,
                            TransactionVariant::Hash(hash) => hash,
                        })
                        .flat_map(|tx_hash| {
                            reader.tx_results.get(tx_hash).map(
                                |TransactionResult { info, .. }| Transaction {
                                    common_data: ExecuteTransactionCommon::L2(
                                        info.tx.common_data.clone(),
                                    ),
                                    execute: info.tx.execute.clone(),
                                    received_timestamp_ms: info.tx.received_timestamp_ms,
                                    raw_bytes: info.tx.raw_bytes.clone(),
                                },
                            )
                        })
                        .collect()
                });

            let transactions = match maybe_transactions {
                Some(txns) => Ok(txns),
                None => {
                    let fork_storage_read = reader
                        .fork_storage
                        .inner
                        .read()
                        .expect("failed reading fork storage");

                    match fork_storage_read.fork.as_ref() {
                        Some(fork) => fork
                            .fork_source
                            .get_raw_block_transactions(block_number)
                            .map_err(|e| internal_error("get_raw_block_transactions", e)),
                        None => Ok(vec![]),
                    }
                }
            }
            .map_err(into_jsrpc_error)?;

            Ok(transactions)
        })
    }

    fn get_proof(
        &self,
        _address: Address,
        _keys: Vec<H256>,
        _l1_batch_number: L1BatchNumber,
    ) -> RpcResult<Proof> {
        not_implemented("zks_getProof")
    }

    fn estimate_gas_l1_to_l2(
        &self,
        _req: zksync_types::transaction_request::CallRequest,
    ) -> RpcResult<U256> {
        not_implemented("zks_estimateGasL1ToL2")
    }

    fn get_main_contract(&self) -> RpcResult<zksync_types::Address> {
        not_implemented("zks_getMainContract")
    }

    fn get_testnet_paymaster(&self) -> RpcResult<Option<zksync_types::Address>> {
        not_implemented("zks_getTestnetPaymaster")
    }

    fn get_bridge_contracts(&self) -> RpcResult<BridgeAddresses> {
        let inner = self.get_inner().clone();
        Box::pin(async move {
            let reader = inner.read().map_err(|_| {
                into_jsrpc_error(Web3Error::InternalError(anyhow::Error::msg(
                    "Failed to acquire read lock for inner node state.",
                )))
            })?;

            let result = match reader
                .fork_storage
                .inner
                .read()
                .expect("failed reading fork storage")
                .fork
                .as_ref()
            {
                Some(fork) => fork.fork_source.get_bridge_contracts().map_err(|err| {
                    tracing::error!("failed fetching bridge contracts from the fork: {:?}", err);
                    into_jsrpc_error(Web3Error::InternalError(anyhow::Error::msg(format!(
                        "failed fetching bridge contracts from the fork: {:?}",
                        err
                    ))))
                })?,
                None => BridgeAddresses {
                    l1_shared_default_bridge: Default::default(),
                    l2_shared_default_bridge: Default::default(),
                    l1_erc20_default_bridge: Default::default(),
                    l2_erc20_default_bridge: Default::default(),
                    l1_weth_bridge: Default::default(),
                    l2_weth_bridge: Default::default(),
                    l2_legacy_shared_bridge: Default::default(),
                },
            };

            Ok(result)
        })
    }

    fn l1_chain_id(&self) -> RpcResult<zksync_types::U64> {
        use crate::namespaces::EthNamespaceT;
        self.chain_id()
    }

    fn get_confirmed_tokens(
        &self,
        from: u32,
        limit: u8,
    ) -> jsonrpc_core::BoxFuture<jsonrpc_core::Result<Vec<zksync_web3_decl::types::Token>>> {
        let inner = self.get_inner().clone();
        Box::pin(async move {
            let reader = inner.read().map_err(|_| {
                into_jsrpc_error(Web3Error::InternalError(anyhow::Error::msg(
                    "Failed to acquire read lock for inner node state.",
                )))
            })?;

            let fork_storage_read = reader
                .fork_storage
                .inner
                .read()
                .expect("failed reading fork storage");

            match fork_storage_read.fork.as_ref() {
                Some(fork) => {
                    Ok(fork
                        .fork_source
                        .get_confirmed_tokens(from, limit)
                        .map_err(|e| {
                            into_jsrpc_error(Web3Error::InternalError(anyhow::Error::msg(format!(
                                "failed fetching bridge contracts from the fork: {:?}",
                                e
                            ))))
                        })?)
                }
                None => Ok(vec![zksync_web3_decl::types::Token {
                    l1_address: Address::zero(),
                    l2_address: L2_BASE_TOKEN_ADDRESS,
                    name: "Ether".to_string(),
                    symbol: "ETH".to_string(),
                    decimals: 18,
                }]),
            }
        })
    }

    fn get_token_price(&self, token_address: zksync_types::Address) -> RpcResult<BigDecimal> {
        match format!("{:?}", token_address).to_lowercase().as_str() {
            "0x0000000000000000000000000000000000000000" => {
                // ETH
                Ok(1_500.into()).into_boxed_future()
            }
            "0x40609141db628beee3bfab8034fc2d8278d0cc78" => {
                // LINK
                Ok(1.into()).into_boxed_future()
            }
            "0x0bfce1d53451b4a8175dd94e6e029f7d8a701e9c" => {
                // wBTC
                Ok(1.into()).into_boxed_future()
            }
            "0x0faf6df7054946141266420b43783387a78d82a9" => {
                // USDC
                Ok(1.into()).into_boxed_future()
            }
            "0x3e7676937a7e96cfb7616f255b9ad9ff47363d4b" => {
                // DAI
                Ok(1.into()).into_boxed_future()
            }
            address => {
                tracing::error!(
                    "{}",
                    format!("Token price requested for unknown address {:?}", address).red()
                );
                futures::future::err(into_jsrpc_error(Web3Error::InternalError(
                    anyhow::Error::msg(format!(
                        "Token price requested for unknown address {:?}",
                        address
                    )),
                )))
                .boxed()
            }
        }
    }

    /// Get all known balances for a given account.
    ///
    /// # Arguments
    ///
    /// * `address` - The user address with balances to check.
    ///
    /// # Returns
    ///
    /// A `BoxFuture` containing a `Result` with a (Token, Balance) map where account has non-zero value.
    fn get_all_account_balances(
        &self,
        address: zksync_types::Address,
    ) -> jsonrpc_core::BoxFuture<
        jsonrpc_core::Result<std::collections::HashMap<zksync_types::Address, U256>>,
    > {
        let inner = self.get_inner().clone();
        Box::pin({
            self.get_confirmed_tokens(0, 100)
                .then(move |tokens_result| async move {
                    let tokens = tokens_result.map_err(|e| {
                        into_jsrpc_error(Web3Error::InternalError(anyhow::Error::new(e)))
                    })?;

                    let balances = {
                        let writer = inner.write().map_err(|_e| {
                            let error_message = "Failed to acquire lock. Please ensure the lock is not being held by another process or thread.".to_string();
                            into_jsrpc_error(Web3Error::InternalError(anyhow::Error::msg(error_message)))
                        })?;
                        let mut balances = HashMap::new();
                        for token in tokens {
                            let balance_key = storage_key_for_standard_token_balance(
                                AccountTreeId::new(token.l2_address),
                                &address,
                            );
                            let balance = match writer.fork_storage.read_value_internal(&balance_key) {
                                Ok(balance) => balance,
                                Err(error) => {
                                    return Err(report_into_jsrpc_error(error));
                                }
                            };
                            if !balance.is_zero() {
                                balances.insert(token.l2_address, h256_to_u256(balance));
                            }
                        }
                        balances
                    };

                    Ok(balances)
                })
        })
    }

    fn get_l2_to_l1_msg_proof(
        &self,
        _block: zksync_types::L2BlockNumber,
        _sender: zksync_types::Address,
        _msg: zksync_types::H256,
        _l2_log_position: Option<usize>,
    ) -> RpcResult<Option<zksync_types::api::L2ToL1LogProof>> {
        not_implemented("zks_getL2ToL1MsgProof")
    }

    fn get_l2_to_l1_log_proof(
        &self,
        _tx_hash: zksync_types::H256,
        _index: Option<usize>,
    ) -> RpcResult<Option<zksync_types::api::L2ToL1LogProof>> {
        not_implemented("zks_getL2ToL1LogProof")
    }

    fn get_l1_batch_number(&self) -> RpcResult<zksync_types::U64> {
        not_implemented("zks_L1BatchNumber")
    }

    /// Get block details.
    ///
    /// # Arguments
    ///
    /// * `blockNumber` - `u32` miniblock number
    ///
    /// # Returns
    ///
    /// A `BoxFuture` containing a `Result` with an `Option<BlockDetails>` representing details of the block (if found).
    fn get_block_details(
        &self,
        block_number: zksync_types::L2BlockNumber,
    ) -> RpcResult<Option<zksync_types::api::BlockDetails>> {
        let inner = self.get_inner().clone();
        Box::pin(async move {
            let reader = inner.read().map_err(|_e| {
                let error_message = "Failed to acquire lock. Please ensure the lock is not being held by another process or thread.".to_string();
                into_jsrpc_error(Web3Error::InternalError(anyhow::Error::msg(error_message)))
            })?;

            let maybe_block = reader
                .block_hashes
                .get(&(block_number.0 as u64))
                .and_then(|hash| reader.blocks.get(hash))
                .map(|block| BlockDetails {
                    number: L2BlockNumber(block.number.as_u32()),
                    l1_batch_number: L1BatchNumber(
                        block.l1_batch_number.unwrap_or_default().as_u32(),
                    ),
                    base: BlockDetailsBase {
                        timestamp: block.timestamp.as_u64(),
                        l1_tx_count: 1,
                        l2_tx_count: block.transactions.len(),
                        root_hash: Some(block.hash),
                        status: BlockStatus::Verified,
                        commit_tx_hash: None,
                        committed_at: None,
                        prove_tx_hash: None,
                        proven_at: None,
                        execute_tx_hash: None,
                        executed_at: None,
                        l1_gas_price: 0,
                        l2_fair_gas_price: reader.fee_input_provider.l2_gas_price,
                        fair_pubdata_price: Some(reader.fee_input_provider.l1_pubdata_price),
                        base_system_contracts_hashes: reader
                            .system_contracts
                            .baseline_contracts
                            .hashes(),
                    },
                    operator_address: Address::zero(),
                    protocol_version: Some(ProtocolVersionId::latest()),
                })
                .or_else(|| {
                    reader
                        .fork_storage
                        .inner
                        .read()
                        .expect("failed reading fork storage")
                        .fork
                        .as_ref()
                        .and_then(|fork| {
                            fork.fork_source
                                .get_block_details(block_number)
                                .ok()
                                .flatten()
                        })
                });

            Ok(maybe_block)
        })
    }

    fn get_miniblock_range(
        &self,
        _batch: zksync_types::L1BatchNumber,
    ) -> jsonrpc_core::BoxFuture<jsonrpc_core::Result<Option<(zksync_types::U64, zksync_types::U64)>>>
    {
        not_implemented("zks_getL1BatchBlockRange")
    }

    /// Get transaction details.
    ///
    /// # Arguments
    ///
    /// * `transactionHash` - `H256` hash of the transaction
    ///
    /// # Returns
    ///
    /// A `BoxFuture` containing a `Result` with an `Option<TransactionDetails>` representing details of the transaction (if found).
    fn get_transaction_details(
        &self,
        hash: zksync_types::H256,
    ) -> RpcResult<Option<zksync_types::api::TransactionDetails>> {
        let inner = self.get_inner().clone();
        Box::pin(async move {
            let reader = inner.read().map_err(|_e| {
                let error_message = "Failed to acquire lock. Please ensure the lock is not being held by another process or thread.".to_string();
                into_jsrpc_error(Web3Error::InternalError(anyhow::Error::msg(error_message)))
            })?;

            let maybe_result = {
                reader
                    .tx_results
                    .get(&hash)
                    .map(|TransactionResult { info, receipt, .. }| {
                        TransactionDetails {
                            is_l1_originated: false,
                            status: TransactionStatus::Included,
                            // if these are not set, fee is effectively 0
                            fee: receipt.effective_gas_price.unwrap_or_default()
                                * receipt.gas_used.unwrap_or_default(),
                            gas_per_pubdata: info.tx.common_data.fee.gas_per_pubdata_limit,
                            initiator_address: info.tx.initiator_account(),
                            received_at: utc_datetime_from_epoch_ms(info.tx.received_timestamp_ms),
                            eth_commit_tx_hash: None,
                            eth_prove_tx_hash: None,
                            eth_execute_tx_hash: None,
                        }
                    })
                    .or_else(|| {
                        reader
                            .fork_storage
                            .inner
                            .read()
                            .expect("failed reading fork storage")
                            .fork
                            .as_ref()
                            .and_then(|fork| {
                                fork.fork_source
                                    .get_transaction_details(hash)
                                    .ok()
                                    .flatten()
                            })
                    })
            };

            Ok(maybe_result)
        })
    }

    /// Retrieves details for a given L1 batch.
    ///
    /// This method is intended to handle queries related to L1 batch details. However, as of the current implementation,
    /// L1 communication is not supported. Instead of an error or no method found, this method intentionally returns
    /// `{"jsonrpc":"2.0","result":null,"id":1}` to ensure compatibility with block explorer integration.
    ///
    /// # Parameters
    ///
    /// * `_batch`: The batch number of type `zksync_types::L1BatchNumber` for which the details are to be fetched.
    ///
    /// # Returns
    ///
    /// A boxed future resolving to a `jsonrpc_core::Result` containing an `Option` of `zksync_types::api::L1BatchDetails`.
    /// Given the current implementation, this will always be `None`.
    fn get_l1_batch_details(
        &self,
        _batch: zksync_types::L1BatchNumber,
    ) -> RpcResult<Option<zksync_types::api::L1BatchDetails>> {
        Box::pin(async { Ok(None) })
    }

    /// Returns bytecode of a transaction given by its hash.
    ///
    /// # Parameters
    ///
    /// * `hash`: Hash address.
    ///
    /// # Returns
    ///
    /// A boxed future resolving to a `jsonrpc_core::Result` containing an `Option` of bytes.
    fn get_bytecode_by_hash(&self, hash: zksync_types::H256) -> RpcResult<Option<Vec<u8>>> {
        let inner = self.get_inner().clone();
        Box::pin(async move {
            let writer = inner.write().map_err(|_e| {
                into_jsrpc_error(Web3Error::InternalError(anyhow::Error::msg(
                    "Failed to acquire write lock for bytecode retrieval.",
                )))
            })?;

            let maybe_bytecode = match writer.fork_storage.load_factory_dep_internal(hash) {
                Ok(maybe_bytecode) => maybe_bytecode,
                Err(error) => {
                    return Err(report_into_jsrpc_error(error));
                }
            };

            if maybe_bytecode.is_some() {
                return Ok(maybe_bytecode);
            }

            let maybe_fork_details = &writer
                .fork_storage
                .inner
                .read()
                .expect("failed reading fork storage")
                .fork;
            if let Some(fork_details) = maybe_fork_details {
                let maybe_bytecode = match fork_details.fork_source.get_bytecode_by_hash(hash) {
                    Ok(maybe_bytecode) => maybe_bytecode,
                    Err(error) => {
                        return Err(report_into_jsrpc_error(error));
                    }
                };

                Ok(maybe_bytecode)
            } else {
                Ok(None)
            }
        })
    }

    fn get_l1_gas_price(&self) -> RpcResult<zksync_types::U64> {
        not_implemented("zks_getL1GasPrice")
    }

    fn get_protocol_version(&self, _version_id: Option<u16>) -> RpcResult<Option<ProtocolVersion>> {
        not_implemented("zks_getProtocolVersion")
    }

    /// Retrieves the L1 base token address.
    ///
    /// # Returns
    ///
    /// Hard-coded address of 0x1 to replicate mainnet/testnet
    fn get_base_token_l1_address(&self) -> RpcResult<zksync_types::Address> {
        Ok(H160::from_low_u64_be(1)).into_boxed_future()
    }
}

#[cfg(test)]
mod tests {
    use std::str::FromStr;

    use zksync_types::{
        api::{self, Block, TransactionReceipt, TransactionVariant},
        transaction_request::CallRequest,
        Address, H160, H256,
    };
    use zksync_utils::u256_to_h256;

    use super::*;
    use crate::{
        config::cache::CacheConfig,
        fork::ForkDetails,
        http_fork_source::HttpForkSource,
        node::{InMemoryNode, TEST_NODE_NETWORK_ID},
        testing,
        testing::{ForkBlockConfig, MockServer},
    };

    #[tokio::test]
    async fn test_estimate_fee() {
        let node = InMemoryNode::<HttpForkSource>::default();

        let mock_request = CallRequest {
            from: Some(
                "0xa61464658afeaf65cccaafd3a512b69a83b77618"
                    .parse()
                    .unwrap(),
            ),
            to: Some(
                "0x36615cf349d7f6344891b1e7ca7c72883f5dc049"
                    .parse()
                    .unwrap(),
            ),
            gas: Some(U256::from(0)),
            gas_price: Some(U256::from(0)),
            max_fee_per_gas: None,
            max_priority_fee_per_gas: None,
            value: Some(U256::from(0)),
            data: Some(vec![0, 0].into()),
            nonce: Some(U256::from(0)),
            transaction_type: None,
            access_list: None,
            eip712_meta: None,
            input: None,
        };

        let result = node.estimate_fee(mock_request).await.unwrap();

        assert_eq!(result.gas_limit, U256::from(279779));
        assert_eq!(result.max_fee_per_gas, U256::from(45250000));
        assert_eq!(result.max_priority_fee_per_gas, U256::from(0));
        assert_eq!(result.gas_per_pubdata_limit, U256::from(1658));
    }

    #[tokio::test]
    async fn test_get_token_price_given_eth_should_return_price() {
        // Arrange
        let node = InMemoryNode::<HttpForkSource>::default();

        let mock_address = Address::from_str("0x0000000000000000000000000000000000000000")
            .expect("Failed to parse address");

        // Act
        let result = node.get_token_price(mock_address).await.unwrap();

        // Assert
        assert_eq!(result, BigDecimal::from(1_500));
    }

    #[tokio::test]
    async fn test_get_token_price_given_capitalized_link_address_should_return_price() {
        // Arrange
        let node = InMemoryNode::<HttpForkSource>::default();

        let mock_address = Address::from_str("0x40609141Db628BeEE3BfAB8034Fc2D8278D0Cc78")
            .expect("Failed to parse address");

        // Act
        let result = node.get_token_price(mock_address).await.unwrap();

        // Assert
        assert_eq!(result, BigDecimal::from(1));
    }

    #[tokio::test]
    async fn test_get_token_price_given_unknown_address_should_return_error() {
        // Arrange
        let node = InMemoryNode::<HttpForkSource>::default();

        let mock_address = Address::from_str("0x0000000000000000000000000000000000000042")
            .expect("Failed to parse address");

        // Act
        let result = node.get_token_price(mock_address).await;

        // Assert
        assert!(result.is_err());
    }

    #[tokio::test]
    async fn test_get_transaction_details_local() {
        // Arrange
        let node = InMemoryNode::<HttpForkSource>::default();
        let inner = node.get_inner();
        {
            let mut writer = inner.write().unwrap();
            writer.tx_results.insert(
                H256::repeat_byte(0x1),
                TransactionResult {
                    info: testing::default_tx_execution_info(),
                    receipt: TransactionReceipt {
                        logs: vec![],
                        gas_used: Some(U256::from(10_000)),
                        effective_gas_price: Some(U256::from(1_000_000_000)),
                        ..Default::default()
                    },
                    debug: testing::default_tx_debug_info(),
                },
            );
        }
        let result = node
            .get_transaction_details(H256::repeat_byte(0x1))
            .await
            .expect("get transaction details")
            .expect("transaction details");

        // Assert
        assert!(matches!(result.status, TransactionStatus::Included));
        assert_eq!(result.fee, U256::from(10_000_000_000_000u64));
    }

    #[tokio::test]
    async fn test_get_transaction_details_fork() {
        let mock_server = MockServer::run_with_config(ForkBlockConfig {
            number: 10,
            transaction_count: 0,
            hash: H256::repeat_byte(0xab),
        });
        let input_tx_hash = H256::repeat_byte(0x02);
        mock_server.expect(
            serde_json::json!({
                "jsonrpc": "2.0",
                "id": 0,
                "method": "zks_getTransactionDetails",
                "params": [
                    format!("{:#x}", input_tx_hash),
                ],
            }),
            serde_json::json!({
                "jsonrpc": "2.0",
                "result": {
                    "isL1Originated": false,
                    "status": "included",
                    "fee": "0x74293f087500",
                    "gasPerPubdata": "0x4e20",
                    "initiatorAddress": "0x63ab285cd87a189f345fed7dd4e33780393e01f0",
                    "receivedAt": "2023-10-12T15:45:53.094Z",
                    "ethCommitTxHash": null,
                    "ethProveTxHash": null,
                    "ethExecuteTxHash": null
                },
                "id": 0
            }),
        );

        let node = InMemoryNode::<HttpForkSource>::new(
            Some(
                ForkDetails::from_network(&mock_server.url(), None, CacheConfig::None)
                    .await
                    .unwrap(),
            ),
            None,
            Default::default(),
            Default::default(),
        );

        let result = node
            .get_transaction_details(input_tx_hash)
            .await
            .expect("get transaction details")
            .expect("transaction details");

        assert!(matches!(result.status, TransactionStatus::Included));
        assert_eq!(result.fee, U256::from(127_720_500_000_000u64));
    }

    #[tokio::test]
    async fn test_get_block_details_local() {
        // Arrange
        let node = InMemoryNode::<HttpForkSource>::default();
        let inner = node.get_inner();
        {
            let mut writer = inner.write().unwrap();
            let block = Block::<TransactionVariant>::default();
            writer.blocks.insert(H256::repeat_byte(0x1), block);
            writer.block_hashes.insert(0, H256::repeat_byte(0x1));
        }
        let result = node
            .get_block_details(L2BlockNumber(0))
            .await
            .expect("get block details")
            .expect("block details");

        // Assert
        assert!(matches!(result.number, L2BlockNumber(0)));
        assert_eq!(result.l1_batch_number, L1BatchNumber(0));
        assert_eq!(result.base.timestamp, 0);
    }

    #[tokio::test]
    async fn test_get_block_details_fork() {
        let mock_server = MockServer::run_with_config(ForkBlockConfig {
            number: 10,
            transaction_count: 0,
            hash: H256::repeat_byte(0xab),
        });
        let miniblock = L2BlockNumber::from(16474138);
        mock_server.expect(
            serde_json::json!({
                "jsonrpc": "2.0",
                "id": 0,
                "method": "zks_getBlockDetails",
                "params": [
                    miniblock.0,
                ],
            }),
            serde_json::json!({
                "jsonrpc": "2.0",
                "result": {
                  "number": 16474138,
                  "l1BatchNumber": 270435,
                  "timestamp": 1697405098,
                  "l1TxCount": 0,
                  "l2TxCount": 1,
                  "rootHash": "0xd9e60f9a684fd7fc16e87ae923341a6e4af24f286e76612efdfc2d55f3f4d064",
                  "status": "sealed",
                  "commitTxHash": null,
                  "committedAt": null,
                  "proveTxHash": null,
                  "provenAt": null,
                  "executeTxHash": null,
                  "executedAt": null,
                  "l1GasPrice": 6156252068u64,
                  "l2FairGasPrice": 50000000u64,
                  "fairPubdataPrice": 100u64,
                  "baseSystemContractsHashes": {
                    "bootloader": "0x0100089b8a2f2e6a20ba28f02c9e0ed0c13d702932364561a0ea61621f65f0a8",
                    "default_aa": "0x0100067d16a5485875b4249040bf421f53e869337fe118ec747cf40a4c777e5f"
                  },
                  "operatorAddress": "0xa9232040bf0e0aea2578a5b2243f2916dbfc0a69",
                  "protocolVersion": "Version15"
                },
                "id": 0
              }),
        );

        let node = InMemoryNode::<HttpForkSource>::new(
            Some(
                ForkDetails::from_network(&mock_server.url(), None, CacheConfig::None)
                    .await
                    .unwrap(),
            ),
            None,
            Default::default(),
            Default::default(),
        );

        let result = node
            .get_block_details(miniblock)
            .await
            .expect("get block details")
            .expect("block details");

        assert!(matches!(result.number, L2BlockNumber(16474138)));
        assert_eq!(result.l1_batch_number, L1BatchNumber(270435));
        assert_eq!(result.base.timestamp, 1697405098);
        assert_eq!(result.base.fair_pubdata_price, Some(100));
    }

    #[tokio::test]
    async fn test_get_bridge_contracts_uses_default_values_if_local() {
        // Arrange
        let node = InMemoryNode::<HttpForkSource>::default();
        let expected_bridge_addresses = BridgeAddresses {
            l1_shared_default_bridge: Default::default(),
            l2_shared_default_bridge: Default::default(),
            l1_erc20_default_bridge: Default::default(),
            l2_erc20_default_bridge: Default::default(),
            l1_weth_bridge: Default::default(),
            l2_weth_bridge: Default::default(),
            l2_legacy_shared_bridge: Default::default(),
        };

        let actual_bridge_addresses = node
            .get_bridge_contracts()
            .await
            .expect("get bridge addresses");

        // Assert
        testing::assert_bridge_addresses_eq(&expected_bridge_addresses, &actual_bridge_addresses)
    }

    #[tokio::test]
    async fn test_get_bridge_contracts_uses_fork() {
        // Arrange
        let mock_server = MockServer::run_with_config(ForkBlockConfig {
            number: 10,
            transaction_count: 0,
            hash: H256::repeat_byte(0xab),
        });
        let input_bridge_addresses = BridgeAddresses {
            l1_shared_default_bridge: Some(H160::repeat_byte(0x1)),
            l2_shared_default_bridge: Some(H160::repeat_byte(0x2)),
            l1_erc20_default_bridge: Some(H160::repeat_byte(0x1)),
            l2_erc20_default_bridge: Some(H160::repeat_byte(0x2)),
            l1_weth_bridge: Some(H160::repeat_byte(0x3)),
            l2_weth_bridge: Some(H160::repeat_byte(0x4)),
<<<<<<< HEAD
            l2_legacy_shared_bridge: Some(H160::repeat_byte(0x7)),
=======
            l2_legacy_shared_bridge: Some(H160::repeat_byte(0x6)),
>>>>>>> 2fe746d0
        };
        mock_server.expect(
            serde_json::json!({
                "jsonrpc": "2.0",
                "id": 0,
                "method": "zks_getBridgeContracts",
            }),
            serde_json::json!({
                "jsonrpc": "2.0",
                "result": {
                    "l1Erc20SharedBridge": format!("{:#x}", input_bridge_addresses.l1_shared_default_bridge.unwrap()),
                    "l2Erc20SharedBridge": format!("{:#x}", input_bridge_addresses.l2_shared_default_bridge.unwrap()),
                    "l1Erc20DefaultBridge": format!("{:#x}", input_bridge_addresses.l1_erc20_default_bridge.unwrap()),
                    "l2Erc20DefaultBridge": format!("{:#x}", input_bridge_addresses.l2_erc20_default_bridge.unwrap()),
                    "l1WethBridge": format!("{:#x}", input_bridge_addresses.l1_weth_bridge.unwrap()),
                    "l2WethBridge": format!("{:#x}", input_bridge_addresses.l2_weth_bridge.unwrap()),
                    "l2LegacySharedBridge": format!("{:#x}", input_bridge_addresses.l2_legacy_shared_bridge.unwrap())
                },
                "id": 0
            }),
        );

        let node = InMemoryNode::<HttpForkSource>::new(
            Some(
                ForkDetails::from_network(&mock_server.url(), None, CacheConfig::None)
                    .await
                    .unwrap(),
            ),
            None,
            Default::default(),
            Default::default(),
        );

        let actual_bridge_addresses = node
            .get_bridge_contracts()
            .await
            .expect("get bridge addresses");

        // Assert
        testing::assert_bridge_addresses_eq(&input_bridge_addresses, &actual_bridge_addresses)
    }

    #[tokio::test]
    async fn test_get_bytecode_by_hash_returns_local_value_if_available() {
        // Arrange
        let node = InMemoryNode::<HttpForkSource>::default();
        let input_hash = H256::repeat_byte(0x1);
        let input_bytecode = vec![0x1];
        node.get_inner()
            .write()
            .unwrap()
            .fork_storage
            .store_factory_dep(input_hash, input_bytecode.clone());

        let actual = node
            .get_bytecode_by_hash(input_hash)
            .await
            .expect("failed fetching bytecode")
            .expect("no bytecode was found");

        // Assert
        assert_eq!(input_bytecode, actual);
    }

    #[tokio::test]
    async fn test_get_bytecode_by_hash_uses_fork_if_value_unavailable() {
        // Arrange
        let mock_server = MockServer::run_with_config(ForkBlockConfig {
            number: 10,
            transaction_count: 0,
            hash: H256::repeat_byte(0xab),
        });
        let input_hash = H256::repeat_byte(0x1);
        let input_bytecode = vec![0x1];
        mock_server.expect(
            serde_json::json!({
                "jsonrpc": "2.0",
                "id": 0,
                "method": "zks_getBytecodeByHash",
                "params": [
                    format!("{:#x}", input_hash)
                ],
            }),
            serde_json::json!({
                "jsonrpc": "2.0",
                "id": 0,
                "result": input_bytecode,
            }),
        );

        let node = InMemoryNode::<HttpForkSource>::new(
            Some(
                ForkDetails::from_network(&mock_server.url(), None, CacheConfig::None)
                    .await
                    .unwrap(),
            ),
            None,
            Default::default(),
            Default::default(),
        );

        let actual = node
            .get_bytecode_by_hash(input_hash)
            .await
            .expect("failed fetching bytecode")
            .expect("no bytecode was found");

        // Assert
        assert_eq!(input_bytecode, actual);
    }

    #[tokio::test]
    async fn test_get_raw_block_transactions_local() {
        // Arrange
        let node = InMemoryNode::<HttpForkSource>::default();
        let inner = node.get_inner();
        {
            let mut writer = inner.write().unwrap();
            let mut block = Block::<TransactionVariant>::default();
            let txn = api::Transaction::default();
            writer.tx_results.insert(
                txn.hash,
                TransactionResult {
                    info: testing::default_tx_execution_info(),
                    receipt: TransactionReceipt {
                        logs: vec![],
                        gas_used: Some(U256::from(10_000)),
                        effective_gas_price: Some(U256::from(1_000_000_000)),
                        ..Default::default()
                    },
                    debug: testing::default_tx_debug_info(),
                },
            );
            block.transactions.push(TransactionVariant::Full(txn));
            writer.blocks.insert(H256::repeat_byte(0x1), block);
            writer.block_hashes.insert(0, H256::repeat_byte(0x1));
        }

        let txns = node
            .get_raw_block_transactions(L2BlockNumber(0))
            .await
            .expect("get transaction details");

        // Assert
        assert_eq!(txns.len(), 1);
    }

    #[tokio::test]
    async fn test_get_raw_block_transactions_fork() {
        let mock_server = MockServer::run_with_config(ForkBlockConfig {
            number: 10,
            transaction_count: 0,
            hash: H256::repeat_byte(0xab),
        });
        let miniblock = L2BlockNumber::from(16474138);
        mock_server.expect(
            serde_json::json!({
                "jsonrpc": "2.0",
                "id": 0,
                "method": "zks_getRawBlockTransactions",
                "params": [miniblock.0]
            }),
            serde_json::json!({
                "jsonrpc": "2.0",
                "result": [
                  {
                    "common_data": {
                      "L2": {
                        "nonce": 86,
                        "fee": {
                          "gas_limit": "0xcc626",
                          "max_fee_per_gas": "0x141dd760",
                          "max_priority_fee_per_gas": "0x0",
                          "gas_per_pubdata_limit": "0x4e20"
                        },
                        "initiatorAddress": "0x840bd73f903ba7dbb501be8326fe521dadcae1a5",
                        "signature": [
                          135,
                          163,
                          2,
                          78,
                          118,
                          14,
                          209
                        ],
                        "transactionType": "EIP1559Transaction",
                        "input": {
                          "hash": "0xc1f625f55d186ad0b439054adfe3317ae703c5f588f4fa1896215e8810a141e0",
                          "data": [
                            2,
                            249,
                            1,
                            110,
                            130
                          ]
                        },
                        "paymasterParams": {
                          "paymaster": "0x0000000000000000000000000000000000000000",
                          "paymasterInput": []
                        }
                      }
                    },
                    "execute": {
                      "contractAddress": "0xbe7d1fd1f6748bbdefc4fbacafbb11c6fc506d1d",
                      "calldata": "0x38ed173900000000000000000000000000000000000000000000000000000000002c34cc00000000000000000000000000000000000000000000000000000000002c9a2500000000000000000000000000000000000000000000000000000000000000a0000000000000000000000000840bd73f903ba7dbb501be8326fe521dadcae1a500000000000000000000000000000000000000000000000000000000652c5d1900000000000000000000000000000000000000000000000000000000000000020000000000000000000000008e86e46278518efc1c5ced245cba2c7e3ef115570000000000000000000000003355df6d4c9c3035724fd0e3914de96a5a83aaf4",
                      "value": "0x0",
                      "factoryDeps": null
                    },
                    "received_timestamp_ms": 1697405097873u64,
                    "raw_bytes": "0x02f9016e820144568084141dd760830cc62694be7d1fd1f6748bbdefc4fbacafbb11c6fc506d1d80b9010438ed173900000000000000000000000000000000000000000000000000000000002c34cc00000000000000000000000000000000000000000000000000000000002c9a2500000000000000000000000000000000000000000000000000000000000000a0000000000000000000000000840bd73f903ba7dbb501be8326fe521dadcae1a500000000000000000000000000000000000000000000000000000000652c5d1900000000000000000000000000000000000000000000000000000000000000020000000000000000000000008e86e46278518efc1c5ced245cba2c7e3ef115570000000000000000000000003355df6d4c9c3035724fd0e3914de96a5a83aaf4c080a087a3024e760ed14134ef541608bf308e083c899a89dba3c02bf3040f07c8b91b9fc3a7eeb6b3b8b36bb03ea4352415e7815dda4954f4898d255bd7660736285e"
                  }
                ],
                "id": 0
              }),
        );

        let node = InMemoryNode::<HttpForkSource>::new(
            Some(
                ForkDetails::from_network(&mock_server.url(), None, CacheConfig::None)
                    .await
                    .unwrap(),
            ),
            None,
            Default::default(),
            Default::default(),
        );

        let txns = node
            .get_raw_block_transactions(miniblock)
            .await
            .expect("get transaction details");
        assert_eq!(txns.len(), 1);
    }

    #[tokio::test]
    async fn test_get_all_account_balances_empty() {
        let node = InMemoryNode::<HttpForkSource>::default();
        let balances = node
            .get_all_account_balances(Address::zero())
            .await
            .expect("get balances");
        assert!(balances.is_empty());
    }

    #[tokio::test]
    async fn test_get_confirmed_tokens_eth() {
        let node = InMemoryNode::<HttpForkSource>::default();
        let balances = node
            .get_confirmed_tokens(0, 100)
            .await
            .expect("get balances");
        assert_eq!(balances.len(), 1);
        assert_eq!(&balances[0].name, "Ether");
    }

    #[tokio::test]
    async fn test_get_l1_chain_id() {
        let node = InMemoryNode::<HttpForkSource>::default();
        let chain_id = node.l1_chain_id().await.expect("get chain id").as_u32();
        assert_eq!(TEST_NODE_NETWORK_ID, chain_id);
    }

    #[tokio::test]
    async fn test_get_all_account_balances_forked() {
        let cbeth_address = Address::from_str("0x75af292c1c9a37b3ea2e6041168b4e48875b9ed5")
            .expect("failed to parse address");
        let mock_server = testing::MockServer::run();
        mock_server.expect(
            serde_json::json!({
                "jsonrpc": "2.0",
                "id": 0,
                "method": "eth_chainId",
            }),
            serde_json::json!({
                "jsonrpc": "2.0",
                "id": 0,
                "result": "0x104",
            }),
        );

        mock_server.expect(
            serde_json::json!({
                "jsonrpc": "2.0",
                "id": 1,
                "method": "zks_getBlockDetails",
                "params": [1]
            }),
            serde_json::json!({
                "jsonrpc": "2.0",
                "result": {
                    "baseSystemContractsHashes": {
                        "bootloader": "0x010008a5c30072f79f8e04f90b31f34e554279957e7e2bf85d3e9c7c1e0f834d",
                        "default_aa": "0x01000663d7941c097ba2631096508cf9ec7769ddd40e081fd81b0d04dc07ea0e"
                    },
                    "commitTxHash": null,
                    "committedAt": null,
                    "executeTxHash": null,
                    "executedAt": null,
                    "l1BatchNumber": 0,
                    "l1GasPrice": 0,
                    "l1TxCount": 1,
                    "l2FairGasPrice": 50000000,
                    "l2TxCount": 0,
                    "number": 0,
                    "operatorAddress": "0x0000000000000000000000000000000000000000",
                    "protocolVersion": "Version16",
                    "proveTxHash": null,
                    "provenAt": null,
                    "rootHash": "0xdaa77426c30c02a43d9fba4e841a6556c524d47030762eb14dc4af897e605d9b",
                    "status": "verified",
                    "timestamp": 1000
                },
                "id": 1
            }),
        );
        mock_server.expect(
            serde_json::json!({
                "jsonrpc": "2.0",
                "id": 2,
                "method": "eth_getBlockByHash",
                "params": ["0xdaa77426c30c02a43d9fba4e841a6556c524d47030762eb14dc4af897e605d9b", true]
            }),
            serde_json::json!({
                "jsonrpc": "2.0",
                "result": {
                    "baseFeePerGas": "0x0",
                    "difficulty": "0x0",
                    "extraData": "0x",
                    "gasLimit": "0xffffffff",
                    "gasUsed": "0x0",
                    "hash": "0xdaa77426c30c02a43d9fba4e841a6556c524d47030762eb14dc4af897e605d9b",
                    "l1BatchNumber": "0x0",
                    "l1BatchTimestamp": null,
                    "logsBloom": "0x00000000000000000000000000000000000000000000000000000000000000000000000000000000000000000000000000000000000000000000000000000000000000000000000000000000000000000000000000000000000000000000000000000000000000000000000000000000000000000000000000000000000000000000000000000000000000000000000000000000000000000000000000000000000000000000000000000000000000000000000000000000000000000000000000000000000000000000000000000000000000000000000000000000000000000000000000000000000000000000000000000000000000000000000000000000",
                    "miner": "0x0000000000000000000000000000000000000000",
                    "mixHash": "0x0000000000000000000000000000000000000000000000000000000000000000",
                    "nonce": "0x0000000000000000",
                    "number": "0x0",
                    "parentHash": "0x0000000000000000000000000000000000000000000000000000000000000000",
                    "receiptsRoot": "0x0000000000000000000000000000000000000000000000000000000000000000",
                    "sealFields": [],
                    "sha3Uncles": "0x0000000000000000000000000000000000000000000000000000000000000000",
                    "size": "0x0",
                    "stateRoot": "0x0000000000000000000000000000000000000000000000000000000000000000",
                    "timestamp": "0x3e8",
                    "totalDifficulty": "0x0",
                    "transactions": [],
                    "transactionsRoot": "0x0000000000000000000000000000000000000000000000000000000000000000",
                    "uncles": []
                },
                "id": 2
            }),
        );
        mock_server.expect(
            serde_json::json!({
                "jsonrpc": "2.0",
                "id": 0,
                "method": "zks_getConfirmedTokens",
                "params": [0, 100]
            }),
            serde_json::json!({
                "jsonrpc": "2.0",
                "result": [
                    {
                        "decimals": 18,
                        "l1Address": "0xbe9895146f7af43049ca1c1ae358b0541ea49704",
                        "l2Address": "0x75af292c1c9a37b3ea2e6041168b4e48875b9ed5",
                        "name": "Coinbase Wrapped Staked ETH",
                        "symbol": "cbETH"
                      }
                ],
                "id": 0
            }),
        );
        mock_server.expect(
            serde_json::json!({
                "jsonrpc": "2.0",
                "id": 3,
                "method": "zks_getFeeParams",
            }),
            serde_json::json!({
              "jsonrpc": "2.0",
              "result": {
                "V2": {
                  "config": {
                    "minimal_l2_gas_price": 25000000,
                    "compute_overhead_part": 0,
                    "pubdata_overhead_part": 1,
                    "batch_overhead_l1_gas": 800000,
                    "max_gas_per_batch": 200000000,
                    "max_pubdata_per_batch": 240000
                  },
                  "l1_gas_price": 46226388803u64,
                  "l1_pubdata_price": 100780475095u64
                }
              },
              "id": 3
            }),
        );

        let node = InMemoryNode::<HttpForkSource>::new(
            Some(
                ForkDetails::from_network(&mock_server.url(), Some(1), CacheConfig::None)
                    .await
                    .unwrap(),
            ),
            None,
            Default::default(),
            Default::default(),
        );

        {
            let inner = node.get_inner();
            let writer = inner.write().unwrap();
            let mut fork = writer.fork_storage.inner.write().unwrap();
            fork.raw_storage.set_value(
                storage_key_for_standard_token_balance(
                    AccountTreeId::new(cbeth_address),
                    &Address::repeat_byte(0x1),
                ),
                u256_to_h256(U256::from(1337)),
            );
        }

        let balances = node
            .get_all_account_balances(Address::repeat_byte(0x1))
            .await
            .expect("get balances");
        assert_eq!(balances.get(&cbeth_address).unwrap(), &U256::from(1337));
    }

    #[tokio::test]
    async fn test_get_base_token_l1_address() {
        let node = InMemoryNode::<HttpForkSource>::default();
        let token_address = node
            .get_base_token_l1_address()
            .await
            .expect("get base token l1 address");
        assert_eq!(
            "0x0000000000000000000000000000000000000001",
            format!("{:?}", token_address)
        );
    }
}<|MERGE_RESOLUTION|>--- conflicted
+++ resolved
@@ -894,11 +894,7 @@
             l2_erc20_default_bridge: Some(H160::repeat_byte(0x2)),
             l1_weth_bridge: Some(H160::repeat_byte(0x3)),
             l2_weth_bridge: Some(H160::repeat_byte(0x4)),
-<<<<<<< HEAD
-            l2_legacy_shared_bridge: Some(H160::repeat_byte(0x7)),
-=======
             l2_legacy_shared_bridge: Some(H160::repeat_byte(0x6)),
->>>>>>> 2fe746d0
         };
         mock_server.expect(
             serde_json::json!({
