use zksync_types::{Address, U256, U64};
use zksync_web3_decl::error::Web3Error;

use crate::utils::Numeric;
use crate::{
    fork::ForkSource,
    namespaces::{AnvilNamespaceT, ResetRequest, RpcResult},
    node::InMemoryNode,
    utils::{into_jsrpc_error, into_jsrpc_error_message, IntoBoxedFuture},
};

impl<S: ForkSource + std::fmt::Debug + Clone + Send + Sync + 'static> AnvilNamespaceT
    for InMemoryNode<S>
{
<<<<<<< HEAD
    fn set_time(&self, timestamp: Numeric) -> RpcResult<i128> {
        self.set_time(timestamp)
            .map_err(|err| {
                tracing::error!("failed setting time: {:?}", err);
                into_jsrpc_error(Web3Error::InternalError(err))
            })
            .into_boxed_future()
    }

    fn increase_time(&self, seconds: Numeric) -> RpcResult<u64> {
        self.increase_time(seconds)
            .map_err(|err| {
                tracing::error!("failed increasing time: {:?}", err);
                into_jsrpc_error(Web3Error::InternalError(err))
            })
            .into_boxed_future()
    }

    fn set_next_block_timestamp(&self, timestamp: Numeric) -> RpcResult<()> {
        self.set_next_block_timestamp(timestamp)
            .map_err(|err| {
                tracing::error!("failed setting time for next timestamp: {:?}", err);
                into_jsrpc_error(Web3Error::InternalError(err))
            })
            .into_boxed_future()
=======
    fn auto_impersonate_account(&self, enabled: bool) -> RpcResult<()> {
        self.auto_impersonate_account(enabled);
        Ok(()).into_boxed_future()
>>>>>>> ebc77819
    }

    fn set_balance(&self, address: Address, balance: U256) -> RpcResult<bool> {
        self.set_balance(address, balance)
            .map_err(|err| {
                tracing::error!("failed setting balance : {:?}", err);
                into_jsrpc_error(Web3Error::InternalError(err))
            })
            .into_boxed_future()
    }

    fn set_nonce(&self, address: Address, nonce: U256) -> RpcResult<bool> {
        self.set_nonce(address, nonce)
            .map_err(|err| {
                tracing::error!("failed setting nonce: {:?}", err);
                into_jsrpc_error(Web3Error::InternalError(err))
            })
            .into_boxed_future()
    }

    fn anvil_mine(&self, num_blocks: Option<U64>, interval: Option<U64>) -> RpcResult<()> {
        self.mine_blocks(num_blocks, interval)
            .map_err(|err| {
                tracing::error!("failed mining blocks: {:?}", err);
                into_jsrpc_error(Web3Error::InternalError(err))
            })
            .into_boxed_future()
    }

    fn reset_network(&self, reset_spec: Option<ResetRequest>) -> RpcResult<bool> {
        self.reset_network(reset_spec)
            .map_err(|err| {
                tracing::error!("failed reset: {:?}", err);
                into_jsrpc_error(Web3Error::InternalError(err))
            })
            .into_boxed_future()
    }

    fn impersonate_account(&self, address: Address) -> RpcResult<bool> {
        self.impersonate_account(address)
            .map_err(|err| {
                tracing::error!("failed impersonating account: {:?}", err);
                into_jsrpc_error(Web3Error::InternalError(err))
            })
            .into_boxed_future()
    }

    fn stop_impersonating_account(&self, address: Address) -> RpcResult<bool> {
        InMemoryNode::<S>::stop_impersonating_account(self, address)
            .map_err(|err| {
                tracing::error!("failed stopping to impersonate account: {:?}", err);
                into_jsrpc_error(Web3Error::InternalError(err))
            })
            .into_boxed_future()
    }

    fn set_code(&self, address: Address, code: String) -> RpcResult<()> {
        self.set_code(address, code)
            .map_err(|err| {
                tracing::error!("failed setting code: {:?}", err);
                into_jsrpc_error_message(err.to_string())
            })
            .into_boxed_future()
    }

    fn set_storage_at(&self, address: Address, slot: U256, value: U256) -> RpcResult<bool> {
        self.set_storage_at(address, slot, value)
            .map_err(|err| {
                tracing::error!("failed setting storage: {:?}", err);
                into_jsrpc_error(Web3Error::InternalError(err))
            })
            .into_boxed_future()
    }
}<|MERGE_RESOLUTION|>--- conflicted
+++ resolved
@@ -12,7 +12,6 @@
 impl<S: ForkSource + std::fmt::Debug + Clone + Send + Sync + 'static> AnvilNamespaceT
     for InMemoryNode<S>
 {
-<<<<<<< HEAD
     fn set_time(&self, timestamp: Numeric) -> RpcResult<i128> {
         self.set_time(timestamp)
             .map_err(|err| {
@@ -38,11 +37,11 @@
                 into_jsrpc_error(Web3Error::InternalError(err))
             })
             .into_boxed_future()
-=======
+    }
+
     fn auto_impersonate_account(&self, enabled: bool) -> RpcResult<()> {
         self.auto_impersonate_account(enabled);
         Ok(()).into_boxed_future()
->>>>>>> ebc77819
     }
 
     fn set_balance(&self, address: Address, balance: U256) -> RpcResult<bool> {
