use crate::utils::Numeric;
use crate::{
    fork::{ForkDetails, ForkSource},
    namespaces::ResetRequest,
    node::InMemoryNode,
    utils::bytecode_to_factory_dep,
};
use anyhow::{anyhow, Context};
use std::convert::TryInto;
use zksync_types::{
    get_code_key, get_nonce_key,
    utils::{nonces_to_full_nonce, storage_key_for_eth_balance},
    StorageKey,
};
use zksync_types::{AccountTreeId, Address, U256, U64};
use zksync_utils::u256_to_h256;

type Result<T> = anyhow::Result<T>;

/// The maximum number of [Snapshot]s to store. Each snapshot represents the node state
/// and can be used to revert the node to an earlier point in time.
const MAX_SNAPSHOTS: u8 = 100;

impl<S: ForkSource + std::fmt::Debug + Clone + Send + Sync + 'static> InMemoryNode<S> {
    /// Increase the current timestamp for the node
    ///
    /// # Parameters
    /// - `time_delta`: The number of seconds to increase time by
    ///
    /// # Returns
    /// The applied time delta to `current_timestamp` value for the InMemoryNodeInner.
    pub fn increase_time(&self, time_delta_seconds: Numeric) -> Result<u64> {
        let time_delta_seconds = time_delta_seconds
            .try_into()
            .context("The time delta is too big")?;
        self.time.increase_time(time_delta_seconds);
        Ok(time_delta_seconds)
    }

    /// Set the current timestamp for the node. The timestamp must be in future.
    ///
    /// # Parameters
    /// - `timestamp`: The timestamp to set the time to
    ///
    /// # Returns
    /// The new timestamp value for the InMemoryNodeInner.
    pub fn set_next_block_timestamp(&self, timestamp: Numeric) -> Result<()> {
        let timestamp: u64 = timestamp.try_into().context("The timestamp is too big")?;
        self.time.advance_timestamp(timestamp - 1)
    }

    /// Set the current timestamp for the node.
    /// Warning: This will allow you to move backwards in time, which may cause new blocks to appear to be
    /// mined before old blocks. This will result in an invalid state.
    ///
    /// # Parameters
    /// - `time`: The timestamp to set the time to
    ///
    /// # Returns
    /// The difference between the `current_timestamp` and the new timestamp for the InMemoryNodeInner.
    pub fn set_time(&self, timestamp: Numeric) -> Result<i128> {
        Ok(self.time.set_last_timestamp_unchecked(
            timestamp.try_into().context("The timestamp is too big")?,
        ))
    }

    /// Force a single block to be mined.
    ///
    /// Will mine an empty block (containing zero transactions)
    ///
    /// # Returns
    /// The string "0x0".
    pub fn mine_block(&self) -> Result<String> {
        let bootloader_code = self
            .get_inner()
            .read()
            .map_err(|err| anyhow!("failed acquiring lock: {:?}", err))
            .map(|inner| inner.system_contracts.contracts_for_l2_call().clone())?;
        let block_number = self.seal_block(vec![], bootloader_code.clone())?;
        tracing::info!("👷 Mined block #{}", block_number);
        Ok("0x0".to_string())
    }

    /// Snapshot the state of the blockchain at the current block. Takes no parameters. Returns the id of the snapshot
    /// that was created. A snapshot can only be reverted once. After a successful evm_revert, the same snapshot id cannot
    /// be used again. Consider creating a new snapshot after each evm_revert if you need to revert to the same
    /// point multiple times.
    ///
    /// # Returns
    /// The `U64` identifier for this snapshot.
    pub fn snapshot(&self) -> Result<U64> {
        let snapshots = self.snapshots.clone();
        self.get_inner()
            .write()
            .map_err(|err| anyhow!("failed acquiring lock: {:?}", err))
            .and_then(|writer| {
                // validate max snapshots
                snapshots
                    .read()
                    .map_err(|err| anyhow!("failed acquiring read lock for snapshot: {:?}", err))
                    .and_then(|snapshots| {
                        if snapshots.len() >= MAX_SNAPSHOTS as usize {
                            return Err(anyhow!(
                                "maximum number of '{}' snapshots exceeded",
                                MAX_SNAPSHOTS
                            ));
                        }

                        Ok(())
                    })?;

                // snapshot the node
                let snapshot = writer.snapshot().map_err(|err| anyhow!("{}", err))?;
                snapshots
                    .write()
                    .map(|mut snapshots| {
                        snapshots.push(snapshot);
                        tracing::info!("Created snapshot '{}'", snapshots.len());
                        snapshots.len()
                    })
                    .map_err(|err| anyhow!("failed storing snapshot: {:?}", err))
                    .map(U64::from)
            })
    }

    /// Revert the state of the blockchain to a previous snapshot. Takes a single parameter,
    /// which is the snapshot id to revert to. This deletes the given snapshot, as well as any snapshots
    /// taken after (e.g.: reverting to id 0x1 will delete snapshots with ids 0x1, 0x2, etc.)
    ///
    /// # Parameters
    /// - `snapshot_id`: The snapshot id to revert.
    ///
    /// # Returns
    /// `true` if a snapshot was reverted, otherwise `false`.
    pub fn revert_snapshot(&self, snapshot_id: U64) -> Result<bool> {
        let snapshots = self.snapshots.clone();
        self.get_inner()
            .write()
            .map_err(|err| anyhow!("failed acquiring lock: {:?}", err))
            .and_then(|mut writer| {
                let mut snapshots = snapshots.write().map_err(|err| {
                    anyhow!("failed acquiring read lock for snapshots: {:?}", err)
                })?;
                let snapshot_id_index = snapshot_id.as_usize().saturating_sub(1);
                if snapshot_id_index >= snapshots.len() {
                    return Err(anyhow!("no snapshot exists for the id '{}'", snapshot_id));
                }

                // remove all snapshots following the index and use the first snapshot for restore
                let selected_snapshot = snapshots
                    .drain(snapshot_id_index..)
                    .next()
                    .expect("unexpected failure, value must exist");

                tracing::info!("Reverting node to snapshot '{snapshot_id:?}'");
                writer
                    .restore_snapshot(selected_snapshot)
                    .map(|_| {
                        tracing::info!("Reverting node to snapshot '{snapshot_id:?}'");
                        true
                    })
                    .map_err(|err| anyhow!("{}", err))
            })
    }

    pub fn set_balance(&self, address: Address, balance: U256) -> Result<bool> {
        self.get_inner()
            .write()
            .map_err(|err| anyhow!("failed acquiring lock: {:?}", err))
            .map(|mut writer| {
                let balance_key = storage_key_for_eth_balance(&address);
                writer
                    .fork_storage
                    .set_value(balance_key, u256_to_h256(balance));
                tracing::info!(
                    "👷 Balance for address {:?} has been manually set to {} Wei",
                    address,
                    balance
                );
                true
            })
    }

    pub fn set_nonce(&self, address: Address, nonce: U256) -> Result<bool> {
        self.get_inner()
            .write()
            .map_err(|err| anyhow!("failed acquiring lock: {:?}", err))
            .map(|mut writer| {
                let nonce_key = get_nonce_key(&address);
                let enforced_full_nonce = nonces_to_full_nonce(nonce, nonce);
                tracing::info!(
                    "👷 Nonces for address {:?} have been set to {}",
                    address,
                    nonce
                );
                writer
                    .fork_storage
                    .set_value(nonce_key, u256_to_h256(enforced_full_nonce));
                true
            })
    }

    pub fn mine_blocks(&self, num_blocks: Option<U64>, interval: Option<U64>) -> Result<()> {
        let num_blocks = num_blocks.map_or(1, |x| x.as_u64());
        let interval_sec = interval.map_or(1, |x| x.as_u64());

        if num_blocks == 0 {
            return Ok(());
        }

        let bootloader_code = self
            .get_inner()
            .read()
            .map_err(|err| anyhow!("failed acquiring lock: {:?}", err))
            .map(|inner| inner.system_contracts.contracts_for_l2_call().clone())?;
        for i in 0..num_blocks {
            if i != 0 {
                // Accounts for the default increment of 1 done in `seal_block`. Note that
                // there is no guarantee that blocks produced by this method will have *exactly*
                // `interval` seconds in-between of their respective timestamps. Instead, we treat
                // it as the minimum amount of time that should have passed in-between of blocks.
                self.time.increase_time(interval_sec.saturating_sub(1));
            }
            self.seal_block(vec![], bootloader_code.clone())?;
        }
        tracing::info!("👷 Mined {} blocks", num_blocks);

        Ok(())
    }

    // @dev This function is necessary for Hardhat Ignite compatibility with `evm_emulator`.
    // It always returns `true`, as each new transaction automatically mines a new block by default.
    // Disabling auto mining would require adding functionality to mine blocks with pending transactions.
    // This feature is not yet implemented and should be deferred until `run_l2_tx` and `run_l2_tx_raw` are
    // refactored to handle pending transactions and modularized into smaller functions for maintainability.
    pub fn get_automine(&self) -> Result<bool> {
        Ok(true)
    }

    pub fn reset_network(&self, reset_spec: Option<ResetRequest>) -> Result<bool> {
        let (opt_url, block_number) = if let Some(spec) = reset_spec {
            if let Some(to) = spec.to {
                if spec.forking.is_some() {
                    return Err(anyhow!(
                        "Only one of 'to' and 'forking' attributes can be specified"
                    ));
                }
                let url = match self.get_fork_url() {
                    Ok(url) => url,
                    Err(error) => {
                        tracing::error!("For returning to past local state, mark it with `evm_snapshot`, then revert to it with `evm_revert`.");
                        return Err(anyhow!(error.to_string()));
                    }
                };
                (Some(url), Some(to.as_u64()))
            } else if let Some(forking) = spec.forking {
                let block_number = forking.block_number.map(|n| n.as_u64());
                (Some(forking.json_rpc_url), block_number)
            } else {
                (None, None)
            }
        } else {
            (None, None)
        };

        let fork_details = if let Some(url) = opt_url {
            let cache_config = self.get_cache_config().map_err(|err| anyhow!(err))?;
            match ForkDetails::from_url(url, block_number, cache_config) {
                Ok(fd) => Some(fd),
                Err(error) => {
                    return Err(anyhow!(error.to_string()));
                }
            }
        } else {
            None
        };

        match self.reset(fork_details) {
            Ok(()) => {
                tracing::info!("👷 Network reset");
                Ok(true)
            }
            Err(error) => Err(anyhow!(error.to_string())),
        }
    }

    pub fn auto_impersonate_account(&self, enabled: bool) {
        self.impersonation.set_auto_impersonation(enabled);
    }

    pub fn impersonate_account(&self, address: Address) -> Result<bool> {
        if self.impersonation.impersonate(address) {
            tracing::info!("🕵️ Account {:?} has been impersonated", address);
            Ok(true)
        } else {
            tracing::info!("🕵️ Account {:?} was already impersonated", address);
            Ok(false)
        }
    }

    pub fn stop_impersonating_account(&self, address: Address) -> Result<bool> {
        if self.impersonation.stop_impersonating(&address) {
            tracing::info!("🕵️ Stopped impersonating account {:?}", address);
            Ok(true)
        } else {
            tracing::info!(
                "🕵️ Account {:?} was not impersonated, nothing to stop",
                address
            );
            Ok(false)
        }
    }

    pub fn set_code(&self, address: Address, code: String) -> Result<()> {
        self.get_inner()
            .write()
            .map_err(|err| anyhow!("failed acquiring lock: {:?}", err))
            .and_then(|mut writer| {
                let code_key = get_code_key(&address);
                tracing::info!("set code for address {address:#x}");
                let code_slice = code
                    .strip_prefix("0x")
                    .ok_or_else(|| anyhow!("code must be 0x-prefixed"))?;
                let code_bytes = hex::decode(code_slice)?;
                let hashcode = bytecode_to_factory_dep(code_bytes)?;
                let hash = u256_to_h256(hashcode.0);
                let code = hashcode
                    .1
                    .iter()
                    .flat_map(|entry| {
                        let mut bytes = vec![0u8; 32];
                        entry.to_big_endian(&mut bytes);
                        bytes.to_vec()
                    })
                    .collect();
                writer.fork_storage.store_factory_dep(hash, code);
                writer.fork_storage.set_value(code_key, hash);
                Ok(())
            })
    }

    pub fn set_storage_at(&self, address: Address, slot: U256, value: U256) -> Result<bool> {
        self.get_inner()
            .write()
            .map_err(|err| anyhow!("failed acquiring lock: {:?}", err))
            .map(|mut writer| {
                let key = StorageKey::new(AccountTreeId::new(address), u256_to_h256(slot));
                writer.fork_storage.set_value(key, u256_to_h256(value));
                true
            })
    }

    pub fn set_logging_enabled(&self, enable: bool) -> Result<()> {
        let Some(observability) = &self.observability else {
            anyhow::bail!("Node's logging is not set up");
        };
        if enable {
            observability.enable_logging()
        } else {
            observability.disable_logging()
        }
    }
}

#[cfg(test)]
mod tests {
    use super::*;
    use crate::fork::ForkStorage;
    use crate::namespaces::EthNamespaceT;
    use crate::node::time::TimestampManager;
    use crate::node::{InMemoryNodeInner, Snapshot, TxPool};
    use crate::{http_fork_source::HttpForkSource, node::InMemoryNode};
    use std::str::FromStr;
    use std::sync::{Arc, RwLock};
    use zksync_multivm::interface::storage::ReadStorage;
    use zksync_types::{api::BlockNumber, fee::Fee, l2::L2Tx, PackedEthSignature};
    use zksync_types::{Nonce, H256};
    use zksync_utils::h256_to_u256;

    #[tokio::test]
    async fn test_set_balance() {
        let address = Address::from_str("0x36615Cf349d7F6344891B1e7CA7C72883F5dc049").unwrap();
        let node = InMemoryNode::<HttpForkSource>::default();

        let balance_before = node.get_balance(address, None).await.unwrap();

        let result = node.set_balance(address, U256::from(1337)).unwrap();
        assert!(result);

        let balance_after = node.get_balance(address, None).await.unwrap();
        assert_eq!(balance_after, U256::from(1337));
        assert_ne!(balance_before, balance_after);
    }

    #[tokio::test]
    async fn test_set_nonce() {
        let address = Address::from_str("0x36615Cf349d7F6344891B1e7CA7C72883F5dc049").unwrap();
        let node = InMemoryNode::<HttpForkSource>::default();

        let nonce_before = node.get_transaction_count(address, None).await.unwrap();

        let result = node.set_nonce(address, U256::from(1337)).unwrap();
        assert!(result);

        let nonce_after = node.get_transaction_count(address, None).await.unwrap();
        assert_eq!(nonce_after, U256::from(1337));
        assert_ne!(nonce_before, nonce_after);

        let result = node.set_nonce(address, U256::from(1336)).unwrap();
        assert!(result);

        let nonce_after = node.get_transaction_count(address, None).await.unwrap();
        assert_eq!(nonce_after, U256::from(1336));
    }

    #[tokio::test]
    async fn test_mine_blocks_default() {
        let node = InMemoryNode::<HttpForkSource>::default();

        let start_block = node
            .get_block_by_number(zksync_types::api::BlockNumber::Latest, false)
            .await
            .unwrap()
            .expect("block exists");

        // test with defaults
        node.mine_blocks(None, None).expect("mine_blocks");

        let current_block = node
            .get_block_by_number(zksync_types::api::BlockNumber::Latest, false)
            .await
            .unwrap()
            .expect("block exists");

        assert_eq!(start_block.number + 1, current_block.number);
        assert_eq!(start_block.timestamp + 1, current_block.timestamp);
        node.mine_blocks(None, None).expect("mine_blocks");

        let current_block = node
            .get_block_by_number(zksync_types::api::BlockNumber::Latest, false)
            .await
            .unwrap()
            .expect("block exists");

        assert_eq!(start_block.number + 2, current_block.number);
        assert_eq!(start_block.timestamp + 2, current_block.timestamp);
    }

    #[tokio::test]
    async fn test_mine_blocks() {
        let node = InMemoryNode::<HttpForkSource>::default();

        let start_block = node
            .get_block_by_number(zksync_types::api::BlockNumber::Latest, false)
            .await
            .unwrap()
            .expect("block exists");

        let num_blocks = 5;
        let interval = 3;
        let start_timestamp = start_block.timestamp + 1;

        node.mine_blocks(Some(U64::from(num_blocks)), Some(U64::from(interval)))
            .expect("mine blocks");

        for i in 0..num_blocks {
            let current_block = node
                .get_block_by_number(BlockNumber::Number(start_block.number + i + 1), false)
                .await
                .unwrap()
                .expect("block exists");
            assert_eq!(start_block.number + i + 1, current_block.number);
            assert_eq!(start_timestamp + i * interval, current_block.timestamp);
        }
    }

    #[tokio::test]
    async fn test_reset() {
        let old_snapshots = Arc::new(RwLock::new(vec![Snapshot::default()]));
        let old_system_contracts_options = Default::default();
        let old_inner = InMemoryNodeInner::<HttpForkSource> {
            time: TimestampManager::new(123),
            current_batch: 100,
            current_miniblock: 300,
            current_miniblock_hash: H256::random(),
            fee_input_provider: Default::default(),
            tx_results: Default::default(),
            blocks: Default::default(),
            block_hashes: Default::default(),
            filters: Default::default(),
            fork_storage: ForkStorage::new(None, &old_system_contracts_options, false, None),
            config: Default::default(),
            console_log_handler: Default::default(),
            system_contracts: Default::default(),
            impersonation: Default::default(),
            rich_accounts: Default::default(),
            previous_states: Default::default(),
        };
        let time = old_inner.time.clone();
        let impersonation = old_inner.impersonation.clone();
        let pool = TxPool::new(impersonation.clone());

        let node = InMemoryNode::<HttpForkSource> {
            inner: Arc::new(RwLock::new(old_inner)),
            snapshots: old_snapshots,
            system_contracts_options: old_system_contracts_options,
            time,
            impersonation,
<<<<<<< HEAD
            pool,
=======
            observability: None,
>>>>>>> 45b9fd43
        };

        let address = Address::from_str("0x36615Cf349d7F6344891B1e7CA7C72883F5dc049").unwrap();
        let nonce_before = node.get_transaction_count(address, None).await.unwrap();

        let set_result = node.set_nonce(address, U256::from(1337)).unwrap();
        assert!(set_result);

        let reset_result = node.reset_network(None).unwrap();
        assert!(reset_result);

        let nonce_after = node.get_transaction_count(address, None).await.unwrap();
        assert_eq!(nonce_before, nonce_after);

        assert_eq!(node.snapshots.read().unwrap().len(), 0);

        let inner = node.inner.read().unwrap();
        assert_eq!(inner.time.last_timestamp(), 1000);
        assert_eq!(inner.current_batch, 0);
        assert_eq!(inner.current_miniblock, 0);
        assert_ne!(inner.current_miniblock_hash, H256::random());
    }

    #[tokio::test]
    async fn test_impersonate_account() {
        let node = InMemoryNode::<HttpForkSource>::default();
        let to_impersonate =
            Address::from_str("0xd8da6bf26964af9d7eed9e03e53415d37aa96045").unwrap();

        // give impersonated account some balance
        let result = node.set_balance(to_impersonate, U256::exp10(18)).unwrap();
        assert!(result);

        // construct a tx
        let mut tx = L2Tx::new(
            Some(Address::random()),
            vec![],
            Nonce(0),
            Fee {
                gas_limit: U256::from(100_000_000),
                max_fee_per_gas: U256::from(50_000_000),
                max_priority_fee_per_gas: U256::from(50_000_000),
                gas_per_pubdata_limit: U256::from(50000),
            },
            to_impersonate,
            U256::one(),
            vec![],
            Default::default(),
        );
        tx.set_input(vec![], H256::random());
        if tx.common_data.signature.is_empty() {
            tx.common_data.signature = PackedEthSignature::default().serialize_packed().into();
        }

        // try to execute the tx- should fail without signature
        assert!(node.apply_txs(vec![tx.clone()]).is_err());

        // impersonate the account
        let result = node
            .impersonate_account(to_impersonate)
            .expect("impersonate_account");

        // result should be true
        assert!(result);

        // impersonating the same account again should return false
        let result = node
            .impersonate_account(to_impersonate)
            .expect("impersonate_account");
        assert!(!result);

        // execution should now succeed
        assert!(node.apply_txs(vec![tx.clone()]).is_ok());

        // stop impersonating the account
        let result = node
            .stop_impersonating_account(to_impersonate)
            .expect("stop_impersonating_account");

        // result should be true
        assert!(result);

        // stop impersonating the same account again should return false
        let result = node
            .stop_impersonating_account(to_impersonate)
            .expect("stop_impersonating_account");
        assert!(!result);

        // execution should now fail again
        assert!(node.apply_txs(vec![tx]).is_err());
    }

    #[tokio::test]
    async fn test_set_code() {
        let address = Address::repeat_byte(0x1);
        let node = InMemoryNode::<HttpForkSource>::default();
        let new_code = vec![0x1u8; 32];

        let code_before = node
            .get_code(address, None)
            .await
            .expect("failed getting code")
            .0;
        assert_eq!(Vec::<u8>::default(), code_before);

        node.set_code(address, format!("0x{}", hex::encode(new_code.clone())))
            .expect("failed setting code");

        let code_after = node
            .get_code(address, None)
            .await
            .expect("failed getting code")
            .0;
        assert_eq!(new_code, code_after);
    }

    #[tokio::test]
    async fn test_set_storage_at() {
        let node = InMemoryNode::<HttpForkSource>::default();
        let address = Address::repeat_byte(0x1);
        let slot = U256::from(37);
        let value = U256::from(42);

        let key = StorageKey::new(AccountTreeId::new(address), u256_to_h256(slot));
        let value_before = node
            .get_inner()
            .write()
            .unwrap()
            .fork_storage
            .read_value(&key);
        assert_eq!(H256::default(), value_before);

        let result = node
            .set_storage_at(address, slot, value)
            .expect("failed setting value");
        assert!(result);

        let value_after = node
            .get_inner()
            .write()
            .unwrap()
            .fork_storage
            .read_value(&key);
        assert_eq!(value, h256_to_u256(value_after));
    }

    #[tokio::test]
    async fn test_increase_time_zero_value() {
        let node = InMemoryNode::<HttpForkSource>::default();

        let increase_value_seconds = 0u64;
        let timestamp_before = node
            .get_inner()
            .read()
            .map(|inner| inner.time.last_timestamp())
            .expect("failed reading timestamp");
        let expected_response = increase_value_seconds;

        let actual_response = node
            .increase_time(increase_value_seconds.into())
            .expect("failed increasing timestamp");
        let timestamp_after = node
            .get_inner()
            .read()
            .map(|inner| inner.time.last_timestamp())
            .expect("failed reading timestamp");

        assert_eq!(expected_response, actual_response, "erroneous response");
        assert_eq!(
            increase_value_seconds.saturating_mul(1000u64),
            timestamp_after.saturating_sub(timestamp_before),
            "timestamp did not increase by the specified amount",
        );
    }

    #[tokio::test]
    async fn test_increase_time_max_value() {
        let node = InMemoryNode::<HttpForkSource>::default();

        let increase_value_seconds = u64::MAX;
        let timestamp_before = node
            .get_inner()
            .read()
            .map(|inner| inner.time.last_timestamp())
            .expect("failed reading timestamp");
        assert_ne!(0, timestamp_before, "initial timestamp must be non zero",);
        let expected_response = increase_value_seconds;

        let actual_response = node
            .increase_time(increase_value_seconds.into())
            .expect("failed increasing timestamp");
        let timestamp_after = node
            .get_inner()
            .read()
            .map(|inner| inner.time.last_timestamp())
            .expect("failed reading timestamp");

        assert_eq!(expected_response, actual_response, "erroneous response");
        assert_eq!(
            u64::MAX,
            timestamp_after,
            "timestamp did not saturate upon increase",
        );
    }

    #[tokio::test]
    async fn test_increase_time() {
        let node = InMemoryNode::<HttpForkSource>::default();

        let increase_value_seconds = 100u64;
        let timestamp_before = node
            .get_inner()
            .read()
            .map(|inner| inner.time.last_timestamp())
            .expect("failed reading timestamp");
        let expected_response = increase_value_seconds;

        let actual_response = node
            .increase_time(increase_value_seconds.into())
            .expect("failed increasing timestamp");
        let timestamp_after = node
            .get_inner()
            .read()
            .map(|inner| inner.time.last_timestamp())
            .expect("failed reading timestamp");

        assert_eq!(expected_response, actual_response, "erroneous response");
        assert_eq!(
            increase_value_seconds,
            timestamp_after.saturating_sub(timestamp_before),
            "timestamp did not increase by the specified amount",
        );
    }

    #[tokio::test]
    async fn test_set_next_block_timestamp_future() {
        let node = InMemoryNode::<HttpForkSource>::default();

        let new_timestamp = 10_000u64;
        let timestamp_before = node
            .get_inner()
            .read()
            .map(|inner| inner.time.last_timestamp())
            .expect("failed reading timestamp");
        assert_ne!(
            timestamp_before, new_timestamp,
            "timestamps must be different"
        );

        node.set_next_block_timestamp(new_timestamp.into())
            .expect("failed setting timestamp");
        let timestamp_after = node
            .get_inner()
            .read()
            .map(|inner| inner.time.last_timestamp())
            .expect("failed reading timestamp");

        assert_eq!(
            new_timestamp,
            timestamp_after + 1,
            "timestamp was not set correctly",
        );
    }

    #[tokio::test]
    async fn test_set_next_block_timestamp_past_fails() {
        let node = InMemoryNode::<HttpForkSource>::default();

        let timestamp_before = node
            .get_inner()
            .read()
            .map(|inner| inner.time.last_timestamp())
            .expect("failed reading timestamp");

        let new_timestamp = timestamp_before + 500;
        node.set_next_block_timestamp(new_timestamp.into())
            .expect("failed setting timestamp");

        let result = node.set_next_block_timestamp(timestamp_before.into());

        assert!(result.is_err(), "expected an error for timestamp in past");
    }

    #[tokio::test]
    async fn test_set_next_block_timestamp_same_value() {
        let node = InMemoryNode::<HttpForkSource>::default();

        let new_timestamp = 1000u64;
        let timestamp_before = node
            .get_inner()
            .read()
            .map(|inner| inner.time.last_timestamp())
            .expect("failed reading timestamp");
        assert_eq!(timestamp_before, new_timestamp, "timestamps must be same");

        let response = node.set_next_block_timestamp(new_timestamp.into());
        assert!(response.is_err());

        let timestamp_after = node
            .get_inner()
            .read()
            .map(|inner| inner.time.last_timestamp())
            .expect("failed reading timestamp");
        assert_eq!(
            timestamp_before, timestamp_after,
            "timestamp must not change",
        );
    }

    #[tokio::test]
    async fn test_set_time_future() {
        let node = InMemoryNode::<HttpForkSource>::default();

        let new_time = 10_000u64;
        let timestamp_before = node
            .get_inner()
            .read()
            .map(|inner| inner.time.last_timestamp())
            .expect("failed reading timestamp");
        assert_ne!(timestamp_before, new_time, "timestamps must be different");
        let expected_response = 9000;

        let actual_response = node
            .set_time(new_time.into())
            .expect("failed setting timestamp");
        let timestamp_after = node
            .get_inner()
            .read()
            .map(|inner| inner.time.last_timestamp())
            .expect("failed reading timestamp");

        assert_eq!(expected_response, actual_response, "erroneous response");
        assert_eq!(new_time, timestamp_after, "timestamp was not set correctly",);
    }

    #[tokio::test]
    async fn test_set_time_past() {
        let node = InMemoryNode::<HttpForkSource>::default();

        let new_time = 10u64;
        let timestamp_before = node
            .get_inner()
            .read()
            .map(|inner| inner.time.last_timestamp())
            .expect("failed reading timestamp");
        assert_ne!(timestamp_before, new_time, "timestamps must be different");
        let expected_response = -990;

        let actual_response = node
            .set_time(new_time.into())
            .expect("failed setting timestamp");
        let timestamp_after = node
            .get_inner()
            .read()
            .map(|inner| inner.time.last_timestamp())
            .expect("failed reading timestamp");

        assert_eq!(expected_response, actual_response, "erroneous response");
        assert_eq!(new_time, timestamp_after, "timestamp was not set correctly",);
    }

    #[tokio::test]
    async fn test_set_time_same_value() {
        let node = InMemoryNode::<HttpForkSource>::default();

        let new_time = 1000u64;
        let timestamp_before = node
            .get_inner()
            .read()
            .map(|inner| inner.time.last_timestamp())
            .expect("failed reading timestamp");
        assert_eq!(timestamp_before, new_time, "timestamps must be same");
        let expected_response = 0;

        let actual_response = node
            .set_time(new_time.into())
            .expect("failed setting timestamp");
        let timestamp_after = node
            .get_inner()
            .read()
            .map(|inner| inner.time.last_timestamp())
            .expect("failed reading timestamp");

        assert_eq!(expected_response, actual_response, "erroneous response");
        assert_eq!(
            timestamp_before, timestamp_after,
            "timestamp must not change",
        );
    }

    #[tokio::test]
    async fn test_set_time_edges() {
        let node = InMemoryNode::<HttpForkSource>::default();

        for new_time in [0, u64::MAX] {
            let timestamp_before = node
                .get_inner()
                .read()
                .map(|inner| inner.time.last_timestamp())
                .unwrap_or_else(|_| panic!("case {}: failed reading timestamp", new_time));
            assert_ne!(
                timestamp_before, new_time,
                "case {new_time}: timestamps must be different"
            );
            let expected_response = (new_time as i128).saturating_sub(timestamp_before as i128);

            let actual_response = node
                .set_time(new_time.into())
                .expect("failed setting timestamp");
            let timestamp_after = node
                .get_inner()
                .read()
                .map(|inner| inner.time.last_timestamp())
                .unwrap_or_else(|_| panic!("case {}: failed reading timestamp", new_time));

            assert_eq!(
                expected_response, actual_response,
                "case {new_time}: erroneous response"
            );
            assert_eq!(
                new_time, timestamp_after,
                "case {new_time}: timestamp was not set correctly",
            );
        }
    }

    #[tokio::test]
    async fn test_mine_block() {
        let node = InMemoryNode::<HttpForkSource>::default();

        let start_block = node
            .get_block_by_number(zksync_types::api::BlockNumber::Latest, false)
            .await
            .unwrap()
            .expect("block exists");
        let result = node.mine_block().expect("mine_block");
        assert_eq!(&result, "0x0");

        let current_block = node
            .get_block_by_number(zksync_types::api::BlockNumber::Latest, false)
            .await
            .unwrap()
            .expect("block exists");

        assert_eq!(start_block.number + 1, current_block.number);
        assert_eq!(start_block.timestamp + 1, current_block.timestamp);

        let result = node.mine_block().expect("mine_block");
        assert_eq!(&result, "0x0");

        let current_block = node
            .get_block_by_number(zksync_types::api::BlockNumber::Latest, false)
            .await
            .unwrap()
            .expect("block exists");

        assert_eq!(start_block.number + 2, current_block.number);
        assert_eq!(start_block.timestamp + 2, current_block.timestamp);
    }

    #[tokio::test]
    async fn test_evm_snapshot_creates_incrementing_ids() {
        let node = InMemoryNode::<HttpForkSource>::default();

        let snapshot_id_1 = node.snapshot().expect("failed creating snapshot 1");
        let snapshot_id_2 = node.snapshot().expect("failed creating snapshot 2");

        assert_eq!(snapshot_id_1, U64::from(1));
        assert_eq!(snapshot_id_2, U64::from(2));
    }

    #[tokio::test]
    async fn test_evm_revert_snapshot_restores_state() {
        let node = InMemoryNode::<HttpForkSource>::default();

        let initial_block = node
            .get_block_number()
            .await
            .expect("failed fetching block number");
        let snapshot_id = node.snapshot().expect("failed creating snapshot");
        node.mine_block().expect("mine_block");
        let current_block = node
            .get_block_number()
            .await
            .expect("failed fetching block number");
        assert_eq!(current_block, initial_block + 1);

        let reverted = node
            .revert_snapshot(snapshot_id)
            .expect("failed reverting snapshot");
        assert!(reverted);

        let restored_block = node
            .get_block_number()
            .await
            .expect("failed fetching block number");
        assert_eq!(restored_block, initial_block);
    }

    #[tokio::test]
    async fn test_evm_revert_snapshot_removes_all_snapshots_following_the_reverted_one() {
        let node = InMemoryNode::<HttpForkSource>::default();

        let _snapshot_id_1 = node.snapshot().expect("failed creating snapshot");
        let snapshot_id_2 = node.snapshot().expect("failed creating snapshot");
        let _snapshot_id_3 = node.snapshot().expect("failed creating snapshot");
        assert_eq!(3, node.snapshots.read().unwrap().len());

        let reverted = node
            .revert_snapshot(snapshot_id_2)
            .expect("failed reverting snapshot");
        assert!(reverted);

        assert_eq!(1, node.snapshots.read().unwrap().len());
    }

    #[tokio::test]
    async fn test_evm_revert_snapshot_fails_for_invalid_snapshot_id() {
        let node = InMemoryNode::<HttpForkSource>::default();

        let result = node.revert_snapshot(U64::from(100));
        assert!(result.is_err());
    }
}<|MERGE_RESOLUTION|>--- conflicted
+++ resolved
@@ -506,11 +506,8 @@
             system_contracts_options: old_system_contracts_options,
             time,
             impersonation,
-<<<<<<< HEAD
+            observability: None,
             pool,
-=======
-            observability: None,
->>>>>>> 45b9fd43
         };
 
         let address = Address::from_str("0x36615Cf349d7F6344891B1e7CA7C72883F5dc049").unwrap();
