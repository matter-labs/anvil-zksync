//! In-memory node, that supports forking other networks.
use std::{
    collections::{HashMap, HashSet},
    convert::TryInto,
    str::FromStr,
    sync::{Arc, RwLock},
};

use anyhow::Context as _;
use colored::Colorize;
use indexmap::IndexMap;
use once_cell::sync::OnceCell;
use zksync_contracts::BaseSystemContracts;
use zksync_multivm::{
    interface::{
        storage::{ReadStorage, StoragePtr, WriteStorage},
        Call, ExecutionResult, InspectExecutionMode, L1BatchEnv, L2Block, L2BlockEnv, SystemEnv,
        TxExecutionMode, VmExecutionResultAndLogs, VmFactory, VmInterface, VmInterfaceExt,
    },
    tracers::CallTracer,
    utils::{
        adjust_pubdata_price_for_tx, derive_base_fee_and_gas_per_pubdata, derive_overhead,
        get_batch_base_fee, get_max_batch_gas_limit, get_max_gas_per_pubdata_byte,
    },
    vm_latest::{
        constants::{BATCH_COMPUTATIONAL_GAS_LIMIT, BATCH_GAS_LIMIT, MAX_VM_PUBDATA_PER_BATCH},
        utils::l2_blocks::load_last_l2_block,
        HistoryDisabled, ToTracerPointer, Vm,
    },
    HistoryMode, VmVersion,
};
use zksync_types::{
    api::{Block, DebugCall, Log, TransactionReceipt, TransactionVariant},
    block::{build_bloom, unpack_block_info, L2BlockHasher},
    fee::Fee,
    fee_model::{BatchFeeInput, PubdataIndependentBatchFeeModelInput},
    get_code_key, get_nonce_key,
    l2::{L2Tx, TransactionType},
    utils::{decompose_full_nonce, nonces_to_full_nonce, storage_key_for_eth_balance},
    web3::{keccak256, Bytes, Index},
    AccountTreeId, Address, Bloom, BloomInput, L1BatchNumber, L2BlockNumber, PackedEthSignature,
    StorageKey, StorageValue, Transaction, ACCOUNT_CODE_STORAGE_ADDRESS, EMPTY_UNCLES_HASH, H160,
    H256, H64, MAX_L2_TX_GAS_LIMIT, SYSTEM_CONTEXT_ADDRESS, SYSTEM_CONTEXT_BLOCK_INFO_POSITION,
    U256, U64,
};
use zksync_utils::{bytecode::hash_bytecode, h256_to_account_address, h256_to_u256, u256_to_h256};
use zksync_web3_decl::error::Web3Error;

use crate::node::impersonate::{ImpersonationManager, ImpersonationState};
use crate::node::time::TimestampManager;
use crate::node::TxPool;
use crate::{
    bootloader_debug::{BootloaderDebug, BootloaderDebugTracer},
    config::{
        cache::CacheConfig,
        constants::{LEGACY_RICH_WALLETS, RICH_WALLETS},
        show_details::{ShowCalls, ShowGasDetails, ShowStorageLogs, ShowVMDetails},
        TestNodeConfig,
    },
    console_log::ConsoleLogHandler,
    deps::{storage_view::StorageView, InMemoryStorage},
    filters::EthFilters,
    fork::{ForkDetails, ForkSource, ForkStorage},
    formatter,
    node::{
        call_error_tracer::CallErrorTracer, fee_model::TestNodeFeeInputProvider,
        storage_logs::print_storage_logs_details,
    },
    observability::Observability,
    system_contracts::{self, SystemContracts},
    utils::{bytecode_to_factory_dep, create_debug_output, into_jsrpc_error, to_human_size},
};

/// Max possible size of an ABI encoded tx (in bytes).
pub const MAX_TX_SIZE: usize = 1_000_000;
/// Timestamp of the first block (if not running in fork mode).
pub const NON_FORK_FIRST_BLOCK_TIMESTAMP: u64 = 1_000;
/// Acceptable gas overestimation limit.
pub const ESTIMATE_GAS_ACCEPTABLE_OVERESTIMATION: u64 = 1_000;
/// The maximum number of previous blocks to store the state for.
pub const MAX_PREVIOUS_STATES: u16 = 128;
/// The zks protocol version.
pub const PROTOCOL_VERSION: &str = "zks/1";

pub fn compute_hash<'a>(block_number: u64, tx_hashes: impl IntoIterator<Item = &'a H256>) -> H256 {
    let tx_bytes = tx_hashes
        .into_iter()
        .flat_map(|h| h.to_fixed_bytes())
        .collect::<Vec<_>>();
    let digest = [&block_number.to_be_bytes()[..], tx_bytes.as_slice()].concat();
    H256(keccak256(&digest))
}

pub fn create_genesis<TX>(timestamp: u64) -> Block<TX> {
    let hash = compute_hash(0, []);
    let batch_env = L1BatchEnv {
        previous_batch_hash: None,
        number: L1BatchNumber(0),
        timestamp,
        fee_input: BatchFeeInput::pubdata_independent(0, 0, 0),
        fee_account: Default::default(),
        enforced_base_fee: None,
        first_l2_block: L2BlockEnv {
            number: 0,
            timestamp,
            prev_block_hash: Default::default(),
            max_virtual_blocks_to_create: 0,
        },
    };
    create_block(
        &batch_env,
        hash,
        H256::zero(),
        0,
        timestamp,
        vec![],
        U256::zero(),
        Bloom::zero(),
    )
}

#[allow(clippy::too_many_arguments)]
fn create_block<TX>(
    batch_env: &L1BatchEnv,
    hash: H256,
    parent_hash: H256,
    number: u64,
    timestamp: u64,
    transactions: Vec<TX>,
    gas_used: U256,
    logs_bloom: Bloom,
) -> Block<TX> {
    Block {
        hash,
        parent_hash,
        uncles_hash: EMPTY_UNCLES_HASH, // Static for non-PoW chains, see EIP-3675
        number: U64::from(number),
        l1_batch_number: Some(U64::from(batch_env.number.0)),
        base_fee_per_gas: U256::from(get_batch_base_fee(batch_env, VmVersion::latest())),
        timestamp: U256::from(timestamp),
        l1_batch_timestamp: Some(U256::from(batch_env.timestamp)),
        transactions,
        gas_used,
        gas_limit: U256::from(get_max_batch_gas_limit(VmVersion::latest())),
        logs_bloom,
        author: Address::default(), // Matches core's behavior, irrelevant for ZKsync
        state_root: H256::default(), // Intentionally empty as blocks in ZKsync don't have state - batches do
        transactions_root: H256::default(), // Intentionally empty as blocks in ZKsync don't have state - batches do
        receipts_root: H256::default(), // Intentionally empty as blocks in ZKsync don't have state - batches do
        extra_data: Bytes::default(),   // Matches core's behavior, not used in ZKsync
        difficulty: U256::default(), // Empty for non-PoW chains, see EIP-3675, TODO: should be 2500000000000000 to match DIFFICULTY opcode
        total_difficulty: U256::default(), // Empty for non-PoW chains, see EIP-3675
        seal_fields: vec![],         // Matches core's behavior, TODO: remove
        uncles: vec![],              // Empty for non-PoW chains, see EIP-3675
        size: U256::default(),       // Matches core's behavior, TODO: perhaps it should be computed
        mix_hash: H256::default(),   // Empty for non-PoW chains, see EIP-3675
        nonce: H64::default(),       // Empty for non-PoW chains, see EIP-3675
    }
}

/// Information about the executed transaction.
#[derive(Debug, Clone)]
pub struct TxExecutionInfo {
    pub tx: L2Tx,
    // Batch number where transaction was executed.
    pub batch_number: u32,
    pub miniblock_number: u64,
    #[allow(unused)]
    pub result: VmExecutionResultAndLogs,
}

#[derive(Debug, Clone)]
pub struct TransactionResult {
    pub info: TxExecutionInfo,
    pub receipt: TransactionReceipt,
    pub debug: DebugCall,
}

impl TransactionResult {
    /// Returns the debug information for the transaction.
    /// If `only_top` is true - will only return the top level call.
    pub fn debug_info(&self, only_top: bool) -> DebugCall {
        let calls = if only_top {
            vec![]
        } else {
            self.debug.calls.clone()
        };
        DebugCall {
            calls,
            ..self.debug.clone()
        }
    }
}

/// Helper struct for InMemoryNode.
/// S - is the Source of the Fork.
#[derive(Clone)]
pub struct InMemoryNodeInner<S> {
    /// Supplies timestamps that are unique across the system.
    pub time: TimestampManager,
    /// The latest batch number that was already generated.
    /// Next block will be current_batch + 1
    pub current_batch: u32,
    /// The latest miniblock number that was already generated.
    /// Next transaction will go to the block current_miniblock + 1
    pub current_miniblock: u64,
    /// The latest miniblock hash.
    pub current_miniblock_hash: H256,
    /// The fee input provider.
    pub fee_input_provider: TestNodeFeeInputProvider,
    // Map from transaction to details about the exeuction
    pub tx_results: HashMap<H256, TransactionResult>,
    // Map from block hash to information about the block.
    pub blocks: HashMap<H256, Block<TransactionVariant>>,
    // Map from block number to a block hash.
    pub block_hashes: HashMap<u64, H256>,
    // Map from filter_id to the eth filter
    pub filters: EthFilters,
    // Underlying storage
    pub fork_storage: ForkStorage<S>,
    // Configuration.
    pub config: TestNodeConfig,
    pub console_log_handler: ConsoleLogHandler,
    pub system_contracts: SystemContracts,
    pub impersonation: ImpersonationManager,
    pub rich_accounts: HashSet<H160>,
    /// Keeps track of historical states indexed via block hash. Limited to [MAX_PREVIOUS_STATES].
    pub previous_states: IndexMap<H256, HashMap<StorageKey, StorageValue>>,
}

#[derive(Debug)]
pub struct TxExecutionOutput {
    result: VmExecutionResultAndLogs,
    call_traces: Vec<Call>,
    bytecodes: HashMap<U256, Vec<U256>>,
}

impl<S: std::fmt::Debug + ForkSource> InMemoryNodeInner<S> {
    /// Create the state to be used implementing [InMemoryNode].
<<<<<<< HEAD
    pub fn new(
        fork: Option<ForkDetails>,
        observability: Option<Observability>,
        config: &TestNodeConfig,
        time: TimestampManager,
        impersonation: ImpersonationManager,
    ) -> Self {
=======
    pub fn new(fork: Option<ForkDetails>, config: &TestNodeConfig) -> Self {
>>>>>>> 45b9fd43
        let updated_config = config.clone();
        if config.enable_auto_impersonate {
            // Enable auto impersonation if configured
            impersonation.set_auto_impersonation(true);
        }

        if let Some(f) = &fork {
            let mut block_hashes = HashMap::<u64, H256>::new();
            block_hashes.insert(f.l2_block.number.as_u64(), f.l2_block.hash);
            let mut blocks = HashMap::<H256, Block<TransactionVariant>>::new();
            blocks.insert(f.l2_block.hash, f.l2_block.clone());

            let fee_input_provider = if let Some(params) = f.fee_params {
                TestNodeFeeInputProvider::from_fee_params_and_estimate_scale_factors(
                    params,
                    f.estimate_gas_price_scale_factor,
                    f.estimate_gas_scale_factor,
                )
            } else {
                TestNodeFeeInputProvider::from_estimate_scale_factors(
                    f.estimate_gas_price_scale_factor,
                    f.estimate_gas_scale_factor,
                )
            };
            time.set_last_timestamp_unchecked(f.block_timestamp);

            InMemoryNodeInner {
                time,
                current_batch: f.l1_block.0,
                current_miniblock: f.l2_miniblock,
                current_miniblock_hash: f.l2_miniblock_hash,
                fee_input_provider,
                tx_results: Default::default(),
                blocks,
                block_hashes,
                filters: Default::default(),
                fork_storage: ForkStorage::new(
                    fork,
                    &updated_config.system_contracts_options,
                    updated_config.use_evm_emulator,
                    updated_config.chain_id,
                ),
                config: updated_config.clone(),
                console_log_handler: ConsoleLogHandler::default(),
                system_contracts: SystemContracts::from_options(
                    &updated_config.system_contracts_options,
                    updated_config.use_evm_emulator,
                ),
                impersonation,
                rich_accounts: HashSet::new(),
                previous_states: Default::default(),
            }
        } else {
            let mut block_hashes = HashMap::<u64, H256>::new();
            let block_hash = compute_hash(0, []);
            block_hashes.insert(0, block_hash);
            let mut blocks = HashMap::<H256, Block<TransactionVariant>>::new();
            blocks.insert(block_hash, create_genesis(NON_FORK_FIRST_BLOCK_TIMESTAMP));
            let fee_input_provider = TestNodeFeeInputProvider::default();
            time.set_last_timestamp_unchecked(NON_FORK_FIRST_BLOCK_TIMESTAMP);

            InMemoryNodeInner {
                time,
                current_batch: 0,
                current_miniblock: 0,
                current_miniblock_hash: block_hash,
                fee_input_provider,
                tx_results: Default::default(),
                blocks,
                block_hashes,
                filters: Default::default(),
                fork_storage: ForkStorage::new(
                    fork,
                    &config.system_contracts_options,
                    config.use_evm_emulator,
                    updated_config.chain_id,
                ),
                config: config.clone(),
                console_log_handler: ConsoleLogHandler::default(),
                system_contracts: SystemContracts::from_options(
                    &config.system_contracts_options,
                    config.use_evm_emulator,
                ),
                impersonation,
                rich_accounts: HashSet::new(),
                previous_states: Default::default(),
            }
        }
    }

    /// Create [L1BatchEnv] to be used in the VM.
    ///
    /// We compute l1/l2 block details from storage to support fork testing, where the storage
    /// can be updated mid execution and no longer matches with the initial node's state.
    /// The L1 & L2 timestamps are also compared with node's timestamp to ensure it always increases monotonically.
    pub fn create_l1_batch_env<ST: ReadStorage>(
        &self,
        storage: StoragePtr<ST>,
    ) -> (L1BatchEnv, BlockContext) {
        tracing::debug!("Creating l1 batch env...");

        let (last_l1_block_num, last_l1_block_ts) = load_last_l1_batch(storage.clone())
            .map(|(num, ts)| (num as u32, ts))
            .unwrap_or_else(|| (self.current_batch, self.time.last_timestamp()));
        let last_l2_block = load_last_l2_block(&storage).unwrap_or_else(|| L2Block {
            number: self.current_miniblock as u32,
            hash: L2BlockHasher::legacy_hash(L2BlockNumber(self.current_miniblock as u32)),
            timestamp: self.time.last_timestamp(),
        });
        let latest_timestamp = std::cmp::max(
            std::cmp::max(last_l1_block_ts, last_l2_block.timestamp),
            self.time.last_timestamp(),
        );

        let block_ctx = BlockContext::from_current(
            last_l1_block_num,
            last_l2_block.number as u64,
            latest_timestamp,
        )
        .new_batch();

        let fee_input = if let Some(fork) = &self
            .fork_storage
            .inner
            .read()
            .expect("fork_storage lock is already held by the current thread")
            .fork
        {
            BatchFeeInput::PubdataIndependent(PubdataIndependentBatchFeeModelInput {
                l1_gas_price: fork.l1_gas_price,
                fair_l2_gas_price: fork.l2_fair_gas_price,
                fair_pubdata_price: fork.fair_pubdata_price,
            })
        } else {
            self.fee_input_provider.get_batch_fee_input()
        };

        let batch_env = L1BatchEnv {
            // TODO: set the previous batch hash properly (take from fork, when forking, and from local storage, when this is not the first block).
            previous_batch_hash: None,
            number: L1BatchNumber::from(block_ctx.batch),
            timestamp: block_ctx.timestamp,
            fee_input,
            fee_account: H160::zero(),
            enforced_base_fee: None,
            first_l2_block: L2BlockEnv {
                // the 'current_miniblock' contains the block that was already produced.
                // So the next one should be one higher.
                number: block_ctx.miniblock as u32,
                timestamp: block_ctx.timestamp,
                prev_block_hash: last_l2_block.hash,
                // This is only used during zksyncEra block timestamp/number transition.
                // In case of starting a new network, it doesn't matter.
                // In theory , when forking mainnet, we should match this value
                // to the value that was set in the node at that time - but AFAIK
                // we don't have any API for this - so this might result in slightly
                // incorrect replays of transacions during the migration period, that
                // depend on block number or timestamp.
                max_virtual_blocks_to_create: 1,
            },
        };

        (batch_env, block_ctx)
    }

    pub fn create_system_env(
        &self,
        base_system_contracts: BaseSystemContracts,
        execution_mode: TxExecutionMode,
    ) -> SystemEnv {
        SystemEnv {
            zk_porter_available: false,
            // TODO: when forking, we could consider taking the protocol version id from the fork itself.
            version: zksync_types::ProtocolVersionId::latest(),
            base_system_smart_contracts: base_system_contracts,
            bootloader_gas_limit: BATCH_COMPUTATIONAL_GAS_LIMIT,
            execution_mode,
            default_validation_computational_gas_limit: BATCH_COMPUTATIONAL_GAS_LIMIT,
            chain_id: self.fork_storage.chain_id,
        }
    }

    /// Estimates the gas required for a given call request.
    ///
    /// # Arguments
    ///
    /// * `req` - A `CallRequest` struct representing the call request to estimate gas for.
    ///
    /// # Returns
    ///
    /// A `Result` with a `Fee` representing the estimated gas related data.
    pub fn estimate_gas_impl(
        &self,
        req: zksync_types::transaction_request::CallRequest,
    ) -> jsonrpc_core::Result<Fee> {
        let mut request_with_gas_per_pubdata_overridden = req;

        if let Some(ref mut eip712_meta) = request_with_gas_per_pubdata_overridden.eip712_meta {
            if eip712_meta.gas_per_pubdata == U256::zero() {
                eip712_meta.gas_per_pubdata =
                    get_max_gas_per_pubdata_byte(VmVersion::latest()).into();
            }
        }

        let is_eip712 = request_with_gas_per_pubdata_overridden
            .eip712_meta
            .is_some();
        let initiator_address = request_with_gas_per_pubdata_overridden
            .from
            .unwrap_or_default();
        let impersonating = self.impersonation.is_impersonating(&initiator_address);
        let system_contracts = self
            .system_contracts
            .contracts_for_fee_estimate(impersonating)
            .clone();
        let allow_no_target = system_contracts.evm_emulator.is_some();

        let mut l2_tx = L2Tx::from_request(
            request_with_gas_per_pubdata_overridden.into(),
            MAX_TX_SIZE,
            allow_no_target,
        )
        .map_err(|err| into_jsrpc_error(Web3Error::SerializationError(err)))?;

        let tx: Transaction = l2_tx.clone().into();

        let fee_input = {
            let fee_input = self.fee_input_provider.get_batch_fee_input_scaled();
            // In order for execution to pass smoothly, we need to ensure that block's required gasPerPubdata will be
            // <= to the one in the transaction itself.
            adjust_pubdata_price_for_tx(
                fee_input,
                tx.gas_per_pubdata_byte_limit(),
                None,
                VmVersion::latest(),
            )
        };

        let (base_fee, gas_per_pubdata_byte) =
            derive_base_fee_and_gas_per_pubdata(fee_input, VmVersion::latest());

        // Properly format signature
        if l2_tx.common_data.signature.is_empty() {
            l2_tx.common_data.signature = vec![0u8; 65];
            l2_tx.common_data.signature[64] = 27;
        }

        // The user may not include the proper transaction type during the estimation of
        // the gas fee. However, it is needed for the bootloader checks to pass properly.
        if is_eip712 {
            l2_tx.common_data.transaction_type = TransactionType::EIP712Transaction;
        }

        l2_tx.common_data.fee.gas_per_pubdata_limit =
            get_max_gas_per_pubdata_byte(VmVersion::latest()).into();
        l2_tx.common_data.fee.max_fee_per_gas = base_fee.into();
        l2_tx.common_data.fee.max_priority_fee_per_gas = base_fee.into();

        let storage_view = StorageView::new(&self.fork_storage);
        let storage = storage_view.into_rc_ptr();

        let execution_mode = TxExecutionMode::EstimateFee;
        let (mut batch_env, _) = self.create_l1_batch_env(storage.clone());
        batch_env.fee_input = fee_input;

        let system_env = self.create_system_env(system_contracts, execution_mode);

        // When the pubdata cost grows very high, the total gas limit required may become very high as well. If
        // we do binary search over any possible gas limit naively, we may end up with a very high number of iterations,
        // which affects performance.
        //
        // To optimize for this case, we first calculate the amount of gas needed to cover for the pubdata. After that, we
        // need to do a smaller binary search that is focused on computational gas limit only.
        let additional_gas_for_pubdata = if tx.is_l1() {
            // For L1 transactions the pubdata priced in such a way that the maximal computational
            // gas limit should be enough to cover for the pubdata as well, so no additional gas is provided there.
            0u64
        } else {
            // For L2 transactions, we estimate the amount of gas needed to cover for the pubdata by creating a transaction with infinite gas limit.
            // And getting how much pubdata it used.

            // In theory, if the transaction has failed with such large gas limit, we could have returned an API error here right away,
            // but doing it later on keeps the code more lean.
            let result = InMemoryNodeInner::estimate_gas_step(
                l2_tx.clone(),
                gas_per_pubdata_byte,
                BATCH_GAS_LIMIT,
                batch_env.clone(),
                system_env.clone(),
                &self.fork_storage,
            );

            if result.statistics.pubdata_published > MAX_VM_PUBDATA_PER_BATCH.try_into().unwrap() {
                return Err(into_jsrpc_error(Web3Error::SubmitTransactionError(
                    "exceeds limit for published pubdata".into(),
                    Default::default(),
                )));
            }

            // It is assumed that there is no overflow here
            (result.statistics.pubdata_published as u64) * gas_per_pubdata_byte
        };

        // We are using binary search to find the minimal values of gas_limit under which the transaction succeeds
        let mut lower_bound = 0u64;
        let mut upper_bound = MAX_L2_TX_GAS_LIMIT;
        let mut attempt_count = 1;

        tracing::trace!("Starting gas estimation loop");
        while lower_bound + ESTIMATE_GAS_ACCEPTABLE_OVERESTIMATION < upper_bound {
            let mid = (lower_bound + upper_bound) / 2;
            tracing::trace!(
                "Attempt {} (lower_bound: {}, upper_bound: {}, mid: {})",
                attempt_count,
                lower_bound,
                upper_bound,
                mid
            );
            let try_gas_limit = additional_gas_for_pubdata + mid;

            let estimate_gas_result = InMemoryNodeInner::estimate_gas_step(
                l2_tx.clone(),
                gas_per_pubdata_byte,
                try_gas_limit,
                batch_env.clone(),
                system_env.clone(),
                &self.fork_storage,
            );

            if estimate_gas_result.result.is_failed() {
                tracing::trace!("Attempt {} FAILED", attempt_count);
                lower_bound = mid + 1;
            } else {
                tracing::trace!("Attempt {} SUCCEEDED", attempt_count);
                upper_bound = mid;
            }
            attempt_count += 1;
        }

        tracing::trace!("Gas Estimation Values:");
        tracing::trace!("  Final upper_bound: {}", upper_bound);
        tracing::trace!(
            "  ESTIMATE_GAS_SCALE_FACTOR: {}",
            self.fee_input_provider.estimate_gas_scale_factor
        );
        tracing::trace!("  MAX_L2_TX_GAS_LIMIT: {}", MAX_L2_TX_GAS_LIMIT);
        let tx_body_gas_limit = upper_bound;
        let suggested_gas_limit = ((upper_bound + additional_gas_for_pubdata) as f32
            * self.fee_input_provider.estimate_gas_scale_factor)
            as u64;

        let estimate_gas_result = InMemoryNodeInner::estimate_gas_step(
            l2_tx.clone(),
            gas_per_pubdata_byte,
            suggested_gas_limit,
            batch_env,
            system_env,
            &self.fork_storage,
        );

        let overhead = derive_overhead(
            suggested_gas_limit,
            gas_per_pubdata_byte as u32,
            tx.encoding_len(),
            l2_tx.common_data.transaction_type as u8,
            VmVersion::latest(),
        ) as u64;

        match estimate_gas_result.result {
            ExecutionResult::Revert { output } => {
                tracing::info!("{}", format!("Unable to estimate gas for the request with our suggested gas limit of {}. The transaction is most likely unexecutable. Breakdown of estimation:", suggested_gas_limit + overhead).red());
                tracing::info!(
                    "{}",
                    format!(
                        "\tEstimated transaction body gas cost: {}",
                        tx_body_gas_limit
                    )
                    .red()
                );
                tracing::info!(
                    "{}",
                    format!("\tGas for pubdata: {}", additional_gas_for_pubdata).red()
                );
                tracing::info!("{}", format!("\tOverhead: {}", overhead).red());
                let message = output.to_string();
                let pretty_message = format!(
                    "execution reverted{}{}",
                    if message.is_empty() { "" } else { ": " },
                    message
                );
                let data = output.encoded_data();
                tracing::info!("{}", pretty_message.on_red());
                Err(into_jsrpc_error(Web3Error::SubmitTransactionError(
                    pretty_message,
                    data,
                )))
            }
            ExecutionResult::Halt { reason } => {
                tracing::info!("{}", format!("Unable to estimate gas for the request with our suggested gas limit of {}. The transaction is most likely unexecutable. Breakdown of estimation:", suggested_gas_limit + overhead).red());
                tracing::info!(
                    "{}",
                    format!(
                        "\tEstimated transaction body gas cost: {}",
                        tx_body_gas_limit
                    )
                    .red()
                );
                tracing::info!(
                    "{}",
                    format!("\tGas for pubdata: {}", additional_gas_for_pubdata).red()
                );
                tracing::info!("{}", format!("\tOverhead: {}", overhead).red());
                let message = reason.to_string();
                let pretty_message = format!(
                    "execution reverted{}{}",
                    if message.is_empty() { "" } else { ": " },
                    message
                );

                tracing::info!("{}", pretty_message.on_red());
                Err(into_jsrpc_error(Web3Error::SubmitTransactionError(
                    pretty_message,
                    vec![],
                )))
            }
            ExecutionResult::Success { .. } => {
                let full_gas_limit = match suggested_gas_limit.overflowing_add(overhead) {
                    (value, false) => value,
                    (_, true) => {
                        tracing::info!("{}", "Overflow when calculating gas estimation. We've exceeded the block gas limit by summing the following values:".red());
                        tracing::info!(
                            "{}",
                            format!(
                                "\tEstimated transaction body gas cost: {}",
                                tx_body_gas_limit
                            )
                            .red()
                        );
                        tracing::info!(
                            "{}",
                            format!("\tGas for pubdata: {}", additional_gas_for_pubdata).red()
                        );
                        tracing::info!("{}", format!("\tOverhead: {}", overhead).red());
                        return Err(into_jsrpc_error(Web3Error::SubmitTransactionError(
                            "exceeds block gas limit".into(),
                            Default::default(),
                        )));
                    }
                };

                tracing::trace!("Gas Estimation Results");
                tracing::trace!("  tx_body_gas_limit: {}", tx_body_gas_limit);
                tracing::trace!(
                    "  additional_gas_for_pubdata: {}",
                    additional_gas_for_pubdata
                );
                tracing::trace!("  overhead: {}", overhead);
                tracing::trace!("  full_gas_limit: {}", full_gas_limit);
                let fee = Fee {
                    max_fee_per_gas: base_fee.into(),
                    max_priority_fee_per_gas: 0u32.into(),
                    gas_limit: full_gas_limit.into(),
                    gas_per_pubdata_limit: gas_per_pubdata_byte.into(),
                };
                Ok(fee)
            }
        }
    }

    /// Runs fee estimation against a sandbox vm with the given gas_limit.
    #[allow(clippy::too_many_arguments)]
    fn estimate_gas_step(
        mut l2_tx: L2Tx,
        gas_per_pubdata_byte: u64,
        tx_gas_limit: u64,
        batch_env: L1BatchEnv,
        system_env: SystemEnv,
        fork_storage: &ForkStorage<S>,
    ) -> VmExecutionResultAndLogs {
        let tx: Transaction = l2_tx.clone().into();

        // Set gas_limit for transaction
        let gas_limit_with_overhead = tx_gas_limit
            + derive_overhead(
                tx_gas_limit,
                gas_per_pubdata_byte as u32,
                tx.encoding_len(),
                l2_tx.common_data.transaction_type as u8,
                VmVersion::latest(),
            ) as u64;
        l2_tx.common_data.fee.gas_limit = gas_limit_with_overhead.into();

        let storage = StorageView::new(fork_storage).into_rc_ptr();

        // The nonce needs to be updated
        let nonce = l2_tx.nonce();
        let nonce_key = get_nonce_key(&l2_tx.initiator_account());
        let full_nonce = storage.borrow_mut().read_value(&nonce_key);
        let (_, deployment_nonce) = decompose_full_nonce(h256_to_u256(full_nonce));
        let enforced_full_nonce = nonces_to_full_nonce(U256::from(nonce.0), deployment_nonce);
        storage
            .borrow_mut()
            .set_value(nonce_key, u256_to_h256(enforced_full_nonce));

        // We need to explicitly put enough balance into the account of the users
        let payer = l2_tx.payer();
        let balance_key = storage_key_for_eth_balance(&payer);
        let mut current_balance = h256_to_u256(storage.borrow_mut().read_value(&balance_key));
        let added_balance = l2_tx.common_data.fee.gas_limit * l2_tx.common_data.fee.max_fee_per_gas;
        current_balance += added_balance;
        storage
            .borrow_mut()
            .set_value(balance_key, u256_to_h256(current_balance));

        let mut vm: Vm<_, HistoryDisabled> = Vm::new(batch_env, system_env, storage.clone());

        let tx: Transaction = l2_tx.into();
        vm.push_transaction(tx);

        vm.execute(InspectExecutionMode::OneTx)
    }

    /// Archives the current state for later queries.
    pub fn archive_state(&mut self) -> Result<(), String> {
        if self.previous_states.len() > MAX_PREVIOUS_STATES as usize {
            if let Some(entry) = self.previous_states.shift_remove_index(0) {
                tracing::debug!("removing archived state for previous block {:#x}", entry.0);
            }
        }
        tracing::debug!(
            "archiving state for {:#x} #{}",
            self.current_miniblock_hash,
            self.current_miniblock
        );
        self.previous_states.insert(
            self.current_miniblock_hash,
            self.fork_storage
                .inner
                .read()
                .map_err(|err| err.to_string())?
                .raw_storage
                .state
                .clone(),
        );

        Ok(())
    }

    /// Creates a [Snapshot] of the current state of the node.
    pub fn snapshot(&self) -> Result<Snapshot, String> {
        let storage = self
            .fork_storage
            .inner
            .read()
            .map_err(|err| format!("failed acquiring read lock on storage: {:?}", err))?;

        Ok(Snapshot {
            current_timestamp: self.time.last_timestamp(),
            current_batch: self.current_batch,
            current_miniblock: self.current_miniblock,
            current_miniblock_hash: self.current_miniblock_hash,
            fee_input_provider: self.fee_input_provider.clone(),
            tx_results: self.tx_results.clone(),
            blocks: self.blocks.clone(),
            block_hashes: self.block_hashes.clone(),
            filters: self.filters.clone(),
            impersonation_state: self.impersonation.state(),
            rich_accounts: self.rich_accounts.clone(),
            previous_states: self.previous_states.clone(),
            raw_storage: storage.raw_storage.clone(),
            value_read_cache: storage.value_read_cache.clone(),
            factory_dep_cache: storage.factory_dep_cache.clone(),
        })
    }

    /// Restores a previously created [Snapshot] of the node.
    pub fn restore_snapshot(&mut self, snapshot: Snapshot) -> Result<(), String> {
        let mut storage = self
            .fork_storage
            .inner
            .write()
            .map_err(|err| format!("failed acquiring write lock on storage: {:?}", err))?;

        self.time
            .set_last_timestamp_unchecked(snapshot.current_timestamp);
        self.current_batch = snapshot.current_batch;
        self.current_miniblock = snapshot.current_miniblock;
        self.current_miniblock_hash = snapshot.current_miniblock_hash;
        self.fee_input_provider = snapshot.fee_input_provider;
        self.tx_results = snapshot.tx_results;
        self.blocks = snapshot.blocks;
        self.block_hashes = snapshot.block_hashes;
        self.filters = snapshot.filters;
        self.impersonation.set_state(snapshot.impersonation_state);
        self.rich_accounts = snapshot.rich_accounts;
        self.previous_states = snapshot.previous_states;
        storage.raw_storage = snapshot.raw_storage;
        storage.value_read_cache = snapshot.value_read_cache;
        storage.factory_dep_cache = snapshot.factory_dep_cache;

        Ok(())
    }
}

/// Creates a restorable snapshot for the [InMemoryNodeInner]. The snapshot contains all the necessary
/// data required to restore the [InMemoryNodeInner] state to a previous point in time.
#[derive(Debug, Clone, Default)]
pub struct Snapshot {
    pub(crate) current_timestamp: u64,
    pub(crate) current_batch: u32,
    pub(crate) current_miniblock: u64,
    pub(crate) current_miniblock_hash: H256,
    // Currently, the fee is static and the fee input provider is immutable during the test node life cycle,
    // but in the future, it may contain some mutable state.
    pub(crate) fee_input_provider: TestNodeFeeInputProvider,
    pub(crate) tx_results: HashMap<H256, TransactionResult>,
    pub(crate) blocks: HashMap<H256, Block<TransactionVariant>>,
    pub(crate) block_hashes: HashMap<u64, H256>,
    pub(crate) filters: EthFilters,
    pub(crate) impersonation_state: ImpersonationState,
    pub(crate) rich_accounts: HashSet<H160>,
    pub(crate) previous_states: IndexMap<H256, HashMap<StorageKey, StorageValue>>,
    pub(crate) raw_storage: InMemoryStorage,
    pub(crate) value_read_cache: HashMap<StorageKey, H256>,
    pub(crate) factory_dep_cache: HashMap<H256, Option<Vec<u8>>>,
}

/// In-memory node, that can be used for local & unit testing.
/// It also supports the option of forking testnet/mainnet.
/// All contents are removed when object is destroyed.
#[derive(Clone)]
pub struct InMemoryNode<S: Clone> {
    /// A thread safe reference to the [InMemoryNodeInner].
    pub(crate) inner: Arc<RwLock<InMemoryNodeInner<S>>>,
    /// List of snapshots of the [InMemoryNodeInner]. This is bounded at runtime by [MAX_SNAPSHOTS].
    pub(crate) snapshots: Arc<RwLock<Vec<Snapshot>>>,
    /// Configuration option that survives reset.
    #[allow(dead_code)]
    pub(crate) system_contracts_options: system_contracts::Options,
    pub(crate) time: TimestampManager,
    pub(crate) impersonation: ImpersonationManager,
<<<<<<< HEAD
    pub(crate) pool: TxPool,
=======
    /// An optional handle to the observability stack
    pub(crate) observability: Option<Observability>,
>>>>>>> 45b9fd43
}

fn contract_address_from_tx_result(execution_result: &VmExecutionResultAndLogs) -> Option<H160> {
    for query in execution_result.logs.storage_logs.iter().rev() {
        if query.log.is_write() && query.log.key.address() == &ACCOUNT_CODE_STORAGE_ADDRESS {
            return Some(h256_to_account_address(query.log.key.key()));
        }
    }
    None
}

impl<S: ForkSource + std::fmt::Debug + Clone> Default for InMemoryNode<S> {
    fn default() -> Self {
        let impersonation = ImpersonationManager::default();
        InMemoryNode::new(
            None,
            None,
            &TestNodeConfig::default(),
            TimestampManager::default(),
            impersonation.clone(),
            TxPool::new(impersonation),
        )
    }
}

impl<S: ForkSource + std::fmt::Debug + Clone> InMemoryNode<S> {
    pub fn new(
        fork: Option<ForkDetails>,
        observability: Option<Observability>,
        config: &TestNodeConfig,
        time: TimestampManager,
        impersonation: ImpersonationManager,
        pool: TxPool,
    ) -> Self {
        let system_contracts_options = config.system_contracts_options;
<<<<<<< HEAD
        let inner = InMemoryNodeInner::new(
            fork,
            observability,
            config,
            time.clone(),
            impersonation.clone(),
        );
=======
        let inner = InMemoryNodeInner::new(fork, config);
        let time = inner.time.clone();
        let impersonation = inner.impersonation.clone();
>>>>>>> 45b9fd43
        InMemoryNode {
            inner: Arc::new(RwLock::new(inner)),
            snapshots: Default::default(),
            system_contracts_options,
            time,
            impersonation,
<<<<<<< HEAD
            pool,
=======
            observability,
>>>>>>> 45b9fd43
        }
    }

    // Common pattern in tests
    // TODO: Refactor InMemoryNode with a builder pattern
    pub fn default_fork(fork: Option<ForkDetails>) -> Self {
        let impersonation = ImpersonationManager::default();
        Self::new(
            fork,
            None,
            &Default::default(),
            TimestampManager::default(),
            impersonation.clone(),
            TxPool::new(impersonation),
        )
    }

    pub fn get_inner(&self) -> Arc<RwLock<InMemoryNodeInner<S>>> {
        self.inner.clone()
    }

    pub fn get_cache_config(&self) -> Result<CacheConfig, String> {
        let inner = self
            .inner
            .read()
            .map_err(|e| format!("Failed to acquire read lock: {}", e))?;
        inner.fork_storage.get_cache_config()
    }

    pub fn get_fork_url(&self) -> Result<String, String> {
        let inner = self
            .inner
            .read()
            .map_err(|e| format!("Failed to acquire read lock: {}", e))?;
        inner.fork_storage.get_fork_url()
    }

    fn get_config(&self) -> Result<TestNodeConfig, String> {
        let inner = self
            .inner
            .read()
            .map_err(|e| format!("Failed to acquire read lock: {}", e))?;

        Ok(inner.config.clone())
    }

    pub fn reset(&self, fork: Option<ForkDetails>) -> Result<(), String> {
        let config = self.get_config()?;
<<<<<<< HEAD
        let inner = InMemoryNodeInner::new(
            fork,
            observability,
            &config,
            TimestampManager::default(),
            ImpersonationManager::default(),
        );
=======
        let inner = InMemoryNodeInner::new(fork, &config);
>>>>>>> 45b9fd43

        let mut writer = self
            .snapshots
            .write()
            .map_err(|e| format!("Failed to acquire write lock: {}", e))?;
        writer.clear();

        {
            let mut guard = self
                .inner
                .write()
                .map_err(|e| format!("Failed to acquire write lock: {}", e))?;
            *guard = inner;
        }

        for wallet in LEGACY_RICH_WALLETS.iter() {
            let address = wallet.0;
            self.set_rich_account(
                H160::from_str(address).unwrap(),
                U256::from(100u128 * 10u128.pow(18)),
            );
        }
        for wallet in RICH_WALLETS.iter() {
            let address = wallet.0;
            self.set_rich_account(
                H160::from_str(address).unwrap(),
                U256::from(100u128 * 10u128.pow(18)),
            );
        }
        Ok(())
    }

    /// Applies multiple transactions - but still one per L1 batch.
    pub fn apply_txs(&self, txs: Vec<L2Tx>) -> anyhow::Result<()> {
        tracing::info!("Running {:?} transactions (one per batch)", txs.len());

        for tx in txs {
            // Getting contracts is reasonably cheap, so we don't cache them. We may need differing contracts
            // depending on whether impersonation should be enabled for a transaction.
            let system_contracts = self.system_contracts_for_tx(tx.initiator_account())?;
            self.seal_block(vec![tx], system_contracts)?;
        }

        Ok(())
    }

    /// Adds a lot of tokens to a given account with a specified balance.
    pub fn set_rich_account(&self, address: H160, balance: U256) {
        let key = storage_key_for_eth_balance(&address);

        let mut inner = match self.inner.write() {
            Ok(guard) => guard,
            Err(e) => {
                tracing::info!("Failed to acquire write lock: {}", e);
                return;
            }
        };

        let keys = {
            let mut storage_view = StorageView::new(&inner.fork_storage);
            // Set balance to the specified amount
            storage_view.set_value(key, u256_to_h256(balance));
            storage_view.modified_storage_keys().clone()
        };

        for (key, value) in keys.iter() {
            inner.fork_storage.set_value(*key, *value);
        }
        inner.rich_accounts.insert(address);
    }

    pub fn system_contracts_for_l2_call(&self) -> anyhow::Result<BaseSystemContracts> {
        let inner = self
            .inner
            .read()
            .map_err(|_| anyhow::anyhow!("Failed to acquire read lock"))?;
        Ok(inner.system_contracts.contracts_for_l2_call().clone())
    }

    pub fn system_contracts_for_tx(
        &self,
        tx_initiator: Address,
    ) -> anyhow::Result<BaseSystemContracts> {
        let inner = self
            .inner
            .read()
            .map_err(|_| anyhow::anyhow!("Failed to acquire read lock"))?;
        Ok(if inner.impersonation.is_impersonating(&tx_initiator) {
            tracing::info!("🕵️ Executing tx from impersonated account {tx_initiator:?}");
            inner
                .system_contracts
                .contracts(TxExecutionMode::VerifyExecute, true)
                .clone()
        } else {
            inner
                .system_contracts
                .contracts(TxExecutionMode::VerifyExecute, false)
                .clone()
        })
    }

    /// Runs L2 'eth call' method - that doesn't commit to a block.
    pub fn run_l2_call(
        &self,
        mut l2_tx: L2Tx,
        base_contracts: BaseSystemContracts,
    ) -> anyhow::Result<ExecutionResult> {
        let execution_mode = TxExecutionMode::EthCall;

        let inner = self
            .inner
            .read()
            .map_err(|_| anyhow::anyhow!("Failed to acquire write lock"))?;

        let storage = StorageView::new(&inner.fork_storage).into_rc_ptr();

        // init vm

        let (batch_env, _) = inner.create_l1_batch_env(storage.clone());
        let system_env = inner.create_system_env(base_contracts, execution_mode);

        let mut vm: Vm<_, HistoryDisabled> = Vm::new(batch_env, system_env, storage.clone());

        // We must inject *some* signature (otherwise bootloader code fails to generate hash).
        if l2_tx.common_data.signature.is_empty() {
            l2_tx.common_data.signature = PackedEthSignature::default().serialize_packed().into();
        }

        let tx: Transaction = l2_tx.into();
        vm.push_transaction(tx);

        let call_tracer_result = Arc::new(OnceCell::default());

        let tracers = vec![
            CallErrorTracer::new().into_tracer_pointer(),
            CallTracer::new(call_tracer_result.clone()).into_tracer_pointer(),
        ];
        let tx_result = vm.inspect(&mut tracers.into(), InspectExecutionMode::OneTx);

        let call_traces = Arc::try_unwrap(call_tracer_result)
            .unwrap()
            .take()
            .unwrap_or_default();

        match &tx_result.result {
            ExecutionResult::Success { output } => {
                tracing::info!("Call: {}", "SUCCESS".green());
                let output_bytes = zksync_types::web3::Bytes::from(output.clone());
                tracing::info!("Output: {}", serde_json::to_string(&output_bytes).unwrap());
            }
            ExecutionResult::Revert { output } => {
                tracing::info!("Call: {}: {}", "FAILED".red(), output);
            }
            ExecutionResult::Halt { reason } => {
                tracing::info!("Call: {} {}", "HALTED".red(), reason)
            }
        };

        tracing::info!("=== Console Logs: ");
        for call in &call_traces {
            inner.console_log_handler.handle_call_recursive(call);
        }

        tracing::info!("=== Call traces:");
        for call in &call_traces {
            formatter::print_call(
                call,
                0,
                &inner.config.show_calls,
                inner.config.show_outputs,
                inner.config.resolve_hashes,
            );
        }

        Ok(tx_result.result)
    }

    fn display_detailed_gas_info(
        &self,
        bootloader_debug_result: Option<&eyre::Result<BootloaderDebug, String>>,
        spent_on_pubdata: u64,
    ) -> eyre::Result<(), String> {
        if let Some(bootloader_result) = bootloader_debug_result {
            let bootloader_debug = bootloader_result.clone()?;

            tracing::info!("┌─────────────────────────┐");
            tracing::info!("│       GAS DETAILS       │");
            tracing::info!("└─────────────────────────┘");

            // Total amount of gas (should match tx.gas_limit).
            let total_gas_limit = bootloader_debug
                .total_gas_limit_from_user
                .saturating_sub(bootloader_debug.reserved_gas);

            let intrinsic_gas = total_gas_limit - bootloader_debug.gas_limit_after_intrinsic;
            let gas_for_validation =
                bootloader_debug.gas_limit_after_intrinsic - bootloader_debug.gas_after_validation;

            let gas_spent_on_compute = bootloader_debug.gas_spent_on_execution
                - bootloader_debug.gas_spent_on_bytecode_preparation;

            let gas_used = intrinsic_gas
                + gas_for_validation
                + bootloader_debug.gas_spent_on_bytecode_preparation
                + gas_spent_on_compute;

            tracing::info!(
                "Gas - Limit: {} | Used: {} | Refunded: {}",
                to_human_size(total_gas_limit),
                to_human_size(gas_used),
                to_human_size(bootloader_debug.refund_by_operator)
            );

            if bootloader_debug.total_gas_limit_from_user != total_gas_limit {
                tracing::info!(
                    "{}",
                    format!(
                "  WARNING: user actually provided more gas {}, but system had a lower max limit.",
                to_human_size(bootloader_debug.total_gas_limit_from_user)
            )
                    .yellow()
                );
            }
            if bootloader_debug.refund_computed != bootloader_debug.refund_by_operator {
                tracing::info!(
                    "{}",
                    format!(
                        "  WARNING: Refund by VM: {}, but operator refunded more: {}",
                        to_human_size(bootloader_debug.refund_computed),
                        to_human_size(bootloader_debug.refund_by_operator)
                    )
                    .yellow()
                );
            }

            if bootloader_debug.refund_computed + gas_used != total_gas_limit {
                tracing::info!(
                    "{}",
                    format!(
                        "  WARNING: Gas totals don't match. {} != {} , delta: {}",
                        to_human_size(bootloader_debug.refund_computed + gas_used),
                        to_human_size(total_gas_limit),
                        to_human_size(
                            total_gas_limit.abs_diff(bootloader_debug.refund_computed + gas_used)
                        )
                    )
                    .yellow()
                );
            }

            let bytes_published = spent_on_pubdata / bootloader_debug.gas_per_pubdata.as_u64();

            tracing::info!(
                "During execution published {} bytes to L1, @{} each - in total {} gas",
                to_human_size(bytes_published.into()),
                to_human_size(bootloader_debug.gas_per_pubdata),
                to_human_size(spent_on_pubdata.into())
            );

            tracing::info!("Out of {} gas used, we spent:", to_human_size(gas_used));
            tracing::info!(
                "  {:>15} gas ({:>2}%) for transaction setup",
                to_human_size(intrinsic_gas),
                to_human_size(intrinsic_gas * 100 / gas_used)
            );
            tracing::info!(
                "  {:>15} gas ({:>2}%) for bytecode preparation (decompression etc)",
                to_human_size(bootloader_debug.gas_spent_on_bytecode_preparation),
                to_human_size(bootloader_debug.gas_spent_on_bytecode_preparation * 100 / gas_used)
            );
            tracing::info!(
                "  {:>15} gas ({:>2}%) for account validation",
                to_human_size(gas_for_validation),
                to_human_size(gas_for_validation * 100 / gas_used)
            );
            tracing::info!(
                "  {:>15} gas ({:>2}%) for computations (opcodes)",
                to_human_size(gas_spent_on_compute),
                to_human_size(gas_spent_on_compute * 100 / gas_used)
            );

            tracing::info!("");
            tracing::info!("");
            tracing::info!(
                "{}",
                "=== Transaction setup cost breakdown ===".to_owned().bold(),
            );

            tracing::info!("Total cost: {}", to_human_size(intrinsic_gas).bold());
            tracing::info!(
                "  {:>15} gas ({:>2}%) fixed cost",
                to_human_size(bootloader_debug.intrinsic_overhead),
                to_human_size(bootloader_debug.intrinsic_overhead * 100 / intrinsic_gas)
            );
            tracing::info!(
                "  {:>15} gas ({:>2}%) operator cost",
                to_human_size(bootloader_debug.operator_overhead),
                to_human_size(bootloader_debug.operator_overhead * 100 / intrinsic_gas)
            );

            tracing::info!("");
            tracing::info!(
                "  FYI: operator could have charged up to: {}, so you got {}% discount",
                to_human_size(bootloader_debug.required_overhead),
                to_human_size(
                    (bootloader_debug.required_overhead - bootloader_debug.operator_overhead) * 100
                        / bootloader_debug.required_overhead
                )
            );

            {
                let fee_model_config = self
                    .inner
                    .read()
                    .expect("Failed to acquire reading lock")
                    .fee_input_provider
                    .get_fee_model_config();
                tracing::info!(
                    "Publishing full block costs the operator around {} l2 gas",
                    to_human_size(
                        bootloader_debug.gas_per_pubdata * fee_model_config.batch_overhead_l1_gas
                    ),
                );
            }
            tracing::info!("Your transaction has contributed to filling up the block in the following way (we take the max contribution as the cost):");
            tracing::info!(
                "  Length overhead:  {:>15}",
                to_human_size(bootloader_debug.overhead_for_length)
            );
            tracing::info!(
                "  Slot overhead:    {:>15}",
                to_human_size(bootloader_debug.overhead_for_slot)
            );
            tracing::info!("Also, with every spent gas unit you potentially can pay some additional amount of gas for filling up the block by execution limits");
            tracing::info!(
                "This overhead is included in the gas price, although now it's set to zero"
            );
            tracing::info!("And with every pubdata byte, you potentially can pay an additional amount of gas for filling up the block by pubdata limit");
            tracing::info!("This overhead is included in the `gas_per_pubdata` price");
            Ok(())
        } else {
            Err("Booloader tracer didn't finish.".to_owned())
        }
    }

    /// Validates L2 transaction
    fn validate_tx(&self, tx: &L2Tx) -> anyhow::Result<()> {
        let max_gas = U256::from(u64::MAX);
        if tx.common_data.fee.gas_limit > max_gas
            || tx.common_data.fee.gas_per_pubdata_limit > max_gas
        {
            anyhow::bail!("exceeds block gas limit");
        }

        let l2_gas_price = self
            .inner
            .read()
            .expect("failed acquiring reader")
            .fee_input_provider
            .l2_gas_price;
        if tx.common_data.fee.max_fee_per_gas < l2_gas_price.into() {
            tracing::info!(
                "Submitted Tx is Unexecutable {:?} because of MaxFeePerGasTooLow {}",
                tx.hash(),
                tx.common_data.fee.max_fee_per_gas
            );
            anyhow::bail!("block base fee higher than max fee per gas");
        }

        if tx.common_data.fee.max_fee_per_gas < tx.common_data.fee.max_priority_fee_per_gas {
            tracing::info!(
                "Submitted Tx is Unexecutable {:?} because of MaxPriorityFeeGreaterThanMaxFee {}",
                tx.hash(),
                tx.common_data.fee.max_fee_per_gas
            );
            anyhow::bail!("max priority fee per gas higher than max fee per gas");
        }
        Ok(())
    }

    /// Executes the given L2 transaction and returns all the VM logs.
    /// The bootloader can be omitted via specifying the `execute_bootloader` boolean.
    /// This causes the VM to produce 1 L2 block per L1 block, instead of the usual 2 blocks per L1 block.
    ///
    /// **NOTE**
    ///
    /// This function must only rely on data populated initially via [ForkDetails]:
    ///     * [InMemoryNodeInner::current_timestamp]
    ///     * [InMemoryNodeInner::current_batch]
    ///     * [InMemoryNodeInner::current_miniblock]
    ///     * [InMemoryNodeInner::current_miniblock_hash]
    ///     * [InMemoryNodeInner::fee_input_provider]
    ///
    /// And must _NEVER_ rely on data updated in [InMemoryNodeInner] during previous runs:
    /// (if used, they must never panic and/or have meaningful defaults)
    ///     * [InMemoryNodeInner::block_hashes]
    ///     * [InMemoryNodeInner::blocks]
    ///     * [InMemoryNodeInner::tx_results]
    ///
    /// This is because external users of the library may call this function to perform an isolated
    /// VM operation (optionally without bootloader execution) with an external storage and get the results back.
    /// So any data populated in [Self::run_l2_tx] will not be available for the next invocation.
    pub fn run_l2_tx_raw<W: WriteStorage, H: HistoryMode>(
        &self,
        l2_tx: L2Tx,
        vm: &mut Vm<W, H>,
    ) -> anyhow::Result<TxExecutionOutput> {
        let inner = self
            .inner
            .read()
            .map_err(|_| anyhow::anyhow!("Failed to acquire read lock"))?;

        let tx: Transaction = l2_tx.into();

        let call_tracer_result = Arc::new(OnceCell::default());
        let bootloader_debug_result = Arc::new(OnceCell::default());

        let tracers = vec![
            CallErrorTracer::new().into_tracer_pointer(),
            CallTracer::new(call_tracer_result.clone()).into_tracer_pointer(),
            BootloaderDebugTracer {
                result: bootloader_debug_result.clone(),
            }
            .into_tracer_pointer(),
        ];
        let compressed_bytecodes = vm
            .push_transaction(tx.clone())
            .compressed_bytecodes
            .into_owned();
        let tx_result = vm.inspect(&mut tracers.into(), InspectExecutionMode::OneTx);

        let call_traces = call_tracer_result.get().unwrap();

        let spent_on_pubdata =
            tx_result.statistics.gas_used - tx_result.statistics.computational_gas_used as u64;

        tracing::info!("┌─────────────────────────┐");
        tracing::info!("│   TRANSACTION SUMMARY   │");
        tracing::info!("└─────────────────────────┘");

        match &tx_result.result {
            ExecutionResult::Success { .. } => tracing::info!("Transaction: {}", "SUCCESS".green()),
            ExecutionResult::Revert { .. } => tracing::info!("Transaction: {}", "FAILED".red()),
            ExecutionResult::Halt { .. } => tracing::info!("Transaction: {}", "HALTED".red()),
        }

        tracing::info!("Initiator: {:?}", tx.initiator_account());
        tracing::info!("Payer: {:?}", tx.payer());
        tracing::info!(
            "Gas - Limit: {} | Used: {} | Refunded: {}",
            to_human_size(tx.gas_limit()),
            to_human_size(tx.gas_limit() - tx_result.refunds.gas_refunded),
            to_human_size(tx_result.refunds.gas_refunded.into())
        );

        match inner.config.show_gas_details {
            ShowGasDetails::None => tracing::info!(
                "Use --show-gas-details flag or call config_setShowGasDetails to display more info"
            ),
            ShowGasDetails::All => {
                let info =
                    self.display_detailed_gas_info(bootloader_debug_result.get(), spent_on_pubdata);
                if info.is_err() {
                    tracing::info!(
                        "{}\nError: {}",
                        "!!! FAILED TO GET DETAILED GAS INFO !!!".to_owned().red(),
                        info.unwrap_err()
                    );
                }
            }
        }

        if inner.config.show_storage_logs != ShowStorageLogs::None {
            print_storage_logs_details(&inner.config.show_storage_logs, &tx_result);
        }

        if inner.config.show_vm_details != ShowVMDetails::None {
            formatter::print_vm_details(&tx_result);
        }

        tracing::info!("");
        tracing::info!("==== Console logs: ");
        for call in call_traces {
            inner.console_log_handler.handle_call_recursive(call);
        }
        tracing::info!("");
        let call_traces_count = if !call_traces.is_empty() {
            // All calls/sub-calls are stored within the first call trace
            call_traces[0].calls.len()
        } else {
            0
        };
        tracing::info!(
            "==== {} Use --show-calls flag or call config_setShowCalls to display more info.",
            format!("{:?} call traces. ", call_traces_count).bold()
        );

        if inner.config.show_calls != ShowCalls::None {
            for call in call_traces {
                formatter::print_call(
                    call,
                    0,
                    &inner.config.show_calls,
                    inner.config.show_outputs,
                    inner.config.resolve_hashes,
                );
            }
        }
        tracing::info!("");
        tracing::info!(
            "==== {}",
            format!("{} events", tx_result.logs.events.len()).bold()
        );
        for event in &tx_result.logs.events {
            formatter::print_event(event, inner.config.resolve_hashes);
        }

        let mut bytecodes = HashMap::new();
        for b in &*compressed_bytecodes {
            let (hash, bytecode) = bytecode_to_factory_dep(b.original.clone()).map_err(|err| {
                tracing::error!("{}", format!("cannot convert bytecode: {err}").on_red());
                err
            })?;
            bytecodes.insert(hash, bytecode);
        }

        Ok(TxExecutionOutput {
            result: tx_result,
            call_traces: call_traces.clone(),
            bytecodes,
        })
    }

    /// Runs L2 transaction and commits it to a new block.
    pub fn run_l2_tx<W: WriteStorage, H: HistoryMode>(
        &self,
        l2_tx: L2Tx,
        block_ctx: &BlockContext,
        batch_env: &L1BatchEnv,
        vm: &mut Vm<W, H>,
    ) -> anyhow::Result<()> {
        let tx_hash = l2_tx.hash();
        let transaction_type = l2_tx.common_data.transaction_type;

        tracing::info!("");
        tracing::info!("Validating {}", format!("{:?}", tx_hash).bold());

        self.validate_tx(&l2_tx)?;

        tracing::info!("Executing {}", format!("{:?}", tx_hash).bold());

        {
            let mut inner = self
                .inner
                .write()
                .map_err(|_| anyhow::anyhow!("Failed to acquire write lock"))?;
            inner.filters.notify_new_pending_transaction(tx_hash);
        }

        let TxExecutionOutput {
            result,
            bytecodes,
            call_traces,
        } = self.run_l2_tx_raw(l2_tx.clone(), vm)?;

        if let ExecutionResult::Halt { reason } = result.result {
            // Halt means that something went really bad with the transaction execution (in most cases invalid signature,
            // but it could also be bootloader panic etc).
            // In such case, we should not persist the VM data, and we should pretend that transaction never existed.
            anyhow::bail!("Transaction HALT: {reason}");
        }

        // Write all the factory deps.
        let mut inner = self
            .inner
            .write()
            .map_err(|_| anyhow::anyhow!("Failed to acquire write lock"))?;
        for (hash, code) in bytecodes.iter() {
            inner.fork_storage.store_factory_dep(
                u256_to_h256(*hash),
                code.iter()
                    .flat_map(|entry| {
                        let mut bytes = vec![0u8; 32];
                        entry.to_big_endian(&mut bytes);
                        bytes.to_vec()
                    })
                    .collect(),
            )
        }

        let logs = result
            .logs
            .events
            .iter()
            .enumerate()
            .map(|(log_idx, log)| Log {
                address: log.address,
                topics: log.indexed_topics.clone(),
                data: Bytes(log.value.clone()),
                block_hash: Some(block_ctx.hash),
                block_number: Some(block_ctx.miniblock.into()),
                l1_batch_number: Some(U64::from(batch_env.number.0)),
                transaction_hash: Some(tx_hash),
                transaction_index: Some(U64::zero()),
                log_index: Some(U256::from(log_idx)),
                transaction_log_index: Some(U256::from(log_idx)),
                log_type: None,
                removed: Some(false),
                block_timestamp: Some(block_ctx.timestamp.into()),
            })
            .collect();
        for log in &logs {
            inner
                .filters
                .notify_new_log(log, block_ctx.miniblock.into());
        }
        let tx_receipt = TransactionReceipt {
            transaction_hash: tx_hash,
            transaction_index: U64::from(0),
            block_hash: block_ctx.hash,
            block_number: block_ctx.miniblock.into(),
            l1_batch_tx_index: None,
            l1_batch_number: Some(U64::from(batch_env.number.0)),
            from: l2_tx.initiator_account(),
            to: l2_tx.recipient_account(),
            cumulative_gas_used: Default::default(),
            gas_used: Some(l2_tx.common_data.fee.gas_limit - result.refunds.gas_refunded),
            contract_address: contract_address_from_tx_result(&result),
            logs,
            l2_to_l1_logs: vec![],
            status: if result.result.is_failed() {
                U64::from(0)
            } else {
                U64::from(1)
            },
            effective_gas_price: Some(inner.fee_input_provider.l2_gas_price.into()),
            transaction_type: Some((transaction_type as u32).into()),
            logs_bloom: Default::default(),
        };
        let debug = create_debug_output(&l2_tx, &result, call_traces).expect("create debug output"); // OK to unwrap here as Halt is handled above
        inner.tx_results.insert(
            tx_hash,
            TransactionResult {
                info: TxExecutionInfo {
                    tx: l2_tx,
                    batch_number: batch_env.number.0,
                    miniblock_number: block_ctx.miniblock,
                    result,
                },
                receipt: tx_receipt,
                debug,
            },
        );

        Ok(())
    }

    pub fn seal_block(
        &self,
        txs: Vec<L2Tx>,
        system_contracts: BaseSystemContracts,
    ) -> anyhow::Result<L2BlockNumber> {
        // Prepare a new block context and a new batch env
        let inner = self
            .inner
            .read()
            .map_err(|_| anyhow::anyhow!("Failed to acquire read lock"))?;
        let storage = StorageView::new(inner.fork_storage.clone()).into_rc_ptr();
        let system_env = inner.create_system_env(system_contracts, TxExecutionMode::VerifyExecute);
        let (batch_env, mut block_ctx) = inner.create_l1_batch_env(storage.clone());
        drop(inner);

        let mut vm: Vm<_, HistoryDisabled> =
            Vm::new(batch_env.clone(), system_env, storage.clone());

        // Compute block hash. Note that the computed block hash here will be different than that in production.
        let tx_hashes = txs.iter().map(|t| t.hash()).collect::<Vec<_>>();
        let hash = compute_hash(block_ctx.miniblock, &tx_hashes);
        block_ctx.hash = hash;

        // Execute transactions and bootloader
        for tx in txs {
            self.run_l2_tx(tx, &block_ctx, &batch_env, &mut vm)?;
        }
        vm.execute(InspectExecutionMode::Bootloader);

        // Write all the mutated keys (storage slots).
        let mut inner = self
            .inner
            .write()
            .map_err(|_| anyhow::anyhow!("Failed to acquire write lock"))?;
        for (key, value) in storage.borrow().modified_storage_keys() {
            inner.fork_storage.set_value(*key, *value);
        }

        let mut transactions = Vec::new();
        let mut tx_results = Vec::new();
        for tx_hash in &tx_hashes {
            let tx_result = inner
                .tx_results
                .get(tx_hash)
                .context("tx result was not saved after a successful execution")?;
            tx_results.push(&tx_result.info.result);

            let mut transaction = zksync_types::api::Transaction::from(tx_result.info.tx.clone());
            transaction.block_hash = Some(block_ctx.hash);
            transaction.block_number = Some(U64::from(block_ctx.miniblock));
            transaction.transaction_index = Some(Index::zero());
            transaction.l1_batch_number = Some(U64::from(batch_env.number.0));
            transaction.l1_batch_tx_index = Some(Index::zero());
            transactions.push(TransactionVariant::Full(transaction));
        }

        // Build bloom hash
        let iter = tx_results
            .iter()
            .flat_map(|r| r.logs.events.iter())
            .flat_map(|event| {
                event
                    .indexed_topics
                    .iter()
                    .map(|topic| BloomInput::Raw(topic.as_bytes()))
                    .chain([BloomInput::Raw(event.address.as_bytes())])
            });
        let logs_bloom = build_bloom(iter);

        // Calculate how much gas was used across all txs
        let gas_used = tx_results
            .iter()
            .map(|r| U256::from(r.statistics.gas_used))
            .fold(U256::zero(), |acc, x| acc + x);

        // Construct the block
        let parent_block_hash = inner
            .block_hashes
            .get(&(block_ctx.miniblock - 1))
            .cloned()
            .unwrap_or_default();
        let block = create_block(
            &batch_env,
            hash,
            parent_block_hash,
            block_ctx.miniblock,
            block_ctx.timestamp,
            transactions,
            gas_used,
            logs_bloom,
        );
        let mut blocks = vec![block];

        // Hack to ensure we don't mine twice the amount of requested empty blocks (i.e. one per
        // batch).
        // TODO: Remove once we separate batch sealing from block sealing
        if !tx_hashes.is_empty() {
            // With the introduction of 'l2 blocks' (and virtual blocks),
            // we are adding one l2 block at the end of each batch (to handle things like remaining events etc).
            // You can look at insert_fictive_l2_block function in VM to see how this fake block is inserted.
            let parent_block_hash = block_ctx.hash;
            let block_ctx = block_ctx.new_block();
            let hash = compute_hash(block_ctx.miniblock, []);

            let virtual_block = create_block(
                &batch_env,
                hash,
                parent_block_hash,
                block_ctx.miniblock,
                block_ctx.timestamp,
                vec![],
                U256::zero(),
                Bloom::zero(),
            );
            blocks.push(virtual_block);
        }

        inner.current_batch = inner.current_batch.saturating_add(1);

        for (i, block) in blocks.into_iter().enumerate() {
            // archive current state before we produce new batch/blocks
            if let Err(err) = inner.archive_state() {
                tracing::error!(
                    "failed archiving state for block {}: {}",
                    inner.current_miniblock,
                    err
                );
            }

            inner.current_miniblock = inner.current_miniblock.saturating_add(1);
            let expected_timestamp = inner.time.next_timestamp();

            let actual_l1_batch_number = block
                .l1_batch_number
                .expect("block must have a l1_batch_number");
            if actual_l1_batch_number.as_u32() != inner.current_batch {
                panic!(
                    "expected next block to have batch_number {}, got {}",
                    inner.current_batch,
                    actual_l1_batch_number.as_u32()
                );
            }

            if block.number.as_u64() != inner.current_miniblock {
                panic!(
                    "expected next block to have miniblock {}, got {} | {i}",
                    inner.current_miniblock,
                    block.number.as_u64()
                );
            }

            if block.timestamp.as_u64() != expected_timestamp {
                panic!(
                    "expected next block to have timestamp {}, got {} | {i}",
                    expected_timestamp,
                    block.timestamp.as_u64()
                );
            }

            let block_hash = block.hash;
            inner.current_miniblock_hash = block_hash;
            inner.block_hashes.insert(block.number.as_u64(), block.hash);
            inner.blocks.insert(block.hash, block);
            inner.filters.notify_new_block(block_hash);
        }

        Ok(L2BlockNumber(block_ctx.miniblock as u32))
    }

    // Forcefully stores the given bytecode at a given account.
    pub fn override_bytecode(&self, address: &Address, bytecode: &[u8]) -> Result<(), String> {
        let mut inner = self
            .inner
            .write()
            .map_err(|e| format!("Failed to acquire write lock: {}", e))?;

        let code_key = get_code_key(address);

        let bytecode_hash = hash_bytecode(bytecode);

        inner
            .fork_storage
            .store_factory_dep(bytecode_hash, bytecode.to_owned());

        inner.fork_storage.set_value(code_key, bytecode_hash);

        Ok(())
    }
}

/// Keeps track of a block's batch number, miniblock number and timestamp.
/// Useful for keeping track of the current context when creating multiple blocks.
#[derive(Debug, Clone, Default)]
pub struct BlockContext {
    pub hash: H256,
    pub batch: u32,
    pub miniblock: u64,
    pub timestamp: u64,
}

impl BlockContext {
    /// Create the current instance that represents the latest block.
    pub fn from_current(batch: u32, miniblock: u64, timestamp: u64) -> Self {
        Self {
            hash: H256::zero(),
            batch,
            miniblock,
            timestamp,
        }
    }

    /// Create the next batch instance that has all parameters incremented by `1`.
    pub fn new_batch(&self) -> Self {
        Self {
            hash: H256::zero(),
            batch: self.batch.saturating_add(1),
            miniblock: self.miniblock.saturating_add(1),
            timestamp: self.timestamp.saturating_add(1),
        }
    }

    /// Create the next batch instance that uses the same batch number, and has all other parameters incremented by `1`.
    pub fn new_block(&self) -> BlockContext {
        Self {
            hash: H256::zero(),
            batch: self.batch,
            miniblock: self.miniblock.saturating_add(1),
            timestamp: self.timestamp.saturating_add(1),
        }
    }
}

pub fn load_last_l1_batch<S: ReadStorage>(storage: StoragePtr<S>) -> Option<(u64, u64)> {
    // Get block number and timestamp
    let current_l1_batch_info_key = StorageKey::new(
        AccountTreeId::new(SYSTEM_CONTEXT_ADDRESS),
        SYSTEM_CONTEXT_BLOCK_INFO_POSITION,
    );
    let mut storage_ptr = storage.borrow_mut();
    let current_l1_batch_info = storage_ptr.read_value(&current_l1_batch_info_key);
    let (batch_number, batch_timestamp) = unpack_block_info(h256_to_u256(current_l1_batch_info));
    let block_number = batch_number as u32;
    if block_number == 0 {
        // The block does not exist yet
        return None;
    }
    Some((batch_number, batch_timestamp))
}

#[cfg(test)]
mod tests {
    use ethabi::{Token, Uint};
    use std::fmt::Debug;
    use zksync_types::{utils::deployed_address_create, K256PrivateKey, Nonce};

    use super::*;
    use crate::{
        config::{
            constants::{
                DEFAULT_ACCOUNT_BALANCE, DEFAULT_ESTIMATE_GAS_PRICE_SCALE_FACTOR,
                DEFAULT_ESTIMATE_GAS_SCALE_FACTOR, DEFAULT_FAIR_PUBDATA_PRICE,
                DEFAULT_L2_GAS_PRICE, TEST_NODE_NETWORK_ID,
            },
            TestNodeConfig,
        },
        http_fork_source::HttpForkSource,
        node::InMemoryNode,
        system_contracts::Options,
        testing,
    };

    fn test_vm<S: Clone + Debug + ForkSource>(
        node: &InMemoryNode<S>,
        system_contracts: BaseSystemContracts,
    ) -> (
        BlockContext,
        L1BatchEnv,
        Vm<StorageView<ForkStorage<S>>, HistoryDisabled>,
    ) {
        let inner = node.inner.read().unwrap();
        let storage = StorageView::new(inner.fork_storage.clone()).into_rc_ptr();
        let system_env = inner.create_system_env(system_contracts, TxExecutionMode::VerifyExecute);
        let (batch_env, block_ctx) = inner.create_l1_batch_env(storage.clone());
        let vm: Vm<_, HistoryDisabled> = Vm::new(batch_env.clone(), system_env, storage);

        (block_ctx, batch_env, vm)
    }

    #[tokio::test]
    async fn test_run_l2_tx_validates_tx_gas_limit_too_high() {
        let node = InMemoryNode::<HttpForkSource>::default();
        let tx = testing::TransactionBuilder::new()
            .set_gas_limit(U256::from(u64::MAX) + 1)
            .build();
        node.set_rich_account(
            tx.common_data.initiator_address,
            U256::from(100u128 * 10u128.pow(18)),
        );

        let system_contracts = node
            .system_contracts_for_tx(tx.initiator_account())
            .unwrap();
        let (block_ctx, batch_env, mut vm) = test_vm(&node, system_contracts.clone());
        let err = node
            .run_l2_tx(tx, &block_ctx, &batch_env, &mut vm)
            .unwrap_err();
        assert_eq!(err.to_string(), "exceeds block gas limit");
    }

    #[tokio::test]
    async fn test_run_l2_tx_validates_tx_max_fee_per_gas_too_low() {
        let node = InMemoryNode::<HttpForkSource>::default();
        let tx = testing::TransactionBuilder::new()
            .set_max_fee_per_gas(U256::from(DEFAULT_L2_GAS_PRICE - 1))
            .build();
        node.set_rich_account(
            tx.common_data.initiator_address,
            U256::from(100u128 * 10u128.pow(18)),
        );

        let system_contracts = node
            .system_contracts_for_tx(tx.initiator_account())
            .unwrap();
        let (block_ctx, batch_env, mut vm) = test_vm(&node, system_contracts.clone());
        let err = node
            .run_l2_tx(tx, &block_ctx, &batch_env, &mut vm)
            .unwrap_err();

        assert_eq!(
            err.to_string(),
            "block base fee higher than max fee per gas"
        );
    }

    #[tokio::test]
    async fn test_run_l2_tx_validates_tx_max_priority_fee_per_gas_higher_than_max_fee_per_gas() {
        let node = InMemoryNode::<HttpForkSource>::default();
        let tx = testing::TransactionBuilder::new()
            .set_max_priority_fee_per_gas(U256::from(250_000_000 + 1))
            .build();
        node.set_rich_account(
            tx.common_data.initiator_address,
            U256::from(100u128 * 10u128.pow(18)),
        );

        let system_contracts = node
            .system_contracts_for_tx(tx.initiator_account())
            .unwrap();
        let (block_ctx, batch_env, mut vm) = test_vm(&node, system_contracts.clone());
        let err = node
            .run_l2_tx(tx, &block_ctx, &batch_env, &mut vm)
            .unwrap_err();

        assert_eq!(
            err.to_string(),
            "max priority fee per gas higher than max fee per gas"
        );
    }

    #[tokio::test]
    async fn test_create_genesis_creates_block_with_hash_and_zero_parent_hash() {
        let first_block = create_genesis::<TransactionVariant>(1000);

        assert_eq!(first_block.hash, compute_hash(0, []));
        assert_eq!(first_block.parent_hash, H256::zero());
    }

    #[tokio::test]
    async fn test_run_l2_tx_raw_does_not_panic_on_external_storage_call() {
        // Perform a transaction to get storage to an intermediate state
        let node = InMemoryNode::<HttpForkSource>::default();
        let tx = testing::TransactionBuilder::new().build();
        node.set_rich_account(
            tx.common_data.initiator_address,
            U256::from(100u128 * 10u128.pow(18)),
        );
        let system_contracts = node
            .system_contracts_for_tx(tx.initiator_account())
            .unwrap();
        node.seal_block(vec![tx], system_contracts).unwrap();
        let external_storage = node.inner.read().unwrap().fork_storage.clone();

        // Execute next transaction using a fresh in-memory node and the external fork storage
        let mock_db = testing::ExternalStorage {
            raw_storage: external_storage.inner.read().unwrap().raw_storage.clone(),
        };
        let impersonation = ImpersonationManager::default();
        let node: InMemoryNode<testing::ExternalStorage> = InMemoryNode::new(
            Some(ForkDetails {
                fork_source: Box::new(mock_db),
                chain_id: TEST_NODE_NETWORK_ID.into(),
                l1_block: L1BatchNumber(1),
                l2_block: Block::default(),
                l2_miniblock: 2,
                l2_miniblock_hash: Default::default(),
                block_timestamp: 1002,
                overwrite_chain_id: None,
                l1_gas_price: 1000,
                l2_fair_gas_price: DEFAULT_L2_GAS_PRICE,
                fair_pubdata_price: DEFAULT_FAIR_PUBDATA_PRICE,
                fee_params: None,
                estimate_gas_price_scale_factor: DEFAULT_ESTIMATE_GAS_PRICE_SCALE_FACTOR,
                estimate_gas_scale_factor: DEFAULT_ESTIMATE_GAS_SCALE_FACTOR,
                cache_config: CacheConfig::default(),
            }),
            None,
            &Default::default(),
            TimestampManager::default(),
            impersonation.clone(),
            TxPool::new(impersonation),
        );

        let tx = testing::TransactionBuilder::new().build();
        let system_contracts = node
            .system_contracts_for_tx(tx.initiator_account())
            .unwrap();
        let (_, _, mut vm) = test_vm(&node, system_contracts);
        node.run_l2_tx_raw(tx, &mut vm)
            .expect("transaction must pass with external storage");
    }

    #[tokio::test]
    async fn test_transact_returns_data_in_built_in_without_security_mode() {
        let impersonation = ImpersonationManager::default();
        let node = InMemoryNode::<HttpForkSource>::new(
            None,
            None,
            &TestNodeConfig {
                system_contracts_options: Options::BuiltInWithoutSecurity,
                ..Default::default()
            },
            TimestampManager::default(),
            impersonation.clone(),
            TxPool::new(impersonation),
        );

        let private_key = K256PrivateKey::from_bytes(H256::repeat_byte(0xef)).unwrap();
        let from_account = private_key.address();
        node.set_rich_account(from_account, U256::from(DEFAULT_ACCOUNT_BALANCE));

        let deployed_address = deployed_address_create(from_account, U256::zero());
        testing::deploy_contract(
            &node,
            H256::repeat_byte(0x1),
            &private_key,
            hex::decode(testing::STORAGE_CONTRACT_BYTECODE).unwrap(),
            None,
            Nonce(0),
        );

        let mut tx = L2Tx::new_signed(
            Some(deployed_address),
            hex::decode("bbf55335").unwrap(), // keccak selector for "transact_retrieve1()"
            Nonce(1),
            Fee {
                gas_limit: U256::from(4_000_000),
                max_fee_per_gas: U256::from(250_000_000),
                max_priority_fee_per_gas: U256::from(250_000_000),
                gas_per_pubdata_limit: U256::from(50000),
            },
            U256::from(0),
            zksync_types::L2ChainId::from(260),
            &private_key,
            vec![],
            Default::default(),
        )
        .expect("failed signing tx");
        tx.common_data.transaction_type = TransactionType::LegacyTransaction;
        tx.set_input(vec![], H256::repeat_byte(0x2));

        let system_contracts = node
            .system_contracts_for_tx(tx.initiator_account())
            .unwrap();
        let (_, _, mut vm) = test_vm(&node, system_contracts);
        let TxExecutionOutput { result, .. } = node.run_l2_tx_raw(tx, &mut vm).expect("failed tx");

        match result.result {
            ExecutionResult::Success { output } => {
                let actual = testing::decode_tx_result(&output, ethabi::ParamType::Uint(256));
                let expected = Token::Uint(Uint::from(1024u64));
                assert_eq!(expected, actual, "invalid result");
            }
            _ => panic!("invalid result {:?}", result.result),
        }
    }
}<|MERGE_RESOLUTION|>--- conflicted
+++ resolved
@@ -237,17 +237,12 @@
 
 impl<S: std::fmt::Debug + ForkSource> InMemoryNodeInner<S> {
     /// Create the state to be used implementing [InMemoryNode].
-<<<<<<< HEAD
     pub fn new(
         fork: Option<ForkDetails>,
-        observability: Option<Observability>,
         config: &TestNodeConfig,
         time: TimestampManager,
         impersonation: ImpersonationManager,
     ) -> Self {
-=======
-    pub fn new(fork: Option<ForkDetails>, config: &TestNodeConfig) -> Self {
->>>>>>> 45b9fd43
         let updated_config = config.clone();
         if config.enable_auto_impersonate {
             // Enable auto impersonation if configured
@@ -889,12 +884,9 @@
     pub(crate) system_contracts_options: system_contracts::Options,
     pub(crate) time: TimestampManager,
     pub(crate) impersonation: ImpersonationManager,
-<<<<<<< HEAD
-    pub(crate) pool: TxPool,
-=======
     /// An optional handle to the observability stack
     pub(crate) observability: Option<Observability>,
->>>>>>> 45b9fd43
+    pub(crate) pool: TxPool,
 }
 
 fn contract_address_from_tx_result(execution_result: &VmExecutionResultAndLogs) -> Option<H160> {
@@ -930,30 +922,21 @@
         pool: TxPool,
     ) -> Self {
         let system_contracts_options = config.system_contracts_options;
-<<<<<<< HEAD
         let inner = InMemoryNodeInner::new(
             fork,
-            observability,
+
             config,
             time.clone(),
             impersonation.clone(),
         );
-=======
-        let inner = InMemoryNodeInner::new(fork, config);
-        let time = inner.time.clone();
-        let impersonation = inner.impersonation.clone();
->>>>>>> 45b9fd43
         InMemoryNode {
             inner: Arc::new(RwLock::new(inner)),
             snapshots: Default::default(),
             system_contracts_options,
             time,
             impersonation,
-<<<<<<< HEAD
+            observability,
             pool,
-=======
-            observability,
->>>>>>> 45b9fd43
         }
     }
 
@@ -1002,17 +985,13 @@
 
     pub fn reset(&self, fork: Option<ForkDetails>) -> Result<(), String> {
         let config = self.get_config()?;
-<<<<<<< HEAD
         let inner = InMemoryNodeInner::new(
             fork,
-            observability,
+
             &config,
             TimestampManager::default(),
             ImpersonationManager::default(),
         );
-=======
-        let inner = InMemoryNodeInner::new(fork, &config);
->>>>>>> 45b9fd43
 
         let mut writer = self
             .snapshots
