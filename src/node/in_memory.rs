--- conflicted
+++ resolved
@@ -29,11 +29,7 @@
         get_batch_base_fee, get_max_batch_gas_limit, get_max_gas_per_pubdata_byte,
     },
     vm_latest::{
-<<<<<<< HEAD
-        constants::{BLOCK_GAS_LIMIT},
-=======
         constants::{BATCH_COMPUTATIONAL_GAS_LIMIT, BATCH_GAS_LIMIT, MAX_VM_PUBDATA_PER_BATCH},
->>>>>>> 7d0b6890
         utils::l2_blocks::load_last_l2_block,
         HistoryDisabled, ToTracerPointer, Vm,
     },
@@ -43,23 +39,7 @@
     api::{Block, DebugCall, Log, TransactionReceipt, TransactionVariant},
     block::{build_bloom, unpack_block_info, L2BlockHasher},
     fee::Fee,
-<<<<<<< HEAD
-    get_nonce_key,
-    l2::L2Tx,
-    l2::TransactionType,
-    fee_model::{BatchFeeInput, PubdataIndependentBatchFeeModelInput},
-    utils::{decompose_full_nonce, nonces_to_full_nonce, storage_key_for_eth_balance},
-    vm_trace::Call,
-    PackedEthSignature, StorageKey, StorageLogQueryType, StorageValue, Transaction,
-    ACCOUNT_CODE_STORAGE_ADDRESS, MAX_L2_TX_GAS_LIMIT, SYSTEM_CONTEXT_ADDRESS,
-    SYSTEM_CONTEXT_BLOCK_INFO_POSITION,
-};
-use zksync_types::fee_model::L1PeggedBatchFeeModelInput;
-use zksync_utils::{
-    bytecode::{compress_bytecode, hash_bytecode},
-    h256_to_account_address, h256_to_u256, u256_to_h256,
-=======
-    fee_model::{BatchFeeInput, PubdataIndependentBatchFeeModelInput},
+    fee_model::{BatchFeeInput, PubdataIndependentBatchFeeModelInput, L1PeggedBatchFeeModelInput},
     get_code_key, get_nonce_key,
     l2::{L2Tx, TransactionType},
     utils::{decompose_full_nonce, nonces_to_full_nonce, storage_key_for_eth_balance},
@@ -68,7 +48,6 @@
     StorageKey, StorageValue, Transaction, ACCOUNT_CODE_STORAGE_ADDRESS, EMPTY_UNCLES_HASH, H160,
     H256, H64, MAX_L2_TX_GAS_LIMIT, SYSTEM_CONTEXT_ADDRESS, SYSTEM_CONTEXT_BLOCK_INFO_POSITION,
     U256, U64,
->>>>>>> 7d0b6890
 };
 use zksync_utils::{bytecode::hash_bytecode, h256_to_account_address, h256_to_u256, u256_to_h256};
 use zksync_web3_decl::error::Web3Error;
@@ -110,19 +89,14 @@
 /// The zks protocol version.
 pub const PROTOCOL_VERSION: &str = "zks/1";
 
-<<<<<<< HEAD
 pub const MAX_VM_PUBDATA_PER_BATCH_VALIDIUM: u32 = (31 * 4096) * 100; // 100 blobs of pubdata
 
-pub fn compute_hash(block_number: u64, tx_hash: H256) -> H256 {
-    let digest = [&block_number.to_be_bytes()[..], tx_hash.as_bytes()].concat();
-=======
 pub fn compute_hash<'a>(block_number: u64, tx_hashes: impl IntoIterator<Item = &'a H256>) -> H256 {
     let tx_bytes = tx_hashes
         .into_iter()
         .flat_map(|h| h.to_fixed_bytes())
         .collect::<Vec<_>>();
     let digest = [&block_number.to_be_bytes()[..], tx_bytes.as_slice()].concat();
->>>>>>> 7d0b6890
     H256(keccak256(&digest))
 }
 
@@ -422,14 +396,6 @@
             timestamp: time.current_timestamp(),
         });
 
-<<<<<<< HEAD
-        let block_ctx = BlockContext::from_current(
-            last_l1_block_num,
-            last_l2_block.number as u64,
-            latest_timestamp,
-        )
-            .new_batch();
-=======
         let block_ctx = BlockContext {
             hash: H256::zero(),
             batch: last_l1_block_num.saturating_add(1),
@@ -447,28 +413,18 @@
             BatchFeeInput::PubdataIndependent(PubdataIndependentBatchFeeModelInput {
                 l1_gas_price: fork.l1_gas_price,
                 fair_l2_gas_price: fork.l2_fair_gas_price,
-                fair_pubdata_price: fork.fair_pubdata_price,
+                fair_pubdata_price: 0,
             })
         } else {
             self.fee_input_provider.get_batch_fee_input()
         };
->>>>>>> 7d0b6890
 
         let batch_env = L1BatchEnv {
             // TODO: set the previous batch hash properly (take from fork, when forking, and from local storage, when this is not the first block).
             previous_batch_hash: None,
             number: L1BatchNumber::from(block_ctx.batch),
             timestamp: block_ctx.timestamp,
-<<<<<<< HEAD
-            fee_input: BatchFeeInput::PubdataIndependent(
-                PubdataIndependentBatchFeeModelInput {
-                    l1_gas_price: L1_GAS_PRICE,
-                    fair_l2_gas_price: L2_GAS_PRICE,
-                    fair_pubdata_price: 0,
-                }),
-=======
             fee_input,
->>>>>>> 7d0b6890
             fee_account: H160::zero(),
             enforced_base_fee: None,
             first_l2_block: L2BlockEnv {
@@ -549,26 +505,12 @@
             MAX_TX_SIZE,
             allow_no_target,
         )
-        .map_err(|err| into_jsrpc_error(Web3Error::SerializationError(err)))?;
+            .map_err(|err| into_jsrpc_error(Web3Error::SerializationError(err)))?;
 
         let tx: Transaction = l2_tx.clone().into();
 
-<<<<<<< HEAD
-        let fee_input_provider = self.fee_input_provider.clone();
-        let fee_input: BatchFeeInput = {
-            let mut fee_input = block_on(async move {
-                fee_input_provider
-                    .get_batch_fee_input_scaled(
-                        ESTIMATE_GAS_PRICE_SCALE_FACTOR,
-                        ESTIMATE_GAS_PRICE_SCALE_FACTOR,
-                    )
-                    .await
-            });
-
-=======
         let fee_input = {
-            let fee_input = self.fee_input_provider.get_batch_fee_input_scaled();
->>>>>>> 7d0b6890
+            let mut fee_input = self.fee_input_provider.get_batch_fee_input_scaled();
             // In order for execution to pass smoothly, we need to ensure that block's required gasPerPubdata will be
             // <= to the one in the transaction itself.
             fee_input = adjust_pubdata_price_for_tx(
@@ -584,7 +526,6 @@
                 }
                 BatchFeeInput::PubdataIndependent(mut fi) => {
                     fi.fair_pubdata_price = 0;
-
                     BatchFeeInput::PubdataIndependent(fi)
                 }
             }
@@ -618,14 +559,6 @@
         let (mut batch_env, _) = self.create_l1_batch_env(time, storage.clone());
         batch_env.fee_input = fee_input;
 
-<<<<<<< HEAD
-        if pubdata_for_factory_deps > MAX_VM_PUBDATA_PER_BATCH_VALIDIUM.try_into().unwrap() {
-            return Err(into_jsrpc_error(Web3Error::SubmitTransactionError(
-                "exceeds limit for published pubdata".into(),
-                Default::default(),
-            )));
-        }
-=======
         let system_env = self.create_system_env(system_contracts, execution_mode);
 
         // When the pubdata cost grows very high, the total gas limit required may become very high as well. If
@@ -641,7 +574,6 @@
         } else {
             // For L2 transactions, we estimate the amount of gas needed to cover for the pubdata by creating a transaction with infinite gas limit.
             // And getting how much pubdata it used.
->>>>>>> 7d0b6890
 
             // In theory, if the transaction has failed with such large gas limit, we could have returned an API error here right away,
             // but doing it later on keeps the code more lean.
@@ -846,21 +778,12 @@
         // Set gas_limit for transaction
         let gas_limit_with_overhead = tx_gas_limit
             + derive_overhead(
-<<<<<<< HEAD
             tx_gas_limit,
             gas_per_pubdata_byte as u32,
             tx.encoding_len(),
             l2_tx.common_data.transaction_type as u8,
             VmVersion::latest(),
-        );
-=======
-                tx_gas_limit,
-                gas_per_pubdata_byte as u32,
-                tx.encoding_len(),
-                l2_tx.common_data.transaction_type as u8,
-                VmVersion::latest(),
-            ) as u64;
->>>>>>> 7d0b6890
+        ) as u64;
         l2_tx.common_data.fee.gas_limit = gas_limit_with_overhead.into();
 
         let storage = StorageView::new(fork_storage).into_rc_ptr();
@@ -1635,20 +1558,13 @@
             BootloaderDebugTracer {
                 result: bootloader_debug_result.clone(),
             }
-<<<<<<< HEAD
                 .into_tracer_pointer(),
-        );
-
-        let tx_result = vm.inspect(tracers.into(), VmExecutionMode::OneTx);
-=======
-            .into_tracer_pointer(),
         ];
         let compressed_bytecodes = vm
             .push_transaction(tx.clone())
             .compressed_bytecodes
             .into_owned();
         let tx_result = vm.inspect(&mut tracers.into(), InspectExecutionMode::OneTx);
->>>>>>> 7d0b6890
 
         let call_traces = call_tracer_result.get().unwrap();
 
@@ -2283,21 +2199,12 @@
             BlockSealer::default(),
         );
 
-<<<<<<< HEAD
-        node.run_l2_tx_raw(
-            testing::TransactionBuilder::new().build(),
-            TxExecutionMode::VerifyExecute,
-            vec![],
-            true,
-        )
-=======
         let tx = testing::TransactionBuilder::new().build();
         let system_contracts = node
             .system_contracts_for_tx(tx.initiator_account())
             .unwrap();
         let (_, _, mut vm) = test_vm(&node, system_contracts);
         node.run_l2_tx_raw(tx, &mut vm)
->>>>>>> 7d0b6890
             .expect("transaction must pass with external storage");
     }
 
