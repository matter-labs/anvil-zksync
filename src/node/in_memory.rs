//! In-memory node, that supports forking other networks.
use crate::{
    bootloader_debug::{BootloaderDebug, BootloaderDebugTracer},
    cache::CacheConfig,
    console_log::ConsoleLogHandler,
    deps::{storage_view::StorageView, InMemoryStorage},
    filters::EthFilters,
    fork::{block_on, ForkDetails, ForkSource, ForkStorage},
    formatter,
    node::{fee_model::TestNodeFeeInputProvider, storage_logs::print_storage_logs_details},
    observability::Observability,
    system_contracts::{self, SystemContracts},
    utils::{bytecode_to_factory_dep, create_debug_output, into_jsrpc_error, to_human_size},
};
use clap::Parser;
use colored::Colorize;
use core::fmt::Display;
use indexmap::IndexMap;
use once_cell::sync::OnceCell;
use std::{
    collections::{HashMap, HashSet},
    str::FromStr,
    sync::{Arc, RwLock},
};

use multivm::{
    interface::{
        ExecutionResult, L1BatchEnv, L2BlockEnv, SystemEnv, TxExecutionMode, VmExecutionMode,
        VmExecutionResultAndLogs, VmInterface,
    },
    vm_latest::{constants::BATCH_COMPUTATIONAL_GAS_LIMIT, L2Block},
    VmVersion,
};
use multivm::{
    tracers::CallTracer,
    utils::{
        adjust_pubdata_price_for_tx, derive_base_fee_and_gas_per_pubdata, derive_overhead,
        get_max_gas_per_pubdata_byte,
    },
    vm_latest::HistoryDisabled,
    vm_latest::{
        constants::{BATCH_GAS_LIMIT, MAX_VM_PUBDATA_PER_BATCH},
        utils::l2_blocks::load_last_l2_block,
        ToTracerPointer, TracerPointer, Vm,
    },
};
use std::convert::TryInto;
use zksync_basic_types::{
    web3::keccak256, web3::Bytes, AccountTreeId, Address, L1BatchNumber, L2BlockNumber, H160, H256,
    U256, U64,
};
use zksync_contracts::BaseSystemContracts;
use zksync_node_fee_model::BatchFeeModelInputProvider;
use zksync_state::{ReadStorage, StoragePtr, WriteStorage};
use zksync_types::{
    api::{Block, DebugCall, Log, TransactionReceipt, TransactionVariant},
    block::{unpack_block_info, L2BlockHasher},
    fee::Fee,
    get_nonce_key,
    l2::L2Tx,
    l2::TransactionType,
    utils::{decompose_full_nonce, nonces_to_full_nonce, storage_key_for_eth_balance},
    vm_trace::Call,
    PackedEthSignature, StorageKey, StorageLogQueryType, StorageValue, Transaction,
    ACCOUNT_CODE_STORAGE_ADDRESS, MAX_L2_TX_GAS_LIMIT, SYSTEM_CONTEXT_ADDRESS,
    SYSTEM_CONTEXT_BLOCK_INFO_POSITION,
};
use zksync_utils::{h256_to_account_address, h256_to_u256, u256_to_h256};
use zksync_web3_decl::error::Web3Error;

/// Max possible size of an ABI encoded tx (in bytes).
pub const MAX_TX_SIZE: usize = 1_000_000;
/// Timestamp of the first block (if not running in fork mode).
pub const NON_FORK_FIRST_BLOCK_TIMESTAMP: u64 = 1_000;
/// Network ID we use for the test node.
pub const TEST_NODE_NETWORK_ID: u32 = 260;
/// L1 Gas Price.
pub const DEFAULT_L1_GAS_PRICE: u64 = 50_000_000_000;
// TODO: for now, that's fine, as computation overhead is set to zero, but we may consider using calculated fee input everywhere.
/// The default L2 Gas Price to be used if not supplied via the CLI argument.
pub const DEFAULT_L2_GAS_PRICE: u64 = 25_000_000;
/// L1 Gas Price Scale Factor for gas estimation.
pub const DEFAULT_ESTIMATE_GAS_PRICE_SCALE_FACTOR: f64 = 1.5;
/// Acceptable gas overestimation limit.
pub const ESTIMATE_GAS_ACCEPTABLE_OVERESTIMATION: u64 = 1_000;
/// The factor by which to scale the gasLimit.
pub const DEFAULT_ESTIMATE_GAS_SCALE_FACTOR: f32 = 1.3;
/// The maximum number of previous blocks to store the state for.
pub const MAX_PREVIOUS_STATES: u16 = 128;
/// The zks protocol version.
pub const PROTOCOL_VERSION: &str = "zks/1";

pub fn compute_hash(block_number: u64, tx_hash: H256) -> H256 {
    let digest = [&block_number.to_be_bytes()[..], tx_hash.as_bytes()].concat();
    H256(keccak256(&digest))
}

pub fn create_empty_block<TX>(
    block_number: u64,
    timestamp: u64,
    batch: u32,
    parent_block_hash: Option<H256>,
) -> Block<TX> {
    let hash = compute_hash(block_number, H256::zero());
    let parent_hash = parent_block_hash.unwrap_or(if block_number == 0 {
        H256::zero()
    } else {
        compute_hash(block_number - 1, H256::zero())
    });
    Block {
        hash,
        parent_hash,
        number: U64::from(block_number),
        timestamp: U256::from(timestamp),
        l1_batch_number: Some(U64::from(batch)),
        transactions: vec![],
        gas_used: U256::from(0),
        gas_limit: U256::from(BATCH_GAS_LIMIT),
        ..Default::default()
    }
}

/// Information about the executed transaction.
#[derive(Debug, Clone)]
pub struct TxExecutionInfo {
    pub tx: L2Tx,
    // Batch number where transaction was executed.
    pub batch_number: u32,
    pub miniblock_number: u64,
    pub result: VmExecutionResultAndLogs,
}

#[derive(Debug, Default, clap::Parser, Clone, clap::ValueEnum, PartialEq, Eq)]
pub enum ShowCalls {
    #[default]
    None,
    User,
    System,
    All,
}

impl FromStr for ShowCalls {
    type Err = String;

    fn from_str(s: &str) -> Result<Self, Self::Err> {
        match s.to_lowercase().as_ref() {
            "none" => Ok(ShowCalls::None),
            "user" => Ok(ShowCalls::User),
            "system" => Ok(ShowCalls::System),
            "all" => Ok(ShowCalls::All),
            _ => Err(format!(
                "Unknown ShowCalls value {} - expected one of none|user|system|all.",
                s
            )),
        }
    }
}

impl Display for ShowCalls {
    fn fmt(&self, f: &mut std::fmt::Formatter<'_>) -> Result<(), std::fmt::Error> {
        write!(f, "{:?}", self)
    }
}

#[derive(Debug, Default, Parser, Clone, clap::ValueEnum, PartialEq, Eq)]
pub enum ShowStorageLogs {
    #[default]
    None,
    Read,
    Write,
    Paid,
    All,
}

impl FromStr for ShowStorageLogs {
    type Err = String;

    fn from_str(s: &str) -> Result<Self, Self::Err> {
        match s.to_lowercase().as_ref() {
            "none" => Ok(ShowStorageLogs::None),
            "read" => Ok(ShowStorageLogs::Read),
            "write" => Ok(ShowStorageLogs::Write),
            "paid" => Ok(ShowStorageLogs::Paid),
            "all" => Ok(ShowStorageLogs::All),
            _ => Err(format!(
                "Unknown ShowStorageLogs value {} - expected one of none|read|write|paid|all.",
                s
            )),
        }
    }
}

impl Display for ShowStorageLogs {
    fn fmt(&self, f: &mut std::fmt::Formatter<'_>) -> Result<(), std::fmt::Error> {
        write!(f, "{:?}", self)
    }
}

#[derive(Debug, Default, Parser, Clone, clap::ValueEnum, PartialEq, Eq)]
pub enum ShowVMDetails {
    #[default]
    None,
    All,
}

impl FromStr for ShowVMDetails {
    type Err = String;

    fn from_str(s: &str) -> Result<Self, Self::Err> {
        match s.to_lowercase().as_ref() {
            "none" => Ok(ShowVMDetails::None),
            "all" => Ok(ShowVMDetails::All),
            _ => Err(format!(
                "Unknown ShowVMDetails value {} - expected one of none|all.",
                s
            )),
        }
    }
}

impl Display for ShowVMDetails {
    fn fmt(&self, f: &mut std::fmt::Formatter<'_>) -> Result<(), std::fmt::Error> {
        write!(f, "{:?}", self)
    }
}

#[derive(Debug, Default, Parser, Clone, clap::ValueEnum, PartialEq, Eq)]
pub enum ShowGasDetails {
    #[default]
    None,
    All,
}

impl FromStr for ShowGasDetails {
    type Err = String;

    fn from_str(s: &str) -> Result<Self, Self::Err> {
        match s.to_lowercase().as_ref() {
            "none" => Ok(ShowGasDetails::None),
            "all" => Ok(ShowGasDetails::All),
            _ => Err(format!(
                "Unknown ShowGasDetails value {} - expected one of none|all.",
                s
            )),
        }
    }
}

impl Display for ShowGasDetails {
    fn fmt(&self, f: &mut std::fmt::Formatter<'_>) -> Result<(), std::fmt::Error> {
        write!(f, "{:?}", self)
    }
}

#[derive(Debug, Clone)]
pub struct TransactionResult {
    pub info: TxExecutionInfo,
    pub receipt: TransactionReceipt,
    pub debug: DebugCall,
}

impl TransactionResult {
    /// Returns the debug information for the transaction.
    /// If `only_top` is true - will only return the top level call.
    pub fn debug_info(&self, only_top: bool) -> DebugCall {
        let calls = if only_top {
            vec![]
        } else {
            self.debug.calls.clone()
        };
        DebugCall {
            calls,
            ..self.debug.clone()
        }
    }
}

/// Helper struct for InMemoryNode.
/// S - is the Source of the Fork.
#[derive(Clone)]
pub struct InMemoryNodeInner<S> {
    /// The latest timestamp that was already generated.
    /// Next block will be current_timestamp + 1
    pub current_timestamp: u64,
    /// The latest batch number that was already generated.
    /// Next block will be current_batch + 1
    pub current_batch: u32,
    /// The latest miniblock number that was already generated.
    /// Next transaction will go to the block current_miniblock + 1
    pub current_miniblock: u64,
    /// The latest miniblock hash.
    pub current_miniblock_hash: H256,
    /// The fee input provider.
    pub fee_input_provider: TestNodeFeeInputProvider,
    // Map from transaction to details about the exeuction
    pub tx_results: HashMap<H256, TransactionResult>,
    // Map from block hash to information about the block.
    pub blocks: HashMap<H256, Block<TransactionVariant>>,
    // Map from block number to a block hash.
    pub block_hashes: HashMap<u64, H256>,
    // Map from filter_id to the eth filter
    pub filters: EthFilters,
    // Underlying storage
    pub fork_storage: ForkStorage<S>,
    // Debug level information.
    pub show_calls: ShowCalls,
    // If true - will display the output of the calls.
    pub show_outputs: bool,
    // Displays storage logs.
    pub show_storage_logs: ShowStorageLogs,
    // Displays VM details.
    pub show_vm_details: ShowVMDetails,
    // Gas details information.
    pub show_gas_details: ShowGasDetails,
    // If true - will contact openchain to resolve the ABI to function names.
    pub resolve_hashes: bool,
    pub console_log_handler: ConsoleLogHandler,
    pub system_contracts: SystemContracts,
    pub impersonated_accounts: HashSet<Address>,
    pub rich_accounts: HashSet<H160>,
    /// Keeps track of historical states indexed via block hash. Limited to [MAX_PREVIOUS_STATES].
    pub previous_states: IndexMap<H256, HashMap<StorageKey, StorageValue>>,
    /// An optional handle to the observability stack
    pub observability: Option<Observability>,
}

type L2TxResult = (
    HashMap<StorageKey, H256>,
    VmExecutionResultAndLogs,
    Vec<Call>,
    Block<TransactionVariant>,
    HashMap<U256, Vec<U256>>,
    BlockContext,
);

impl<S: std::fmt::Debug + ForkSource> InMemoryNodeInner<S> {
    /// Create the state to be used implementing [InMemoryNode].
    pub fn new(
        fork: Option<ForkDetails>,
        observability: Option<Observability>,
        config: InMemoryNodeConfig,
    ) -> Self {
        let default_l1_gas_price = if let Some(f) = &fork {
            f.l1_gas_price
        } else {
            DEFAULT_L1_GAS_PRICE
        };
        let l1_gas_price = if let Some(custom_l1_gas_price) = config.l1_gas_price {
            tracing::info!(
                "L1 gas price set to {} (overridden from {})",
                to_human_size(custom_l1_gas_price.into()),
                to_human_size(default_l1_gas_price.into())
            );
            custom_l1_gas_price
        } else {
            default_l1_gas_price
        };

        if let Some(f) = &fork {
            let mut block_hashes = HashMap::<u64, H256>::new();
            block_hashes.insert(f.l2_block.number.as_u64(), f.l2_block.hash);
            let mut blocks = HashMap::<H256, Block<TransactionVariant>>::new();
            blocks.insert(f.l2_block.hash, f.l2_block.clone());

            let mut fee_input_provider = if let Some(params) = f.fee_params {
                TestNodeFeeInputProvider::from_fee_params_and_estimate_scale_factors(
                    params,
                    f.estimate_gas_price_scale_factor,
                    f.estimate_gas_scale_factor,
                )
            } else {
                TestNodeFeeInputProvider::from_estimate_scale_factors(
                    f.estimate_gas_price_scale_factor,
                    f.estimate_gas_scale_factor,
                )
            };
            fee_input_provider.l1_gas_price = l1_gas_price;
            fee_input_provider.l2_gas_price = config.l2_fair_gas_price;
            InMemoryNodeInner {
                current_timestamp: f.block_timestamp,
                current_batch: f.l1_block.0,
                current_miniblock: f.l2_miniblock,
                current_miniblock_hash: f.l2_miniblock_hash,
                fee_input_provider,
                tx_results: Default::default(),
                blocks,
                block_hashes,
                filters: Default::default(),
                fork_storage: ForkStorage::new(fork, &config.system_contracts_options),
                show_calls: config.show_calls,
                show_outputs: config.show_outputs,
                show_storage_logs: config.show_storage_logs,
                show_vm_details: config.show_vm_details,
                show_gas_details: config.show_gas_details,
                resolve_hashes: config.resolve_hashes,
                console_log_handler: ConsoleLogHandler::default(),
                system_contracts: SystemContracts::from_options(&config.system_contracts_options),
                impersonated_accounts: Default::default(),
                rich_accounts: HashSet::new(),
                previous_states: Default::default(),
                observability,
            }
        } else {
            let mut block_hashes = HashMap::<u64, H256>::new();
            let block_hash = compute_hash(0, H256::zero());
            block_hashes.insert(0, block_hash);
            let mut blocks = HashMap::<H256, Block<TransactionVariant>>::new();
            blocks.insert(
                block_hash,
                create_empty_block(0, NON_FORK_FIRST_BLOCK_TIMESTAMP, 0, None),
            );

            let fee_input_provider = TestNodeFeeInputProvider {
                l1_gas_price,
                ..Default::default()
            };
            InMemoryNodeInner {
                current_timestamp: NON_FORK_FIRST_BLOCK_TIMESTAMP,
                current_batch: 0,
                current_miniblock: 0,
                current_miniblock_hash: block_hash,
                fee_input_provider,
                tx_results: Default::default(),
                blocks,
                block_hashes,
                filters: Default::default(),
                fork_storage: ForkStorage::new(fork, &config.system_contracts_options),
                show_calls: config.show_calls,
                show_outputs: config.show_outputs,
                show_storage_logs: config.show_storage_logs,
                show_vm_details: config.show_vm_details,
                show_gas_details: config.show_gas_details,
                resolve_hashes: config.resolve_hashes,
                console_log_handler: ConsoleLogHandler::default(),
                system_contracts: SystemContracts::from_options(&config.system_contracts_options),
                impersonated_accounts: Default::default(),
                rich_accounts: HashSet::new(),
                previous_states: Default::default(),
                observability,
            }
        }
    }

    /// Create [L1BatchEnv] to be used in the VM.
    ///
    /// We compute l1/l2 block details from storage to support fork testing, where the storage
    /// can be updated mid execution and no longer matches with the initial node's state.
    /// The L1 & L2 timestamps are also compared with node's timestamp to ensure it always increases monotonically.
    pub fn create_l1_batch_env<ST: ReadStorage>(
        &self,
        storage: StoragePtr<ST>,
    ) -> (L1BatchEnv, BlockContext) {
        let (last_l1_block_num, last_l1_block_ts) = load_last_l1_batch(storage.clone())
            .map(|(num, ts)| (num as u32, ts))
            .unwrap_or_else(|| (self.current_batch, self.current_timestamp));
        let last_l2_block = load_last_l2_block(storage.clone()).unwrap_or_else(|| L2Block {
            number: self.current_miniblock as u32,
            hash: L2BlockHasher::legacy_hash(L2BlockNumber(self.current_miniblock as u32)),
            timestamp: self.current_timestamp,
        });
        let latest_timestamp = std::cmp::max(
            std::cmp::max(last_l1_block_ts, last_l2_block.timestamp),
            self.current_timestamp,
        );

        let block_ctx = BlockContext::from_current(
            last_l1_block_num,
            last_l2_block.number as u64,
            latest_timestamp,
        )
        .new_batch();

        let fee_input_provider = self.fee_input_provider.clone();
        let batch_env = L1BatchEnv {
            // TODO: set the previous batch hash properly (take from fork, when forking, and from local storage, when this is not the first block).
            previous_batch_hash: None,
            number: L1BatchNumber::from(block_ctx.batch),
            timestamp: block_ctx.timestamp,
            fee_input: block_on(async move {
                fee_input_provider
                    .get_batch_fee_input_scaled(1.0, 1.0)
                    .await
                    .unwrap()
            }),
            fee_account: H160::zero(),
            enforced_base_fee: None,
            first_l2_block: L2BlockEnv {
                // the 'current_miniblock' contains the block that was already produced.
                // So the next one should be one higher.
                number: block_ctx.miniblock as u32,
                timestamp: block_ctx.timestamp,
                prev_block_hash: last_l2_block.hash,
                // This is only used during zksyncEra block timestamp/number transition.
                // In case of starting a new network, it doesn't matter.
                // In theory , when forking mainnet, we should match this value
                // to the value that was set in the node at that time - but AFAIK
                // we don't have any API for this - so this might result in slightly
                // incorrect replays of transacions during the migration period, that
                // depend on block number or timestamp.
                max_virtual_blocks_to_create: 1,
            },
        };

        (batch_env, block_ctx)
    }

    pub fn create_system_env(
        &self,
        base_system_contracts: BaseSystemContracts,
        execution_mode: TxExecutionMode,
    ) -> SystemEnv {
        SystemEnv {
            zk_porter_available: false,
            // TODO: when forking, we could consider taking the protocol version id from the fork itself.
            version: zksync_types::ProtocolVersionId::latest(),
            base_system_smart_contracts: base_system_contracts,
            bootloader_gas_limit: BATCH_COMPUTATIONAL_GAS_LIMIT,
            execution_mode,
            default_validation_computational_gas_limit: BATCH_COMPUTATIONAL_GAS_LIMIT,
            chain_id: self.fork_storage.chain_id,
        }
    }

    /// Estimates the gas required for a given call request.
    ///
    /// # Arguments
    ///
    /// * `req` - A `CallRequest` struct representing the call request to estimate gas for.
    ///
    /// # Returns
    ///
    /// A `Result` with a `Fee` representing the estimated gas related data.
    pub fn estimate_gas_impl(
        &self,
        req: zksync_types::transaction_request::CallRequest,
    ) -> jsonrpc_core::Result<Fee> {
        let mut request_with_gas_per_pubdata_overridden = req;

        if let Some(ref mut eip712_meta) = request_with_gas_per_pubdata_overridden.eip712_meta {
            if eip712_meta.gas_per_pubdata == U256::zero() {
                eip712_meta.gas_per_pubdata =
                    get_max_gas_per_pubdata_byte(VmVersion::latest()).into();
            }
        }

        let is_eip712 = request_with_gas_per_pubdata_overridden
            .eip712_meta
            .is_some();

        let mut l2_tx =
            match L2Tx::from_request(request_with_gas_per_pubdata_overridden.into(), MAX_TX_SIZE) {
                Ok(tx) => tx,
                Err(e) => {
                    let error = Web3Error::SerializationError(e);
                    return Err(into_jsrpc_error(error));
                }
            };

        let tx: Transaction = l2_tx.clone().into();

        let fee_input_provider = self.fee_input_provider.clone();
        let fee_input = {
            let fee_input = block_on(async move {
                fee_input_provider
                    .get_batch_fee_input_scaled(
                        fee_input_provider.estimate_gas_price_scale_factor,
                        fee_input_provider.estimate_gas_price_scale_factor,
                    )
                    .await
                    .unwrap()
            });

            // In order for execution to pass smoothly, we need to ensure that block's required gasPerPubdata will be
            // <= to the one in the transaction itself.
            adjust_pubdata_price_for_tx(
                fee_input,
                tx.gas_per_pubdata_byte_limit(),
                None,
                VmVersion::latest(),
            )
        };

        let (base_fee, gas_per_pubdata_byte) =
            derive_base_fee_and_gas_per_pubdata(fee_input, VmVersion::latest());

        // Properly format signature
        if l2_tx.common_data.signature.is_empty() {
            l2_tx.common_data.signature = vec![0u8; 65];
            l2_tx.common_data.signature[64] = 27;
        }

        // The user may not include the proper transaction type during the estimation of
        // the gas fee. However, it is needed for the bootloader checks to pass properly.
        if is_eip712 {
            l2_tx.common_data.transaction_type = TransactionType::EIP712Transaction;
        }

        l2_tx.common_data.fee.gas_per_pubdata_limit =
            get_max_gas_per_pubdata_byte(VmVersion::latest()).into();
        l2_tx.common_data.fee.max_fee_per_gas = base_fee.into();
        l2_tx.common_data.fee.max_priority_fee_per_gas = base_fee.into();

        let storage_view = StorageView::new(&self.fork_storage);
        let storage = storage_view.into_rc_ptr();

        let execution_mode = TxExecutionMode::EstimateFee;
        let (mut batch_env, _) = self.create_l1_batch_env(storage.clone());
        batch_env.fee_input = fee_input;

        let impersonating = self
            .impersonated_accounts
            .contains(&l2_tx.common_data.initiator_address);

        let system_env = self.create_system_env(
            self.system_contracts
                .contracts_for_fee_estimate(impersonating)
                .clone(),
            execution_mode,
        );

        // When the pubdata cost grows very high, the total gas limit required may become very high as well. If
        // we do binary search over any possible gas limit naively, we may end up with a very high number of iterations,
        // which affects performance.
        //
        // To optimize for this case, we first calculate the amount of gas needed to cover for the pubdata. After that, we
        // need to do a smaller binary search that is focused on computational gas limit only.
        let additional_gas_for_pubdata = if tx.is_l1() {
            // For L1 transactions the pubdata priced in such a way that the maximal computational
            // gas limit should be enough to cover for the pubdata as well, so no additional gas is provided there.
            0u64
        } else {
            // For L2 transactions, we estimate the amount of gas needed to cover for the pubdata by creating a transaction with infinite gas limit.
            // And getting how much pubdata it used.

            // In theory, if the transaction has failed with such large gas limit, we could have returned an API error here right away,
            // but doing it later on keeps the code more lean.
            let result = InMemoryNodeInner::estimate_gas_step(
                l2_tx.clone(),
                gas_per_pubdata_byte,
                BATCH_GAS_LIMIT,
                batch_env.clone(),
                system_env.clone(),
                &self.fork_storage,
            );

            if result.statistics.pubdata_published > MAX_VM_PUBDATA_PER_BATCH.try_into().unwrap() {
                return Err(into_jsrpc_error(Web3Error::SubmitTransactionError(
                    "exceeds limit for published pubdata".into(),
                    Default::default(),
                )));
            }

            // It is assumed that there is no overflow here
            (result.statistics.pubdata_published as u64) * gas_per_pubdata_byte
        };

        // We are using binary search to find the minimal values of gas_limit under which the transaction succeeds
        let mut lower_bound = 0u64;
        let mut upper_bound = MAX_L2_TX_GAS_LIMIT;
        let mut attempt_count = 1;

        tracing::trace!("Starting gas estimation loop");
        while lower_bound + ESTIMATE_GAS_ACCEPTABLE_OVERESTIMATION < upper_bound {
            let mid = (lower_bound + upper_bound) / 2;
            tracing::trace!(
                "Attempt {} (lower_bound: {}, upper_bound: {}, mid: {})",
                attempt_count,
                lower_bound,
                upper_bound,
                mid
            );
            let try_gas_limit = additional_gas_for_pubdata + mid;

            let estimate_gas_result = InMemoryNodeInner::estimate_gas_step(
                l2_tx.clone(),
                gas_per_pubdata_byte,
                try_gas_limit,
                batch_env.clone(),
                system_env.clone(),
                &self.fork_storage,
            );

            if estimate_gas_result.result.is_failed() {
                tracing::trace!("Attempt {} FAILED", attempt_count);
                lower_bound = mid + 1;
            } else {
                tracing::trace!("Attempt {} SUCCEEDED", attempt_count);
                upper_bound = mid;
            }
            attempt_count += 1;
        }

        tracing::trace!("Gas Estimation Values:");
        tracing::trace!("  Final upper_bound: {}", upper_bound);
        tracing::trace!(
            "  ESTIMATE_GAS_SCALE_FACTOR: {}",
            self.fee_input_provider.estimate_gas_scale_factor
        );
        tracing::trace!("  MAX_L2_TX_GAS_LIMIT: {}", MAX_L2_TX_GAS_LIMIT);
        let tx_body_gas_limit = upper_bound;
        let suggested_gas_limit = ((upper_bound + additional_gas_for_pubdata) as f32
            * self.fee_input_provider.estimate_gas_scale_factor)
            as u64;

        let estimate_gas_result = InMemoryNodeInner::estimate_gas_step(
            l2_tx.clone(),
            gas_per_pubdata_byte,
            suggested_gas_limit,
            batch_env,
            system_env,
            &self.fork_storage,
        );

        let overhead = derive_overhead(
            suggested_gas_limit,
            gas_per_pubdata_byte as u32,
            tx.encoding_len(),
            l2_tx.common_data.transaction_type as u8,
            VmVersion::latest(),
        ) as u64;

        match estimate_gas_result.result {
            ExecutionResult::Revert { output } => {
                tracing::info!("{}", format!("Unable to estimate gas for the request with our suggested gas limit of {}. The transaction is most likely unexecutable. Breakdown of estimation:", suggested_gas_limit + overhead).red());
                tracing::info!(
                    "{}",
                    format!(
                        "\tEstimated transaction body gas cost: {}",
                        tx_body_gas_limit
                    )
                    .red()
                );
                tracing::info!(
                    "{}",
                    format!("\tGas for pubdata: {}", additional_gas_for_pubdata).red()
                );
                tracing::info!("{}", format!("\tOverhead: {}", overhead).red());
                let message = output.to_string();
                let pretty_message = format!(
                    "execution reverted{}{}",
                    if message.is_empty() { "" } else { ": " },
                    message
                );
                let data = output.encoded_data();
                tracing::info!("{}", pretty_message.on_red());
                Err(into_jsrpc_error(Web3Error::SubmitTransactionError(
                    pretty_message,
                    data,
                )))
            }
            ExecutionResult::Halt { reason } => {
                tracing::info!("{}", format!("Unable to estimate gas for the request with our suggested gas limit of {}. The transaction is most likely unexecutable. Breakdown of estimation:", suggested_gas_limit + overhead).red());
                tracing::info!(
                    "{}",
                    format!(
                        "\tEstimated transaction body gas cost: {}",
                        tx_body_gas_limit
                    )
                    .red()
                );
                tracing::info!(
                    "{}",
                    format!("\tGas for pubdata: {}", additional_gas_for_pubdata).red()
                );
                tracing::info!("{}", format!("\tOverhead: {}", overhead).red());
                let message = reason.to_string();
                let pretty_message = format!(
                    "execution reverted{}{}",
                    if message.is_empty() { "" } else { ": " },
                    message
                );

                tracing::info!("{}", pretty_message.on_red());
                Err(into_jsrpc_error(Web3Error::SubmitTransactionError(
                    pretty_message,
                    vec![],
                )))
            }
            ExecutionResult::Success { .. } => {
                let full_gas_limit = match suggested_gas_limit.overflowing_add(overhead) {
                    (value, false) => value,
                    (_, true) => {
                        tracing::info!("{}", "Overflow when calculating gas estimation. We've exceeded the block gas limit by summing the following values:".red());
                        tracing::info!(
                            "{}",
                            format!(
                                "\tEstimated transaction body gas cost: {}",
                                tx_body_gas_limit
                            )
                            .red()
                        );
                        tracing::info!(
                            "{}",
                            format!("\tGas for pubdata: {}", additional_gas_for_pubdata).red()
                        );
                        tracing::info!("{}", format!("\tOverhead: {}", overhead).red());
                        return Err(into_jsrpc_error(Web3Error::SubmitTransactionError(
                            "exceeds block gas limit".into(),
                            Default::default(),
                        )));
                    }
                };

                tracing::trace!("Gas Estimation Results");
                tracing::trace!("  tx_body_gas_limit: {}", tx_body_gas_limit);
                tracing::trace!(
                    "  additional_gas_for_pubdata: {}",
                    additional_gas_for_pubdata
                );
                tracing::trace!("  overhead: {}", overhead);
                tracing::trace!("  full_gas_limit: {}", full_gas_limit);
                let fee = Fee {
                    max_fee_per_gas: base_fee.into(),
                    max_priority_fee_per_gas: 0u32.into(),
                    gas_limit: full_gas_limit.into(),
                    gas_per_pubdata_limit: gas_per_pubdata_byte.into(),
                };
                Ok(fee)
            }
        }
    }

    /// Runs fee estimation against a sandbox vm with the given gas_limit.
    #[allow(clippy::too_many_arguments)]
    fn estimate_gas_step(
        mut l2_tx: L2Tx,
        gas_per_pubdata_byte: u64,
        tx_gas_limit: u64,
        batch_env: L1BatchEnv,
        system_env: SystemEnv,
        fork_storage: &ForkStorage<S>,
    ) -> VmExecutionResultAndLogs {
        let tx: Transaction = l2_tx.clone().into();

        // Set gas_limit for transaction
        let gas_limit_with_overhead = tx_gas_limit
            + derive_overhead(
                tx_gas_limit,
                gas_per_pubdata_byte as u32,
                tx.encoding_len(),
                l2_tx.common_data.transaction_type as u8,
                VmVersion::latest(),
            ) as u64;
        l2_tx.common_data.fee.gas_limit = gas_limit_with_overhead.into();

        let storage = StorageView::new(fork_storage).into_rc_ptr();

        // The nonce needs to be updated
        let nonce = l2_tx.nonce();
        let nonce_key = get_nonce_key(&l2_tx.initiator_account());
        let full_nonce = storage.borrow_mut().read_value(&nonce_key);
        let (_, deployment_nonce) = decompose_full_nonce(h256_to_u256(full_nonce));
        let enforced_full_nonce = nonces_to_full_nonce(U256::from(nonce.0), deployment_nonce);
        storage
            .borrow_mut()
            .set_value(nonce_key, u256_to_h256(enforced_full_nonce));

        // We need to explicitly put enough balance into the account of the users
        let payer = l2_tx.payer();
        let balance_key = storage_key_for_eth_balance(&payer);
        let mut current_balance = h256_to_u256(storage.borrow_mut().read_value(&balance_key));
        let added_balance = l2_tx.common_data.fee.gas_limit * l2_tx.common_data.fee.max_fee_per_gas;
        current_balance += added_balance;
        storage
            .borrow_mut()
            .set_value(balance_key, u256_to_h256(current_balance));

        let mut vm: Vm<_, HistoryDisabled> = Vm::new(batch_env, system_env, storage.clone());

        let tx: Transaction = l2_tx.into();
        vm.push_transaction(tx);

        vm.execute(VmExecutionMode::OneTx)
    }

    /// Sets the `impersonated_account` field of the node.
    /// This field is used to override the `tx.initiator_account` field of the transaction in the `run_l2_tx` method.
    pub fn set_impersonated_account(&mut self, address: Address) -> bool {
        self.impersonated_accounts.insert(address)
    }

    /// Clears the `impersonated_account` field of the node.
    pub fn stop_impersonating_account(&mut self, address: Address) -> bool {
        self.impersonated_accounts.remove(&address)
    }

    /// Archives the current state for later queries.
    pub fn archive_state(&mut self) -> Result<(), String> {
        if self.previous_states.len() > MAX_PREVIOUS_STATES as usize {
            if let Some(entry) = self.previous_states.shift_remove_index(0) {
                tracing::debug!("removing archived state for previous block {:#x}", entry.0);
            }
        }
        tracing::debug!(
            "archiving state for {:#x} #{}",
            self.current_miniblock_hash,
            self.current_miniblock
        );
        self.previous_states.insert(
            self.current_miniblock_hash,
            self.fork_storage
                .inner
                .read()
                .map_err(|err| err.to_string())?
                .raw_storage
                .state
                .clone(),
        );

        Ok(())
    }

    /// Creates a [Snapshot] of the current state of the node.
    pub fn snapshot(&self) -> Result<Snapshot, String> {
        let storage = self
            .fork_storage
            .inner
            .read()
            .map_err(|err| format!("failed acquiring read lock on storage: {:?}", err))?;

        Ok(Snapshot {
            current_timestamp: self.current_timestamp,
            current_batch: self.current_batch,
            current_miniblock: self.current_miniblock,
            current_miniblock_hash: self.current_miniblock_hash,
            fee_input_provider: self.fee_input_provider.clone(),
            tx_results: self.tx_results.clone(),
            blocks: self.blocks.clone(),
            block_hashes: self.block_hashes.clone(),
            filters: self.filters.clone(),
            impersonated_accounts: self.impersonated_accounts.clone(),
            rich_accounts: self.rich_accounts.clone(),
            previous_states: self.previous_states.clone(),
            raw_storage: storage.raw_storage.clone(),
            value_read_cache: storage.value_read_cache.clone(),
            factory_dep_cache: storage.factory_dep_cache.clone(),
        })
    }

    /// Restores a previously created [Snapshot] of the node.
    pub fn restore_snapshot(&mut self, snapshot: Snapshot) -> Result<(), String> {
        let mut storage = self
            .fork_storage
            .inner
            .write()
            .map_err(|err| format!("failed acquiring write lock on storage: {:?}", err))?;

        self.current_timestamp = snapshot.current_timestamp;
        self.current_batch = snapshot.current_batch;
        self.current_miniblock = snapshot.current_miniblock;
        self.current_miniblock_hash = snapshot.current_miniblock_hash;
        self.fee_input_provider = snapshot.fee_input_provider;
        self.tx_results = snapshot.tx_results;
        self.blocks = snapshot.blocks;
        self.block_hashes = snapshot.block_hashes;
        self.filters = snapshot.filters;
        self.impersonated_accounts = snapshot.impersonated_accounts;
        self.rich_accounts = snapshot.rich_accounts;
        self.previous_states = snapshot.previous_states;
        storage.raw_storage = snapshot.raw_storage;
        storage.value_read_cache = snapshot.value_read_cache;
        storage.factory_dep_cache = snapshot.factory_dep_cache;

        Ok(())
    }
}

/// Creates a restorable snapshot for the [InMemoryNodeInner]. The snapshot contains all the necessary
/// data required to restore the [InMemoryNodeInner] state to a previous point in time.
#[derive(Debug, Clone)]
pub struct Snapshot {
    pub(crate) current_timestamp: u64,
    pub(crate) current_batch: u32,
    pub(crate) current_miniblock: u64,
    pub(crate) current_miniblock_hash: H256,
    // Currently, the fee is static and the fee input provider is immutable during the test node life cycle,
    // but in the future, it may contain some mutable state.
    pub(crate) fee_input_provider: TestNodeFeeInputProvider,
    pub(crate) tx_results: HashMap<H256, TransactionResult>,
    pub(crate) blocks: HashMap<H256, Block<TransactionVariant>>,
    pub(crate) block_hashes: HashMap<u64, H256>,
    pub(crate) filters: EthFilters,
    pub(crate) impersonated_accounts: HashSet<Address>,
    pub(crate) rich_accounts: HashSet<H160>,
    pub(crate) previous_states: IndexMap<H256, HashMap<StorageKey, StorageValue>>,
    pub(crate) raw_storage: InMemoryStorage,
    pub(crate) value_read_cache: HashMap<StorageKey, H256>,
    pub(crate) factory_dep_cache: HashMap<H256, Option<Vec<u8>>>,
}

/// Defines the configuration parameters for the [InMemoryNode].
#[derive(Debug, Clone)]
pub struct InMemoryNodeConfig {
    // The values to be used when calculating gas.
    pub l1_gas_price: Option<u64>,
    pub l2_fair_gas_price: u64,
    pub show_calls: ShowCalls,
    pub show_outputs: bool,
    pub show_storage_logs: ShowStorageLogs,
    pub show_vm_details: ShowVMDetails,
    pub show_gas_details: ShowGasDetails,
    pub resolve_hashes: bool,
    pub system_contracts_options: system_contracts::Options,
}

impl Default for InMemoryNodeConfig {
    fn default() -> Self {
        Self {
            l1_gas_price: None,
            l2_fair_gas_price: DEFAULT_L2_GAS_PRICE,
            show_calls: Default::default(),
            show_outputs: Default::default(),
            show_storage_logs: Default::default(),
            show_vm_details: Default::default(),
            show_gas_details: Default::default(),
            resolve_hashes: Default::default(),
            system_contracts_options: Default::default(),
        }
    }
}

/// In-memory node, that can be used for local & unit testing.
/// It also supports the option of forking testnet/mainnet.
/// All contents are removed when object is destroyed.
#[derive(Clone)]
pub struct InMemoryNode<S: Clone> {
    /// A thread safe reference to the [InMemoryNodeInner].
    inner: Arc<RwLock<InMemoryNodeInner<S>>>,
    /// List of snapshots of the [InMemoryNodeInner]. This is bounded at runtime by [MAX_SNAPSHOTS].
    pub(crate) snapshots: Arc<RwLock<Vec<Snapshot>>>,
    /// Configuration option that survives reset.
    system_contracts_options: system_contracts::Options,
}

fn contract_address_from_tx_result(execution_result: &VmExecutionResultAndLogs) -> Option<H160> {
    for query in execution_result.logs.storage_logs.iter().rev() {
        if query.log_type == StorageLogQueryType::InitialWrite
            && query.log_query.address == ACCOUNT_CODE_STORAGE_ADDRESS
        {
            return Some(h256_to_account_address(&u256_to_h256(query.log_query.key)));
        }
    }
    None
}

impl<S: ForkSource + std::fmt::Debug + Clone> Default for InMemoryNode<S> {
    fn default() -> Self {
        InMemoryNode::new(None, None, InMemoryNodeConfig::default())
    }
}

impl<S: ForkSource + std::fmt::Debug + Clone> InMemoryNode<S> {
    pub fn new(
        fork: Option<ForkDetails>,
        observability: Option<Observability>,
        config: InMemoryNodeConfig,
    ) -> Self {
<<<<<<< HEAD
        let system_contracts_options = config.system_contracts_options.clone();
        let inner = InMemoryNodeInner::new(fork, observability, config);
=======
        let default_l1_gas_price = if let Some(f) = &fork {
            f.l1_gas_price
        } else {
            DEFAULT_L1_GAS_PRICE
        };
        let l1_gas_price = if let Some(custom_l1_gas_price) = config.l1_gas_price {
            tracing::info!(
                "L1 gas price set to {} (overridden from {})",
                to_human_size(custom_l1_gas_price.into()),
                to_human_size(default_l1_gas_price.into())
            );
            custom_l1_gas_price
        } else {
            default_l1_gas_price
        };

        let inner = if let Some(f) = &fork {
            let mut block_hashes = HashMap::<u64, H256>::new();
            block_hashes.insert(f.l2_block.number.as_u64(), f.l2_block.hash);
            let mut blocks = HashMap::<H256, Block<TransactionVariant>>::new();
            blocks.insert(f.l2_block.hash, f.l2_block.clone());

            let mut fee_input_provider = if let Some(params) = f.fee_params {
                TestNodeFeeInputProvider::from_fee_params_and_estimate_scale_factors(
                    params,
                    f.estimate_gas_price_scale_factor,
                    f.estimate_gas_scale_factor,
                )
            } else {
                TestNodeFeeInputProvider::from_estimate_scale_factors(
                    f.estimate_gas_price_scale_factor,
                    f.estimate_gas_scale_factor,
                )
            };
            fee_input_provider.l1_gas_price = l1_gas_price;
            fee_input_provider.l2_gas_price = config.l2_fair_gas_price;

            InMemoryNodeInner {
                current_timestamp: f.block_timestamp,
                current_batch: f.l1_block.0,
                current_miniblock: f.l2_miniblock,
                current_miniblock_hash: f.l2_miniblock_hash,
                fee_input_provider,
                tx_results: Default::default(),
                blocks,
                block_hashes,
                filters: Default::default(),
                fork_storage: ForkStorage::new(fork, &config.system_contracts_options),
                show_calls: config.show_calls,
                show_outputs: config.show_outputs,
                show_storage_logs: config.show_storage_logs,
                show_vm_details: config.show_vm_details,
                show_gas_details: config.show_gas_details,
                resolve_hashes: config.resolve_hashes,
                console_log_handler: ConsoleLogHandler::default(),
                system_contracts: SystemContracts::from_options(&config.system_contracts_options),
                impersonated_accounts: Default::default(),
                rich_accounts: HashSet::new(),
                previous_states: Default::default(),
                observability,
            }
        } else {
            let mut block_hashes = HashMap::<u64, H256>::new();
            let block_hash = compute_hash(0, H256::zero());
            block_hashes.insert(0, block_hash);
            let mut blocks = HashMap::<H256, Block<TransactionVariant>>::new();
            blocks.insert(
                block_hash,
                create_empty_block(0, NON_FORK_FIRST_BLOCK_TIMESTAMP, 0, None),
            );

            let fee_input_provider = TestNodeFeeInputProvider {
                l1_gas_price,
                ..Default::default()
            };
            InMemoryNodeInner {
                current_timestamp: NON_FORK_FIRST_BLOCK_TIMESTAMP,
                current_batch: 0,
                current_miniblock: 0,
                current_miniblock_hash: block_hash,
                fee_input_provider,
                tx_results: Default::default(),
                blocks,
                block_hashes,
                filters: Default::default(),
                fork_storage: ForkStorage::new(fork, &config.system_contracts_options),
                show_calls: config.show_calls,
                show_outputs: config.show_outputs,
                show_storage_logs: config.show_storage_logs,
                show_vm_details: config.show_vm_details,
                show_gas_details: config.show_gas_details,
                resolve_hashes: config.resolve_hashes,
                console_log_handler: ConsoleLogHandler::default(),
                system_contracts: SystemContracts::from_options(&config.system_contracts_options),
                impersonated_accounts: Default::default(),
                rich_accounts: HashSet::new(),
                previous_states: Default::default(),
                observability,
            }
        };

>>>>>>> df89dca6
        InMemoryNode {
            inner: Arc::new(RwLock::new(inner)),
            snapshots: Default::default(),
            system_contracts_options,
        }
    }

    pub fn get_inner(&self) -> Arc<RwLock<InMemoryNodeInner<S>>> {
        self.inner.clone()
    }

    pub fn get_cache_config(&self) -> Result<CacheConfig, String> {
        let inner = self
            .inner
            .read()
            .map_err(|e| format!("Failed to acquire read lock: {}", e))?;
        inner.fork_storage.get_cache_config()
    }

    pub fn get_fork_url(&self) -> Result<String, String> {
        let inner = self
            .inner
            .read()
            .map_err(|e| format!("Failed to acquire read lock: {}", e))?;
        inner.fork_storage.get_fork_url()
    }

    fn get_config(&self, l2_gas_price_override: Option<u64>) -> Result<InMemoryNodeConfig, String> {
        let inner = self
            .inner
            .read()
            .map_err(|e| format!("Failed to acquire read lock: {}", e))?;
        let l2_gas_price = if let Some(l2_gas_price) = l2_gas_price_override {
            l2_gas_price
        } else {
            inner.fee_input_provider.l2_gas_price
        };
        Ok(InMemoryNodeConfig {
            l1_gas_price: Some(inner.fee_input_provider.l1_gas_price),
            l2_fair_gas_price: l2_gas_price,
            show_calls: inner.show_calls.clone(),
            show_outputs: inner.show_outputs,
            show_storage_logs: inner.show_storage_logs.clone(),
            show_vm_details: inner.show_vm_details.clone(),
            show_gas_details: inner.show_gas_details.clone(),
            resolve_hashes: inner.resolve_hashes,
            system_contracts_options: self.system_contracts_options.clone(),
        })
    }

    pub fn reset(&self, fork: Option<ForkDetails>) -> Result<(), String> {
        let observability = self
            .inner
            .read()
            .map_err(|e| format!("Failed to acquire read lock: {}", e))?
            .observability
            .clone();

        let l2_gas_price = fork.as_ref().map(|f| f.l2_fair_gas_price);
        let config = self.get_config(l2_gas_price)?;

        let inner = InMemoryNodeInner::new(fork, observability, config);

        let mut writer = self
            .snapshots
            .write()
            .map_err(|e| format!("Failed to acquire write lock: {}", e))?;
        writer.clear();

        let mut guard = self
            .inner
            .write()
            .map_err(|e| format!("Failed to acquire write lock: {}", e))?;
        *guard = inner;
        Ok(())
    }

    /// Applies multiple transactions - but still one per L1 batch.
    pub fn apply_txs(&self, txs: Vec<L2Tx>) -> Result<(), String> {
        tracing::info!("Running {:?} transactions (one per batch)", txs.len());

        for tx in txs {
            self.run_l2_tx(tx, TxExecutionMode::VerifyExecute)?;
        }

        Ok(())
    }

    /// Adds a lot of tokens to a given account.
    pub fn set_rich_account(&self, address: H160) {
        let key = storage_key_for_eth_balance(&address);

        let mut inner = match self.inner.write() {
            Ok(guard) => guard,
            Err(e) => {
                tracing::info!("Failed to acquire write lock: {}", e);
                return;
            }
        };

        let keys = {
            let mut storage_view = StorageView::new(&inner.fork_storage);
            storage_view.set_value(key, u256_to_h256(U256::from(10u128.pow(30))));
            storage_view.modified_storage_keys().clone()
        };

        for (key, value) in keys.iter() {
            inner.fork_storage.set_value(*key, *value);
        }
        inner.rich_accounts.insert(address);
    }

    /// Runs L2 'eth call' method - that doesn't commit to a block.
    pub fn run_l2_call(&self, mut l2_tx: L2Tx) -> Result<ExecutionResult, String> {
        let execution_mode = TxExecutionMode::EthCall;

        let inner = self
            .inner
            .write()
            .map_err(|e| format!("Failed to acquire write lock: {}", e))?;

        let storage = StorageView::new(&inner.fork_storage).into_rc_ptr();

        let bootloader_code = inner.system_contracts.contracts_for_l2_call();

        // init vm

        let (batch_env, _) = inner.create_l1_batch_env(storage.clone());
        let system_env = inner.create_system_env(bootloader_code.clone(), execution_mode);

        let mut vm: Vm<_, HistoryDisabled> = Vm::new(batch_env, system_env, storage.clone());

        // We must inject *some* signature (otherwise bootloader code fails to generate hash).
        if l2_tx.common_data.signature.is_empty() {
            l2_tx.common_data.signature = PackedEthSignature::default().serialize_packed().into();
        }

        let tx: Transaction = l2_tx.into();
        vm.push_transaction(tx);

        let call_tracer_result = Arc::new(OnceCell::default());

        let custom_tracer = CallTracer::new(call_tracer_result.clone()).into_tracer_pointer();

        let tx_result = vm.inspect(custom_tracer.into(), VmExecutionMode::OneTx);

        let call_traces = Arc::try_unwrap(call_tracer_result)
            .unwrap()
            .take()
            .unwrap_or_default();

        match &tx_result.result {
            ExecutionResult::Success { output } => {
                tracing::info!("Call: {}", "SUCCESS".green());
                let output_bytes = zksync_basic_types::web3::Bytes::from(output.clone());
                tracing::info!("Output: {}", serde_json::to_string(&output_bytes).unwrap());
            }
            ExecutionResult::Revert { output } => {
                tracing::info!("Call: {}: {}", "FAILED".red(), output);
            }
            ExecutionResult::Halt { reason } => {
                tracing::info!("Call: {} {}", "HALTED".red(), reason)
            }
        };

        tracing::info!("=== Console Logs: ");
        for call in &call_traces {
            inner.console_log_handler.handle_call_recursive(call);
        }

        tracing::info!("=== Call traces:");
        for call in &call_traces {
            formatter::print_call(
                call,
                0,
                &inner.show_calls,
                inner.show_outputs,
                inner.resolve_hashes,
            );
        }

        Ok(tx_result.result)
    }

    fn display_detailed_gas_info(
        &self,
        bootloader_debug_result: Option<&eyre::Result<BootloaderDebug, String>>,
        spent_on_pubdata: u64,
    ) -> eyre::Result<(), String> {
        if let Some(bootloader_result) = bootloader_debug_result {
            let bootloader_debug = bootloader_result.clone()?;

            tracing::info!("┌─────────────────────────┐");
            tracing::info!("│       GAS DETAILS       │");
            tracing::info!("└─────────────────────────┘");

            // Total amount of gas (should match tx.gas_limit).
            let total_gas_limit = bootloader_debug
                .total_gas_limit_from_user
                .saturating_sub(bootloader_debug.reserved_gas);

            let intrinsic_gas = total_gas_limit - bootloader_debug.gas_limit_after_intrinsic;
            let gas_for_validation =
                bootloader_debug.gas_limit_after_intrinsic - bootloader_debug.gas_after_validation;

            let gas_spent_on_compute = bootloader_debug.gas_spent_on_execution
                - bootloader_debug.gas_spent_on_bytecode_preparation;

            let gas_used = intrinsic_gas
                + gas_for_validation
                + bootloader_debug.gas_spent_on_bytecode_preparation
                + gas_spent_on_compute;

            tracing::info!(
                "Gas - Limit: {} | Used: {} | Refunded: {}",
                to_human_size(total_gas_limit),
                to_human_size(gas_used),
                to_human_size(bootloader_debug.refund_by_operator)
            );

            if bootloader_debug.total_gas_limit_from_user != total_gas_limit {
                tracing::info!(
                    "{}",
                    format!(
                "  WARNING: user actually provided more gas {}, but system had a lower max limit.",
                to_human_size(bootloader_debug.total_gas_limit_from_user)
            )
                    .yellow()
                );
            }
            if bootloader_debug.refund_computed != bootloader_debug.refund_by_operator {
                tracing::info!(
                    "{}",
                    format!(
                        "  WARNING: Refund by VM: {}, but operator refunded more: {}",
                        to_human_size(bootloader_debug.refund_computed),
                        to_human_size(bootloader_debug.refund_by_operator)
                    )
                    .yellow()
                );
            }

            if bootloader_debug.refund_computed + gas_used != total_gas_limit {
                tracing::info!(
                    "{}",
                    format!(
                        "  WARNING: Gas totals don't match. {} != {} , delta: {}",
                        to_human_size(bootloader_debug.refund_computed + gas_used),
                        to_human_size(total_gas_limit),
                        to_human_size(
                            total_gas_limit.abs_diff(bootloader_debug.refund_computed + gas_used)
                        )
                    )
                    .yellow()
                );
            }

            let bytes_published = spent_on_pubdata / bootloader_debug.gas_per_pubdata.as_u64();

            tracing::info!(
                "During execution published {} bytes to L1, @{} each - in total {} gas",
                to_human_size(bytes_published.into()),
                to_human_size(bootloader_debug.gas_per_pubdata),
                to_human_size(spent_on_pubdata.into())
            );

            tracing::info!("Out of {} gas used, we spent:", to_human_size(gas_used));
            tracing::info!(
                "  {:>15} gas ({:>2}%) for transaction setup",
                to_human_size(intrinsic_gas),
                to_human_size(intrinsic_gas * 100 / gas_used)
            );
            tracing::info!(
                "  {:>15} gas ({:>2}%) for bytecode preparation (decompression etc)",
                to_human_size(bootloader_debug.gas_spent_on_bytecode_preparation),
                to_human_size(bootloader_debug.gas_spent_on_bytecode_preparation * 100 / gas_used)
            );
            tracing::info!(
                "  {:>15} gas ({:>2}%) for account validation",
                to_human_size(gas_for_validation),
                to_human_size(gas_for_validation * 100 / gas_used)
            );
            tracing::info!(
                "  {:>15} gas ({:>2}%) for computations (opcodes)",
                to_human_size(gas_spent_on_compute),
                to_human_size(gas_spent_on_compute * 100 / gas_used)
            );

            tracing::info!("");
            tracing::info!("");
            tracing::info!(
                "{}",
                "=== Transaction setup cost breakdown ===".to_owned().bold(),
            );

            tracing::info!("Total cost: {}", to_human_size(intrinsic_gas).bold());
            tracing::info!(
                "  {:>15} gas ({:>2}%) fixed cost",
                to_human_size(bootloader_debug.intrinsic_overhead),
                to_human_size(bootloader_debug.intrinsic_overhead * 100 / intrinsic_gas)
            );
            tracing::info!(
                "  {:>15} gas ({:>2}%) operator cost",
                to_human_size(bootloader_debug.operator_overhead),
                to_human_size(bootloader_debug.operator_overhead * 100 / intrinsic_gas)
            );

            tracing::info!("");
            tracing::info!(
                "  FYI: operator could have charged up to: {}, so you got {}% discount",
                to_human_size(bootloader_debug.required_overhead),
                to_human_size(
                    (bootloader_debug.required_overhead - bootloader_debug.operator_overhead) * 100
                        / bootloader_debug.required_overhead
                )
            );

            {
                let fee_model_config = self
                    .inner
                    .read()
                    .expect("Failed to acquire reading lock")
                    .fee_input_provider
                    .get_fee_model_config();
                tracing::info!(
                    "Publishing full block costs the operator around {} l2 gas",
                    to_human_size(
                        bootloader_debug.gas_per_pubdata * fee_model_config.batch_overhead_l1_gas
                    ),
                );
            }
            tracing::info!("Your transaction has contributed to filling up the block in the following way (we take the max contribution as the cost):");
            tracing::info!(
                "  Length overhead:  {:>15}",
                to_human_size(bootloader_debug.overhead_for_length)
            );
            tracing::info!(
                "  Slot overhead:    {:>15}",
                to_human_size(bootloader_debug.overhead_for_slot)
            );
            tracing::info!("Also, with every spent gas unit you potentially can pay some additional amount of gas for filling up the block by execution limits");
            tracing::info!(
                "This overhead is included in the gas price, although now it's set to zero"
            );
            tracing::info!("And with every pubdata byte, you potentially can pay an additional amount of gas for filling up the block by pubdata limit");
            tracing::info!("This overhead is included in the `gas_per_pubdata` price");
            Ok(())
        } else {
            Err("Booloader tracer didn't finish.".to_owned())
        }
    }

    // Validates L2 transaction
    fn validate_tx(&self, tx: &L2Tx) -> Result<(), String> {
        let max_gas = U256::from(u32::MAX);
        if tx.common_data.fee.gas_limit > max_gas
            || tx.common_data.fee.gas_per_pubdata_limit > max_gas
        {
            return Err("exceeds block gas limit".into());
        }

        let l2_gas_price = self
            .inner
            .read()
            .expect("failed acquiring reader")
            .fee_input_provider
            .l2_gas_price;
        if tx.common_data.fee.max_fee_per_gas < l2_gas_price.into() {
            tracing::info!(
                "Submitted Tx is Unexecutable {:?} because of MaxFeePerGasTooLow {}",
                tx.hash(),
                tx.common_data.fee.max_fee_per_gas
            );
            return Err("block base fee higher than max fee per gas".into());
        }

        if tx.common_data.fee.max_fee_per_gas < tx.common_data.fee.max_priority_fee_per_gas {
            tracing::info!(
                "Submitted Tx is Unexecutable {:?} because of MaxPriorityFeeGreaterThanMaxFee {}",
                tx.hash(),
                tx.common_data.fee.max_fee_per_gas
            );
            return Err("max priority fee per gas higher than max fee per gas".into());
        }
        Ok(())
    }

    /// Executes the given L2 transaction and returns all the VM logs.
    /// The bootloader can be omitted via specifying the `execute_bootloader` boolean.
    /// This causes the VM to produce 1 L2 block per L1 block, instead of the usual 2 blocks per L1 block.
    ///
    /// **NOTE**
    ///
    /// This function must only rely on data populated initially via [ForkDetails]:
    ///     * [InMemoryNodeInner::current_timestamp]
    ///     * [InMemoryNodeInner::current_batch]
    ///     * [InMemoryNodeInner::current_miniblock]
    ///     * [InMemoryNodeInner::current_miniblock_hash]
    ///     * [InMemoryNodeInner::fee_input_provider]
    ///
    /// And must _NEVER_ rely on data updated in [InMemoryNodeInner] during previous runs:
    /// (if used, they must never panic and/or have meaningful defaults)
    ///     * [InMemoryNodeInner::block_hashes]
    ///     * [InMemoryNodeInner::blocks]
    ///     * [InMemoryNodeInner::tx_results]
    ///
    /// This is because external users of the library may call this function to perform an isolated
    /// VM operation (optionally without bootloader execution) with an external storage and get the results back.
    /// So any data populated in [Self::run_l2_tx] will not be available for the next invocation.
    pub fn run_l2_tx_raw(
        &self,
        l2_tx: L2Tx,
        execution_mode: TxExecutionMode,
        mut tracers: Vec<
            TracerPointer<StorageView<ForkStorage<S>>, multivm::vm_latest::HistoryDisabled>,
        >,
        execute_bootloader: bool,
    ) -> Result<L2TxResult, String> {
        let inner = self
            .inner
            .read()
            .map_err(|e| format!("Failed to acquire read lock: {}", e))?;

        let storage = StorageView::new(inner.fork_storage.clone()).into_rc_ptr();

        let (batch_env, block_ctx) = inner.create_l1_batch_env(storage.clone());

        let bootloader_code = {
            if inner
                .impersonated_accounts
                .contains(&l2_tx.common_data.initiator_address)
            {
                tracing::info!(
                    "🕵️ Executing tx from impersonated account {:?}",
                    l2_tx.common_data.initiator_address
                );
                inner.system_contracts.contracts(execution_mode, true)
            } else {
                inner.system_contracts.contracts(execution_mode, false)
            }
        };
        let system_env = inner.create_system_env(bootloader_code.clone(), execution_mode);

        let mut vm: Vm<_, HistoryDisabled> =
            Vm::new(batch_env.clone(), system_env, storage.clone());

        let tx: Transaction = l2_tx.clone().into();

        vm.push_transaction(tx.clone());

        let call_tracer_result = Arc::new(OnceCell::default());
        let bootloader_debug_result = Arc::new(OnceCell::default());

        tracers.push(CallTracer::new(call_tracer_result.clone()).into_tracer_pointer());
        tracers.push(
            BootloaderDebugTracer {
                result: bootloader_debug_result.clone(),
            }
            .into_tracer_pointer(),
        );

        let tx_result = vm.inspect(tracers.into(), VmExecutionMode::OneTx);

        let call_traces = call_tracer_result.get().unwrap();

        let spent_on_pubdata =
            tx_result.statistics.gas_used - tx_result.statistics.computational_gas_used as u64;

        tracing::info!("┌─────────────────────────┐");
        tracing::info!("│   TRANSACTION SUMMARY   │");
        tracing::info!("└─────────────────────────┘");

        match &tx_result.result {
            ExecutionResult::Success { .. } => tracing::info!("Transaction: {}", "SUCCESS".green()),
            ExecutionResult::Revert { .. } => tracing::info!("Transaction: {}", "FAILED".red()),
            ExecutionResult::Halt { .. } => tracing::info!("Transaction: {}", "HALTED".red()),
        }

        tracing::info!("Initiator: {:?}", tx.initiator_account());
        tracing::info!("Payer: {:?}", tx.payer());
        tracing::info!(
            "Gas - Limit: {} | Used: {} | Refunded: {}",
            to_human_size(tx.gas_limit()),
            to_human_size(tx.gas_limit() - tx_result.refunds.gas_refunded),
            to_human_size(tx_result.refunds.gas_refunded.into())
        );

        match inner.show_gas_details {
            ShowGasDetails::None => tracing::info!(
                "Use --show-gas-details flag or call config_setShowGasDetails to display more info"
            ),
            ShowGasDetails::All => {
                let info =
                    self.display_detailed_gas_info(bootloader_debug_result.get(), spent_on_pubdata);
                if info.is_err() {
                    tracing::info!(
                        "{}\nError: {}",
                        "!!! FAILED TO GET DETAILED GAS INFO !!!".to_owned().red(),
                        info.unwrap_err()
                    );
                }
            }
        }

        if inner.show_storage_logs != ShowStorageLogs::None {
            print_storage_logs_details(&inner.show_storage_logs, &tx_result);
        }

        if inner.show_vm_details != ShowVMDetails::None {
            formatter::print_vm_details(&tx_result);
        }

        tracing::info!("");
        tracing::info!("==== Console logs: ");
        for call in call_traces {
            inner.console_log_handler.handle_call_recursive(call);
        }
        tracing::info!("");
        let call_traces_count = if !call_traces.is_empty() {
            // All calls/sub-calls are stored within the first call trace
            call_traces[0].calls.len()
        } else {
            0
        };
        tracing::info!(
            "==== {} Use --show-calls flag or call config_setShowCalls to display more info.",
            format!("{:?} call traces. ", call_traces_count).bold()
        );

        if inner.show_calls != ShowCalls::None {
            for call in call_traces {
                formatter::print_call(
                    call,
                    0,
                    &inner.show_calls,
                    inner.show_outputs,
                    inner.resolve_hashes,
                );
            }
        }
        tracing::info!("");
        tracing::info!(
            "==== {}",
            format!("{} events", tx_result.logs.events.len()).bold()
        );
        for event in &tx_result.logs.events {
            formatter::print_event(event, inner.resolve_hashes);
        }

        // The computed block hash here will be different than that in production.
        let hash = compute_hash(block_ctx.miniblock, l2_tx.hash());

        let mut transaction = zksync_types::api::Transaction::from(l2_tx);
        transaction.block_hash = Some(inner.current_miniblock_hash);
        transaction.block_number = Some(U64::from(inner.current_miniblock));

        let parent_block_hash = inner
            .block_hashes
            .get(&(block_ctx.miniblock - 1))
            .cloned()
            .unwrap_or_default();

        let block = Block {
            hash,
            parent_hash: parent_block_hash,
            number: U64::from(block_ctx.miniblock),
            timestamp: U256::from(batch_env.timestamp),
            l1_batch_number: Some(U64::from(batch_env.number.0)),
            transactions: vec![TransactionVariant::Full(transaction)],
            gas_used: U256::from(tx_result.statistics.gas_used),
            gas_limit: U256::from(BATCH_GAS_LIMIT),
            ..Default::default()
        };

        let mut bytecodes = HashMap::new();
        for b in vm.get_last_tx_compressed_bytecodes().iter() {
            let hashcode = match bytecode_to_factory_dep(b.original.clone()) {
                Ok(hc) => hc,
                Err(error) => {
                    tracing::error!("{}", format!("cannot convert bytecode: {}", error).on_red());
                    return Err(error.to_string());
                }
            };
            bytecodes.insert(hashcode.0, hashcode.1);
        }
        if execute_bootloader {
            vm.execute(VmExecutionMode::Bootloader);
        }

        let modified_keys = storage.borrow().modified_storage_keys().clone();

        Ok((
            modified_keys,
            tx_result,
            call_traces.clone(),
            block,
            bytecodes,
            block_ctx,
        ))
    }

    /// Runs L2 transaction and commits it to a new block.
    pub fn run_l2_tx(&self, l2_tx: L2Tx, execution_mode: TxExecutionMode) -> Result<(), String> {
        let tx_hash = l2_tx.hash();
        let transaction_type = l2_tx.common_data.transaction_type;

        tracing::info!("");
        tracing::info!("Validating {}", format!("{:?}", tx_hash).bold());

        match self.validate_tx(&l2_tx) {
            Ok(_) => (),
            Err(e) => {
                return Err(e);
            }
        };

        tracing::info!("Executing {}", format!("{:?}", tx_hash).bold());

        {
            let mut inner = self
                .inner
                .write()
                .map_err(|e| format!("Failed to acquire write lock: {}", e))?;
            inner.filters.notify_new_pending_transaction(tx_hash);
        }

        let (keys, result, call_traces, block, bytecodes, block_ctx) =
            self.run_l2_tx_raw(l2_tx.clone(), execution_mode, vec![], true)?;

        if let ExecutionResult::Halt { reason } = result.result {
            // Halt means that something went really bad with the transaction execution (in most cases invalid signature,
            // but it could also be bootloader panic etc).
            // In such case, we should not persist the VM data, and we should pretend that transaction never existed.
            return Err(format!("Transaction HALT: {}", reason));
        }
        // Write all the mutated keys (storage slots).
        let mut inner = self
            .inner
            .write()
            .map_err(|e| format!("Failed to acquire write lock: {}", e))?;
        for (key, value) in keys.iter() {
            inner.fork_storage.set_value(*key, *value);
        }

        // Write all the factory deps.
        for (hash, code) in bytecodes.iter() {
            inner.fork_storage.store_factory_dep(
                u256_to_h256(*hash),
                code.iter()
                    .flat_map(|entry| {
                        let mut bytes = vec![0u8; 32];
                        entry.to_big_endian(&mut bytes);
                        bytes.to_vec()
                    })
                    .collect(),
            )
        }

        for (log_idx, event) in result.logs.events.iter().enumerate() {
            inner.filters.notify_new_log(
                &Log {
                    address: event.address,
                    topics: event.indexed_topics.clone(),
                    data: Bytes(event.value.clone()),
                    block_hash: Some(block.hash),
                    block_number: Some(block.number),
                    l1_batch_number: block.l1_batch_number,
                    transaction_hash: Some(tx_hash),
                    transaction_index: Some(U64::zero()),
                    log_index: Some(U256::from(log_idx)),
                    transaction_log_index: Some(U256::from(log_idx)),
                    log_type: None,
                    removed: Some(false),
                },
                block.number,
            );
        }
        let tx_receipt = TransactionReceipt {
            transaction_hash: tx_hash,
            transaction_index: U64::from(0),
            block_hash: block.hash,
            block_number: block.number,
            l1_batch_tx_index: None,
            l1_batch_number: block.l1_batch_number,
            from: l2_tx.initiator_account(),
            to: Some(l2_tx.recipient_account()),
            root: H256::zero(),
            cumulative_gas_used: Default::default(),
            gas_used: Some(l2_tx.common_data.fee.gas_limit - result.refunds.gas_refunded),
            contract_address: contract_address_from_tx_result(&result),
            logs: result
                .logs
                .events
                .iter()
                .enumerate()
                .map(|(log_idx, log)| Log {
                    address: log.address,
                    topics: log.indexed_topics.clone(),
                    data: Bytes(log.value.clone()),
                    block_hash: Some(block.hash),
                    block_number: Some(block.number),
                    l1_batch_number: block.l1_batch_number,
                    transaction_hash: Some(tx_hash),
                    transaction_index: Some(U64::zero()),
                    log_index: Some(U256::from(log_idx)),
                    transaction_log_index: Some(U256::from(log_idx)),
                    log_type: None,
                    removed: Some(false),
                })
                .collect(),
            l2_to_l1_logs: vec![],
            status: if result.result.is_failed() {
                U64::from(0)
            } else {
                U64::from(1)
            },
            effective_gas_price: Some(inner.fee_input_provider.l2_gas_price.into()),
            transaction_type: Some((transaction_type as u32).into()),
            logs_bloom: Default::default(),
        };
        let debug = create_debug_output(&l2_tx, &result, call_traces).expect("create debug output"); // OK to unwrap here as Halt is handled above
        inner.tx_results.insert(
            tx_hash,
            TransactionResult {
                info: TxExecutionInfo {
                    tx: l2_tx,
                    batch_number: block.l1_batch_number.unwrap_or_default().as_u32(),
                    miniblock_number: block.number.as_u64(),
                    result,
                },
                receipt: tx_receipt,
                debug,
            },
        );

        // With the introduction of 'l2 blocks' (and virtual blocks),
        // we are adding one l2 block at the end of each batch (to handle things like remaining events etc).
        //  You can look at insert_fictive_l2_block function in VM to see how this fake block is inserted.
        let block_ctx = block_ctx.new_block();
        let parent_block_hash = block.hash;
        let empty_block_at_end_of_batch = create_empty_block(
            block_ctx.miniblock,
            block_ctx.timestamp,
            block_ctx.batch,
            Some(parent_block_hash),
        );

        inner.current_batch = inner.current_batch.saturating_add(1);

        for (i, block) in vec![block, empty_block_at_end_of_batch]
            .into_iter()
            .enumerate()
        {
            // archive current state before we produce new batch/blocks
            if let Err(err) = inner.archive_state() {
                tracing::error!(
                    "failed archiving state for block {}: {}",
                    inner.current_miniblock,
                    err
                );
            }

            inner.current_miniblock = inner.current_miniblock.saturating_add(1);
            inner.current_timestamp = inner.current_timestamp.saturating_add(1);

            let actual_l1_batch_number = block
                .l1_batch_number
                .expect("block must have a l1_batch_number");
            if actual_l1_batch_number.as_u32() != inner.current_batch {
                panic!(
                    "expected next block to have batch_number {}, got {}",
                    inner.current_batch,
                    actual_l1_batch_number.as_u32()
                );
            }

            if block.number.as_u64() != inner.current_miniblock {
                panic!(
                    "expected next block to have miniblock {}, got {} | {i}",
                    inner.current_miniblock,
                    block.number.as_u64()
                );
            }

            if block.timestamp.as_u64() != inner.current_timestamp {
                panic!(
                    "expected next block to have timestamp {}, got {} | {i}",
                    inner.current_timestamp,
                    block.timestamp.as_u64()
                );
            }

            let block_hash = block.hash;
            inner.current_miniblock_hash = block_hash;
            inner.block_hashes.insert(block.number.as_u64(), block.hash);
            inner.blocks.insert(block.hash, block);
            inner.filters.notify_new_block(block_hash);
        }

        Ok(())
    }
}

/// Keeps track of a block's batch number, miniblock number and timestamp.
/// Useful for keeping track of the current context when creating multiple blocks.
#[derive(Debug, Clone, Default)]
pub struct BlockContext {
    pub batch: u32,
    pub miniblock: u64,
    pub timestamp: u64,
}

impl BlockContext {
    /// Create the current instance that represents the latest block.
    pub fn from_current(batch: u32, miniblock: u64, timestamp: u64) -> Self {
        Self {
            batch,
            miniblock,
            timestamp,
        }
    }

    /// Create the next batch instance that has all parameters incremented by `1`.
    pub fn new_batch(&self) -> Self {
        Self {
            batch: self.batch.saturating_add(1),
            miniblock: self.miniblock.saturating_add(1),
            timestamp: self.timestamp.saturating_add(1),
        }
    }

    /// Create the next batch instance that uses the same batch number, and has all other parameters incremented by `1`.
    pub fn new_block(&self) -> BlockContext {
        Self {
            batch: self.batch,
            miniblock: self.miniblock.saturating_add(1),
            timestamp: self.timestamp.saturating_add(1),
        }
    }
}

pub fn load_last_l1_batch<S: ReadStorage>(storage: StoragePtr<S>) -> Option<(u64, u64)> {
    // Get block number and timestamp
    let current_l1_batch_info_key = StorageKey::new(
        AccountTreeId::new(SYSTEM_CONTEXT_ADDRESS),
        SYSTEM_CONTEXT_BLOCK_INFO_POSITION,
    );
    let mut storage_ptr = storage.borrow_mut();
    let current_l1_batch_info = storage_ptr.read_value(&current_l1_batch_info_key);
    let (batch_number, batch_timestamp) = unpack_block_info(h256_to_u256(current_l1_batch_info));
    let block_number = batch_number as u32;
    if block_number == 0 {
        // The block does not exist yet
        return None;
    }
    Some((batch_number, batch_timestamp))
}

#[cfg(test)]
mod tests {
    use ethabi::{Token, Uint};
    use zksync_basic_types::Nonce;
    use zksync_types::{utils::deployed_address_create, K256PrivateKey};

    use super::*;
    use crate::{
        http_fork_source::HttpForkSource, node::InMemoryNode, system_contracts::Options, testing,
    };

    #[tokio::test]
    async fn test_run_l2_tx_validates_tx_gas_limit_too_high() {
        let node = InMemoryNode::<HttpForkSource>::default();
        let tx = testing::TransactionBuilder::new()
            .set_gas_limit(U256::from(u32::MAX) + 1)
            .build();
        node.set_rich_account(tx.common_data.initiator_address);

        let result = node.run_l2_tx(tx, TxExecutionMode::VerifyExecute);

        assert_eq!(result.err(), Some("exceeds block gas limit".into()));
    }

    #[tokio::test]
    async fn test_run_l2_tx_validates_tx_max_fee_per_gas_too_low() {
        let node = InMemoryNode::<HttpForkSource>::default();
        let tx = testing::TransactionBuilder::new()
            .set_max_fee_per_gas(U256::from(DEFAULT_L2_GAS_PRICE - 1))
            .build();
        node.set_rich_account(tx.common_data.initiator_address);

        let result = node.run_l2_tx(tx, TxExecutionMode::VerifyExecute);

        assert_eq!(
            result.err(),
            Some("block base fee higher than max fee per gas".into())
        );
    }

    #[tokio::test]
    async fn test_run_l2_tx_validates_tx_max_priority_fee_per_gas_higher_than_max_fee_per_gas() {
        let node = InMemoryNode::<HttpForkSource>::default();
        let tx = testing::TransactionBuilder::new()
            .set_max_priority_fee_per_gas(U256::from(250_000_000 + 1))
            .build();
        node.set_rich_account(tx.common_data.initiator_address);

        let result = node.run_l2_tx(tx, TxExecutionMode::VerifyExecute);

        assert_eq!(
            result.err(),
            Some("max priority fee per gas higher than max fee per gas".into())
        );
    }

    #[tokio::test]
    async fn test_create_empty_block_creates_genesis_block_with_hash_and_zero_parent_hash() {
        let first_block = create_empty_block::<TransactionVariant>(0, 1000, 1, None);

        assert_eq!(first_block.hash, compute_hash(0, H256::zero()));
        assert_eq!(first_block.parent_hash, H256::zero());
    }

    #[tokio::test]
    async fn test_create_empty_block_creates_block_with_parent_hash_link_to_prev_block() {
        let first_block = create_empty_block::<TransactionVariant>(0, 1000, 1, None);
        let second_block = create_empty_block::<TransactionVariant>(1, 1000, 1, None);

        assert_eq!(second_block.parent_hash, first_block.hash);
    }

    #[tokio::test]
    async fn test_create_empty_block_creates_block_with_parent_hash_link_to_provided_parent_hash() {
        let first_block = create_empty_block::<TransactionVariant>(
            0,
            1000,
            1,
            Some(compute_hash(123, H256::zero())),
        );
        let second_block =
            create_empty_block::<TransactionVariant>(1, 1000, 1, Some(first_block.hash));

        assert_eq!(first_block.parent_hash, compute_hash(123, H256::zero()));
        assert_eq!(second_block.parent_hash, first_block.hash);
    }

    #[tokio::test]
    async fn test_run_l2_tx_raw_does_not_panic_on_external_storage_call() {
        // Perform a transaction to get storage to an intermediate state
        let node = InMemoryNode::<HttpForkSource>::default();
        let tx = testing::TransactionBuilder::new().build();
        node.set_rich_account(tx.common_data.initiator_address);
        node.run_l2_tx(tx, TxExecutionMode::VerifyExecute).unwrap();
        let external_storage = node.inner.read().unwrap().fork_storage.clone();

        // Execute next transaction using a fresh in-memory node and the external fork storage
        let mock_db = testing::ExternalStorage {
            raw_storage: external_storage.inner.read().unwrap().raw_storage.clone(),
        };
        let node: InMemoryNode<testing::ExternalStorage> = InMemoryNode::new(
            Some(ForkDetails {
                fork_source: Box::new(mock_db),
                l1_block: L1BatchNumber(1),
                l2_block: Block::default(),
                l2_miniblock: 2,
                l2_miniblock_hash: Default::default(),
                block_timestamp: 1002,
                overwrite_chain_id: None,
                l1_gas_price: 1000,
                l2_fair_gas_price: DEFAULT_L2_GAS_PRICE,
                fee_params: None,
                estimate_gas_price_scale_factor: DEFAULT_ESTIMATE_GAS_PRICE_SCALE_FACTOR,
                estimate_gas_scale_factor: DEFAULT_ESTIMATE_GAS_SCALE_FACTOR,
                cache_config: CacheConfig::default(),
            }),
            None,
            Default::default(),
        );

        node.run_l2_tx_raw(
            testing::TransactionBuilder::new().build(),
            TxExecutionMode::VerifyExecute,
            vec![],
            true,
        )
        .expect("transaction must pass with external storage");
    }

    #[tokio::test]
    async fn test_transact_returns_data_in_built_in_without_security_mode() {
        let node = InMemoryNode::<HttpForkSource>::new(
            None,
            None,
            InMemoryNodeConfig {
                system_contracts_options: Options::BuiltInWithoutSecurity,
                ..Default::default()
            },
        );

        let private_key = K256PrivateKey::from_bytes(H256::repeat_byte(0xef)).unwrap();
        let from_account = private_key.address();
        node.set_rich_account(from_account);

        let deployed_address = deployed_address_create(from_account, U256::zero());
        testing::deploy_contract(
            &node,
            H256::repeat_byte(0x1),
            &private_key,
            hex::decode(testing::STORAGE_CONTRACT_BYTECODE).unwrap(),
            None,
            Nonce(0),
        );

        let mut tx = L2Tx::new_signed(
            deployed_address,
            hex::decode("bbf55335").unwrap(), // keccak selector for "transact_retrieve1()"
            Nonce(1),
            Fee {
                gas_limit: U256::from(4_000_000),
                max_fee_per_gas: U256::from(250_000_000),
                max_priority_fee_per_gas: U256::from(250_000_000),
                gas_per_pubdata_limit: U256::from(50000),
            },
            U256::from(0),
            zksync_basic_types::L2ChainId::from(260),
            &private_key,
            None,
            Default::default(),
        )
        .expect("failed signing tx");
        tx.common_data.transaction_type = TransactionType::LegacyTransaction;
        tx.set_input(vec![], H256::repeat_byte(0x2));
        let (_, result, ..) = node
            .run_l2_tx_raw(tx, TxExecutionMode::VerifyExecute, vec![], true)
            .expect("failed tx");

        match result.result {
            ExecutionResult::Success { output } => {
                let actual = testing::decode_tx_result(&output, ethabi::ParamType::Uint(256));
                let expected = Token::Uint(Uint::from(1024u64));
                assert_eq!(expected, actual, "invalid result");
            }
            _ => panic!("invalid result {:?}", result.result),
        }
    }
<<<<<<< HEAD
}

pub fn load_last_l1_batch<S: ReadStorage>(storage: StoragePtr<S>) -> Option<(u64, u64)> {
    // Get block number and timestamp
    let current_l1_batch_info_key = StorageKey::new(
        AccountTreeId::new(SYSTEM_CONTEXT_ADDRESS),
        SYSTEM_CONTEXT_BLOCK_INFO_POSITION,
    );
    let mut storage_ptr = storage.borrow_mut();
    let current_l1_batch_info = storage_ptr.read_value(&current_l1_batch_info_key);
    let (batch_number, batch_timestamp) = unpack_block_info(h256_to_u256(current_l1_batch_info));
    let block_number = batch_number as u32;
    if block_number == 0 {
        // The block does not exist yet
        return None;
    }
    Some((batch_number, batch_timestamp))
}
=======
}
>>>>>>> df89dca6
<|MERGE_RESOLUTION|>--- conflicted
+++ resolved
@@ -1055,112 +1055,8 @@
         observability: Option<Observability>,
         config: InMemoryNodeConfig,
     ) -> Self {
-<<<<<<< HEAD
         let system_contracts_options = config.system_contracts_options.clone();
         let inner = InMemoryNodeInner::new(fork, observability, config);
-=======
-        let default_l1_gas_price = if let Some(f) = &fork {
-            f.l1_gas_price
-        } else {
-            DEFAULT_L1_GAS_PRICE
-        };
-        let l1_gas_price = if let Some(custom_l1_gas_price) = config.l1_gas_price {
-            tracing::info!(
-                "L1 gas price set to {} (overridden from {})",
-                to_human_size(custom_l1_gas_price.into()),
-                to_human_size(default_l1_gas_price.into())
-            );
-            custom_l1_gas_price
-        } else {
-            default_l1_gas_price
-        };
-
-        let inner = if let Some(f) = &fork {
-            let mut block_hashes = HashMap::<u64, H256>::new();
-            block_hashes.insert(f.l2_block.number.as_u64(), f.l2_block.hash);
-            let mut blocks = HashMap::<H256, Block<TransactionVariant>>::new();
-            blocks.insert(f.l2_block.hash, f.l2_block.clone());
-
-            let mut fee_input_provider = if let Some(params) = f.fee_params {
-                TestNodeFeeInputProvider::from_fee_params_and_estimate_scale_factors(
-                    params,
-                    f.estimate_gas_price_scale_factor,
-                    f.estimate_gas_scale_factor,
-                )
-            } else {
-                TestNodeFeeInputProvider::from_estimate_scale_factors(
-                    f.estimate_gas_price_scale_factor,
-                    f.estimate_gas_scale_factor,
-                )
-            };
-            fee_input_provider.l1_gas_price = l1_gas_price;
-            fee_input_provider.l2_gas_price = config.l2_fair_gas_price;
-
-            InMemoryNodeInner {
-                current_timestamp: f.block_timestamp,
-                current_batch: f.l1_block.0,
-                current_miniblock: f.l2_miniblock,
-                current_miniblock_hash: f.l2_miniblock_hash,
-                fee_input_provider,
-                tx_results: Default::default(),
-                blocks,
-                block_hashes,
-                filters: Default::default(),
-                fork_storage: ForkStorage::new(fork, &config.system_contracts_options),
-                show_calls: config.show_calls,
-                show_outputs: config.show_outputs,
-                show_storage_logs: config.show_storage_logs,
-                show_vm_details: config.show_vm_details,
-                show_gas_details: config.show_gas_details,
-                resolve_hashes: config.resolve_hashes,
-                console_log_handler: ConsoleLogHandler::default(),
-                system_contracts: SystemContracts::from_options(&config.system_contracts_options),
-                impersonated_accounts: Default::default(),
-                rich_accounts: HashSet::new(),
-                previous_states: Default::default(),
-                observability,
-            }
-        } else {
-            let mut block_hashes = HashMap::<u64, H256>::new();
-            let block_hash = compute_hash(0, H256::zero());
-            block_hashes.insert(0, block_hash);
-            let mut blocks = HashMap::<H256, Block<TransactionVariant>>::new();
-            blocks.insert(
-                block_hash,
-                create_empty_block(0, NON_FORK_FIRST_BLOCK_TIMESTAMP, 0, None),
-            );
-
-            let fee_input_provider = TestNodeFeeInputProvider {
-                l1_gas_price,
-                ..Default::default()
-            };
-            InMemoryNodeInner {
-                current_timestamp: NON_FORK_FIRST_BLOCK_TIMESTAMP,
-                current_batch: 0,
-                current_miniblock: 0,
-                current_miniblock_hash: block_hash,
-                fee_input_provider,
-                tx_results: Default::default(),
-                blocks,
-                block_hashes,
-                filters: Default::default(),
-                fork_storage: ForkStorage::new(fork, &config.system_contracts_options),
-                show_calls: config.show_calls,
-                show_outputs: config.show_outputs,
-                show_storage_logs: config.show_storage_logs,
-                show_vm_details: config.show_vm_details,
-                show_gas_details: config.show_gas_details,
-                resolve_hashes: config.resolve_hashes,
-                console_log_handler: ConsoleLogHandler::default(),
-                system_contracts: SystemContracts::from_options(&config.system_contracts_options),
-                impersonated_accounts: Default::default(),
-                rich_accounts: HashSet::new(),
-                previous_states: Default::default(),
-                observability,
-            }
-        };
-
->>>>>>> df89dca6
         InMemoryNode {
             inner: Arc::new(RwLock::new(inner)),
             snapshots: Default::default(),
@@ -2205,25 +2101,4 @@
             _ => panic!("invalid result {:?}", result.result),
         }
     }
-<<<<<<< HEAD
-}
-
-pub fn load_last_l1_batch<S: ReadStorage>(storage: StoragePtr<S>) -> Option<(u64, u64)> {
-    // Get block number and timestamp
-    let current_l1_batch_info_key = StorageKey::new(
-        AccountTreeId::new(SYSTEM_CONTEXT_ADDRESS),
-        SYSTEM_CONTEXT_BLOCK_INFO_POSITION,
-    );
-    let mut storage_ptr = storage.borrow_mut();
-    let current_l1_batch_info = storage_ptr.read_value(&current_l1_batch_info_key);
-    let (batch_number, batch_timestamp) = unpack_block_info(h256_to_u256(current_l1_batch_info));
-    let block_number = batch_number as u32;
-    if block_number == 0 {
-        // The block does not exist yet
-        return None;
-    }
-    Some((batch_number, batch_timestamp))
-}
-=======
-}
->>>>>>> df89dca6
+}