--- conflicted
+++ resolved
@@ -1,5 +1,4 @@
 //! In-memory node, that supports forking other networks.
-use anyhow::{anyhow, Context as _};
 use colored::Colorize;
 use indexmap::IndexMap;
 use once_cell::sync::OnceCell;
@@ -10,13 +9,7 @@
     str::FromStr,
     sync::{Arc, RwLock},
 };
-<<<<<<< HEAD
-
-use colored::Colorize;
-use indexmap::IndexMap;
-use once_cell::sync::OnceCell;
-=======
->>>>>>> 7587a7a5
+
 use zksync_contracts::BaseSystemContracts;
 use zksync_multivm::vm_latest::HistoryEnabled;
 use zksync_multivm::{
