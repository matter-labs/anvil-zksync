//! In-memory node, that supports forking other networks.
use std::{
    collections::{HashMap, HashSet},
    convert::TryInto,
    str::FromStr,
    sync::{Arc, RwLock},
};

use anyhow::Context as _;
use colored::Colorize;
use indexmap::IndexMap;
use once_cell::sync::OnceCell;
use zksync_contracts::BaseSystemContracts;
use zksync_multivm::{
    interface::{
        storage::{ReadStorage, StoragePtr, WriteStorage},
        Call, ExecutionResult, InspectExecutionMode, L1BatchEnv, L2Block, L2BlockEnv, SystemEnv,
        TxExecutionMode, VmExecutionResultAndLogs, VmFactory, VmInterface, VmInterfaceExt,
    },
    tracers::CallTracer,
    utils::{
        adjust_pubdata_price_for_tx, derive_base_fee_and_gas_per_pubdata, derive_overhead,
        get_batch_base_fee, get_max_batch_gas_limit, get_max_gas_per_pubdata_byte,
    },
    vm_latest::{
        constants::{BATCH_COMPUTATIONAL_GAS_LIMIT, BATCH_GAS_LIMIT, MAX_VM_PUBDATA_PER_BATCH},
        utils::l2_blocks::load_last_l2_block,
        HistoryDisabled, ToTracerPointer, Vm,
    },
    VmVersion,
};
use zksync_types::{
    api::{Block, DebugCall, Log, TransactionReceipt, TransactionVariant},
    block::{build_bloom, unpack_block_info, L2BlockHasher},
    fee::Fee,
    fee_model::{BatchFeeInput, PubdataIndependentBatchFeeModelInput},
    get_code_key, get_nonce_key,
    l2::{L2Tx, TransactionType},
    utils::{decompose_full_nonce, nonces_to_full_nonce, storage_key_for_eth_balance},
    web3::{keccak256, Bytes, Index},
    AccountTreeId, Address, BloomInput, L1BatchNumber, L2BlockNumber, PackedEthSignature,
    StorageKey, StorageValue, Transaction, ACCOUNT_CODE_STORAGE_ADDRESS, EMPTY_UNCLES_HASH, H160,
    H256, H64, MAX_L2_TX_GAS_LIMIT, SYSTEM_CONTEXT_ADDRESS, SYSTEM_CONTEXT_BLOCK_INFO_POSITION,
    U256, U64,
};
use zksync_utils::{bytecode::hash_bytecode, h256_to_account_address, h256_to_u256, u256_to_h256};
use zksync_web3_decl::error::Web3Error;

use crate::node::time::TimestampManager;
use crate::{
    bootloader_debug::{BootloaderDebug, BootloaderDebugTracer},
    config::{
        cache::CacheConfig,
        constants::{LEGACY_RICH_WALLETS, RICH_WALLETS},
        show_details::{ShowCalls, ShowGasDetails, ShowStorageLogs, ShowVMDetails},
        TestNodeConfig,
    },
    console_log::ConsoleLogHandler,
    deps::{storage_view::StorageView, InMemoryStorage},
    filters::EthFilters,
    fork::{ForkDetails, ForkSource, ForkStorage},
    formatter,
    node::{
        call_error_tracer::CallErrorTracer, fee_model::TestNodeFeeInputProvider,
        storage_logs::print_storage_logs_details,
    },
    observability::Observability,
    system_contracts::{self, SystemContracts},
    utils::{bytecode_to_factory_dep, create_debug_output, into_jsrpc_error, to_human_size},
};

/// Max possible size of an ABI encoded tx (in bytes).
pub const MAX_TX_SIZE: usize = 1_000_000;
/// Timestamp of the first block (if not running in fork mode).
pub const NON_FORK_FIRST_BLOCK_TIMESTAMP: u64 = 1_000;
/// Acceptable gas overestimation limit.
pub const ESTIMATE_GAS_ACCEPTABLE_OVERESTIMATION: u64 = 1_000;
/// The maximum number of previous blocks to store the state for.
pub const MAX_PREVIOUS_STATES: u16 = 128;
/// The zks protocol version.
pub const PROTOCOL_VERSION: &str = "zks/1";

pub fn compute_hash(block_number: u64, tx_hash: H256) -> H256 {
    let digest = [&block_number.to_be_bytes()[..], tx_hash.as_bytes()].concat();
    H256(keccak256(&digest))
}

pub fn create_empty_block<TX>(
    block_number: u64,
    timestamp: u64,
    batch: u32,
    parent_block_hash: Option<H256>,
) -> Block<TX> {
    let hash = compute_hash(block_number, H256::zero());
    let parent_hash = parent_block_hash.unwrap_or(if block_number == 0 {
        H256::zero()
    } else {
        compute_hash(block_number - 1, H256::zero())
    });
    Block {
        hash,
        parent_hash,
        number: U64::from(block_number),
        timestamp: U256::from(timestamp),
        l1_batch_number: Some(U64::from(batch)),
        transactions: vec![],
        gas_used: U256::from(0),
        gas_limit: U256::from(BATCH_GAS_LIMIT),
        ..Default::default()
    }
}

/// Information about the executed transaction.
#[derive(Debug, Clone)]
pub struct TxExecutionInfo {
    pub tx: L2Tx,
    // Batch number where transaction was executed.
    pub batch_number: u32,
    pub miniblock_number: u64,
    #[allow(unused)]
    pub result: VmExecutionResultAndLogs,
}

#[derive(Debug, Clone)]
pub struct TransactionResult {
    pub info: TxExecutionInfo,
    pub receipt: TransactionReceipt,
    pub debug: DebugCall,
}

impl TransactionResult {
    /// Returns the debug information for the transaction.
    /// If `only_top` is true - will only return the top level call.
    pub fn debug_info(&self, only_top: bool) -> DebugCall {
        let calls = if only_top {
            vec![]
        } else {
            self.debug.calls.clone()
        };
        DebugCall {
            calls,
            ..self.debug.clone()
        }
    }
}

/// Helper struct for InMemoryNode.
/// S - is the Source of the Fork.
#[derive(Clone)]
pub struct InMemoryNodeInner<S> {
    /// Supplies timestamps that are unique across the system.
    pub time: TimestampManager,
    /// The latest batch number that was already generated.
    /// Next block will be current_batch + 1
    pub current_batch: u32,
    /// The latest miniblock number that was already generated.
    /// Next transaction will go to the block current_miniblock + 1
    pub current_miniblock: u64,
    /// The latest miniblock hash.
    pub current_miniblock_hash: H256,
    /// The fee input provider.
    pub fee_input_provider: TestNodeFeeInputProvider,
    // Map from transaction to details about the exeuction
    pub tx_results: HashMap<H256, TransactionResult>,
    // Map from block hash to information about the block.
    pub blocks: HashMap<H256, Block<TransactionVariant>>,
    // Map from block number to a block hash.
    pub block_hashes: HashMap<u64, H256>,
    // Map from filter_id to the eth filter
    pub filters: EthFilters,
    // Underlying storage
    pub fork_storage: ForkStorage<S>,
    // Configuration.
    pub config: TestNodeConfig,
    pub console_log_handler: ConsoleLogHandler,
    pub system_contracts: SystemContracts,
    pub impersonated_accounts: HashSet<Address>,
    pub rich_accounts: HashSet<H160>,
    /// Keeps track of historical states indexed via block hash. Limited to [MAX_PREVIOUS_STATES].
    pub previous_states: IndexMap<H256, HashMap<StorageKey, StorageValue>>,
    /// An optional handle to the observability stack
    pub observability: Option<Observability>,
}

type L2TxResult = (
    HashMap<StorageKey, H256>,
    VmExecutionResultAndLogs,
    Vec<Call>,
    Block<TransactionVariant>,
    HashMap<U256, Vec<U256>>,
    BlockContext,
);

impl<S: std::fmt::Debug + ForkSource> InMemoryNodeInner<S> {
    /// Create the state to be used implementing [InMemoryNode].
    pub fn new(
        fork: Option<ForkDetails>,
        observability: Option<Observability>,
        config: &TestNodeConfig,
    ) -> Self {
        let mut updated_config = config.clone();

        if let Some(f) = &fork {
            let mut block_hashes = HashMap::<u64, H256>::new();
            block_hashes.insert(f.l2_block.number.as_u64(), f.l2_block.hash);
            let mut blocks = HashMap::<H256, Block<TransactionVariant>>::new();
            blocks.insert(f.l2_block.hash, f.l2_block.clone());

            // Update the config fields from fork details
            updated_config = updated_config
                .with_l1_gas_price(Some(f.l1_gas_price))
                .with_l2_gas_price(Some(f.l2_fair_gas_price))
                .with_l1_pubdata_price(Some(f.fair_pubdata_price))
                .with_price_scale(Some(f.estimate_gas_price_scale_factor))
                .with_gas_limit_scale(Some(f.estimate_gas_scale_factor))
                .with_chain_id(Some(f.chain_id.as_u64() as u32));

            let fee_input_provider = if let Some(params) = f.fee_params {
                TestNodeFeeInputProvider::from_fee_params_and_estimate_scale_factors(
                    params,
                    f.estimate_gas_price_scale_factor,
                    f.estimate_gas_scale_factor,
                )
            } else {
                TestNodeFeeInputProvider::from_estimate_scale_factors(
                    f.estimate_gas_price_scale_factor,
                    f.estimate_gas_scale_factor,
                )
            };

            InMemoryNodeInner {
                time: TimestampManager::new(f.block_timestamp),
                current_batch: f.l1_block.0,
                current_miniblock: f.l2_miniblock,
                current_miniblock_hash: f.l2_miniblock_hash,
                fee_input_provider,
                tx_results: Default::default(),
                blocks,
                block_hashes,
                filters: Default::default(),
                fork_storage: ForkStorage::new(
                    fork,
                    &updated_config.system_contracts_options,
                    updated_config.use_evm_emulator,
                    updated_config.chain_id,
                ),
                config: updated_config.clone(),
                console_log_handler: ConsoleLogHandler::default(),
                system_contracts: SystemContracts::from_options(
                    &updated_config.system_contracts_options,
                    updated_config.use_evm_emulator,
                ),
                impersonated_accounts: Default::default(),
                rich_accounts: HashSet::new(),
                previous_states: Default::default(),
                observability,
            }
        } else {
            let mut block_hashes = HashMap::<u64, H256>::new();
            let block_hash = compute_hash(0, H256::zero());
            block_hashes.insert(0, block_hash);
            let mut blocks = HashMap::<H256, Block<TransactionVariant>>::new();
            blocks.insert(
                block_hash,
                create_empty_block(0, NON_FORK_FIRST_BLOCK_TIMESTAMP, 0, None),
            );
            let fee_input_provider = TestNodeFeeInputProvider::default();

            InMemoryNodeInner {
                time: TimestampManager::new(NON_FORK_FIRST_BLOCK_TIMESTAMP),
                current_batch: 0,
                current_miniblock: 0,
                current_miniblock_hash: block_hash,
                fee_input_provider,
                tx_results: Default::default(),
                blocks,
                block_hashes,
                filters: Default::default(),
                fork_storage: ForkStorage::new(
                    fork,
                    &config.system_contracts_options,
                    config.use_evm_emulator,
                    updated_config.chain_id,
                ),
                config: config.clone(),
                console_log_handler: ConsoleLogHandler::default(),
                system_contracts: SystemContracts::from_options(
                    &config.system_contracts_options,
                    config.use_evm_emulator,
                ),
                impersonated_accounts: Default::default(),
                rich_accounts: HashSet::new(),
                previous_states: Default::default(),
                observability,
            }
        }
    }

    /// Create [L1BatchEnv] to be used in the VM.
    ///
    /// We compute l1/l2 block details from storage to support fork testing, where the storage
    /// can be updated mid execution and no longer matches with the initial node's state.
    /// The L1 & L2 timestamps are also compared with node's timestamp to ensure it always increases monotonically.
    pub fn create_l1_batch_env<ST: ReadStorage>(
        &self,
        storage: StoragePtr<ST>,
    ) -> (L1BatchEnv, BlockContext) {
        tracing::debug!("Creating l1 batch env...");

        let (last_l1_block_num, last_l1_block_ts) = load_last_l1_batch(storage.clone())
            .map(|(num, ts)| (num as u32, ts))
            .unwrap_or_else(|| (self.current_batch, self.time.last_timestamp()));
        let last_l2_block = load_last_l2_block(&storage).unwrap_or_else(|| L2Block {
            number: self.current_miniblock as u32,
            hash: L2BlockHasher::legacy_hash(L2BlockNumber(self.current_miniblock as u32)),
            timestamp: self.time.last_timestamp(),
        });
        let latest_timestamp = std::cmp::max(
            std::cmp::max(last_l1_block_ts, last_l2_block.timestamp),
            self.time.last_timestamp(),
        );

        let block_ctx = BlockContext::from_current(
            last_l1_block_num,
            last_l2_block.number as u64,
            latest_timestamp,
        )
        .new_batch();

        let fee_input = if let Some(fork) = &self
            .fork_storage
            .inner
            .read()
            .expect("fork_storage lock is already held by the current thread")
            .fork
        {
            BatchFeeInput::PubdataIndependent(PubdataIndependentBatchFeeModelInput {
                l1_gas_price: fork.l1_gas_price,
                fair_l2_gas_price: fork.l2_fair_gas_price,
                fair_pubdata_price: fork.fair_pubdata_price,
            })
        } else {
            self.fee_input_provider.get_batch_fee_input()
        };

        let batch_env = L1BatchEnv {
            // TODO: set the previous batch hash properly (take from fork, when forking, and from local storage, when this is not the first block).
            previous_batch_hash: None,
            number: L1BatchNumber::from(block_ctx.batch),
            timestamp: block_ctx.timestamp,
            fee_input,
            fee_account: H160::zero(),
            enforced_base_fee: None,
            first_l2_block: L2BlockEnv {
                // the 'current_miniblock' contains the block that was already produced.
                // So the next one should be one higher.
                number: block_ctx.miniblock as u32,
                timestamp: block_ctx.timestamp,
                prev_block_hash: last_l2_block.hash,
                // This is only used during zksyncEra block timestamp/number transition.
                // In case of starting a new network, it doesn't matter.
                // In theory , when forking mainnet, we should match this value
                // to the value that was set in the node at that time - but AFAIK
                // we don't have any API for this - so this might result in slightly
                // incorrect replays of transacions during the migration period, that
                // depend on block number or timestamp.
                max_virtual_blocks_to_create: 1,
            },
        };

        (batch_env, block_ctx)
    }

    pub fn create_system_env(
        &self,
        base_system_contracts: BaseSystemContracts,
        execution_mode: TxExecutionMode,
    ) -> SystemEnv {
        SystemEnv {
            zk_porter_available: false,
            // TODO: when forking, we could consider taking the protocol version id from the fork itself.
            version: zksync_types::ProtocolVersionId::latest(),
            base_system_smart_contracts: base_system_contracts,
            bootloader_gas_limit: BATCH_COMPUTATIONAL_GAS_LIMIT,
            execution_mode,
            default_validation_computational_gas_limit: BATCH_COMPUTATIONAL_GAS_LIMIT,
            chain_id: self.fork_storage.chain_id,
        }
    }

    /// Estimates the gas required for a given call request.
    ///
    /// # Arguments
    ///
    /// * `req` - A `CallRequest` struct representing the call request to estimate gas for.
    ///
    /// # Returns
    ///
    /// A `Result` with a `Fee` representing the estimated gas related data.
    pub fn estimate_gas_impl(
        &self,
        req: zksync_types::transaction_request::CallRequest,
    ) -> jsonrpc_core::Result<Fee> {
        let mut request_with_gas_per_pubdata_overridden = req;

        if let Some(ref mut eip712_meta) = request_with_gas_per_pubdata_overridden.eip712_meta {
            if eip712_meta.gas_per_pubdata == U256::zero() {
                eip712_meta.gas_per_pubdata =
                    get_max_gas_per_pubdata_byte(VmVersion::latest()).into();
            }
        }

        let is_eip712 = request_with_gas_per_pubdata_overridden
            .eip712_meta
            .is_some();
        let initiator_address = request_with_gas_per_pubdata_overridden
            .from
            .unwrap_or_default();
        let impersonating = self.impersonated_accounts.contains(&initiator_address);
        let system_contracts = self
            .system_contracts
            .contracts_for_fee_estimate(impersonating)
            .clone();
        let allow_no_target = system_contracts.evm_emulator.is_some();

        let mut l2_tx = L2Tx::from_request(
            request_with_gas_per_pubdata_overridden.into(),
            MAX_TX_SIZE,
            allow_no_target,
        )
        .map_err(|err| into_jsrpc_error(Web3Error::SerializationError(err)))?;

        let tx: Transaction = l2_tx.clone().into();

        let fee_input = {
            let fee_input = self.fee_input_provider.get_batch_fee_input_scaled();
            // In order for execution to pass smoothly, we need to ensure that block's required gasPerPubdata will be
            // <= to the one in the transaction itself.
            adjust_pubdata_price_for_tx(
                fee_input,
                tx.gas_per_pubdata_byte_limit(),
                None,
                VmVersion::latest(),
            )
        };

        let (base_fee, gas_per_pubdata_byte) =
            derive_base_fee_and_gas_per_pubdata(fee_input, VmVersion::latest());

        // Properly format signature
        if l2_tx.common_data.signature.is_empty() {
            l2_tx.common_data.signature = vec![0u8; 65];
            l2_tx.common_data.signature[64] = 27;
        }

        // The user may not include the proper transaction type during the estimation of
        // the gas fee. However, it is needed for the bootloader checks to pass properly.
        if is_eip712 {
            l2_tx.common_data.transaction_type = TransactionType::EIP712Transaction;
        }

        l2_tx.common_data.fee.gas_per_pubdata_limit =
            get_max_gas_per_pubdata_byte(VmVersion::latest()).into();
        l2_tx.common_data.fee.max_fee_per_gas = base_fee.into();
        l2_tx.common_data.fee.max_priority_fee_per_gas = base_fee.into();

        let storage_view = StorageView::new(&self.fork_storage);
        let storage = storage_view.into_rc_ptr();

        let execution_mode = TxExecutionMode::EstimateFee;
        let (mut batch_env, _) = self.create_l1_batch_env(storage.clone());
        batch_env.fee_input = fee_input;

        let system_env = self.create_system_env(system_contracts, execution_mode);

        // When the pubdata cost grows very high, the total gas limit required may become very high as well. If
        // we do binary search over any possible gas limit naively, we may end up with a very high number of iterations,
        // which affects performance.
        //
        // To optimize for this case, we first calculate the amount of gas needed to cover for the pubdata. After that, we
        // need to do a smaller binary search that is focused on computational gas limit only.
        let additional_gas_for_pubdata = if tx.is_l1() {
            // For L1 transactions the pubdata priced in such a way that the maximal computational
            // gas limit should be enough to cover for the pubdata as well, so no additional gas is provided there.
            0u64
        } else {
            // For L2 transactions, we estimate the amount of gas needed to cover for the pubdata by creating a transaction with infinite gas limit.
            // And getting how much pubdata it used.

            // In theory, if the transaction has failed with such large gas limit, we could have returned an API error here right away,
            // but doing it later on keeps the code more lean.
            let result = InMemoryNodeInner::estimate_gas_step(
                l2_tx.clone(),
                gas_per_pubdata_byte,
                BATCH_GAS_LIMIT,
                batch_env.clone(),
                system_env.clone(),
                &self.fork_storage,
            );

            if result.statistics.pubdata_published > MAX_VM_PUBDATA_PER_BATCH.try_into().unwrap() {
                return Err(into_jsrpc_error(Web3Error::SubmitTransactionError(
                    "exceeds limit for published pubdata".into(),
                    Default::default(),
                )));
            }

            // It is assumed that there is no overflow here
            (result.statistics.pubdata_published as u64) * gas_per_pubdata_byte
        };

        // We are using binary search to find the minimal values of gas_limit under which the transaction succeeds
        let mut lower_bound = 0u64;
        let mut upper_bound = MAX_L2_TX_GAS_LIMIT;
        let mut attempt_count = 1;

        tracing::trace!("Starting gas estimation loop");
        while lower_bound + ESTIMATE_GAS_ACCEPTABLE_OVERESTIMATION < upper_bound {
            let mid = (lower_bound + upper_bound) / 2;
            tracing::trace!(
                "Attempt {} (lower_bound: {}, upper_bound: {}, mid: {})",
                attempt_count,
                lower_bound,
                upper_bound,
                mid
            );
            let try_gas_limit = additional_gas_for_pubdata + mid;

            let estimate_gas_result = InMemoryNodeInner::estimate_gas_step(
                l2_tx.clone(),
                gas_per_pubdata_byte,
                try_gas_limit,
                batch_env.clone(),
                system_env.clone(),
                &self.fork_storage,
            );

            if estimate_gas_result.result.is_failed() {
                tracing::trace!("Attempt {} FAILED", attempt_count);
                lower_bound = mid + 1;
            } else {
                tracing::trace!("Attempt {} SUCCEEDED", attempt_count);
                upper_bound = mid;
            }
            attempt_count += 1;
        }

        tracing::trace!("Gas Estimation Values:");
        tracing::trace!("  Final upper_bound: {}", upper_bound);
        tracing::trace!(
            "  ESTIMATE_GAS_SCALE_FACTOR: {}",
            self.fee_input_provider.estimate_gas_scale_factor
        );
        tracing::trace!("  MAX_L2_TX_GAS_LIMIT: {}", MAX_L2_TX_GAS_LIMIT);
        let tx_body_gas_limit = upper_bound;
        let suggested_gas_limit = ((upper_bound + additional_gas_for_pubdata) as f32
            * self.fee_input_provider.estimate_gas_scale_factor)
            as u64;

        let estimate_gas_result = InMemoryNodeInner::estimate_gas_step(
            l2_tx.clone(),
            gas_per_pubdata_byte,
            suggested_gas_limit,
            batch_env,
            system_env,
            &self.fork_storage,
        );

        let overhead = derive_overhead(
            suggested_gas_limit,
            gas_per_pubdata_byte as u32,
            tx.encoding_len(),
            l2_tx.common_data.transaction_type as u8,
            VmVersion::latest(),
        ) as u64;

        match estimate_gas_result.result {
            ExecutionResult::Revert { output } => {
                tracing::info!("{}", format!("Unable to estimate gas for the request with our suggested gas limit of {}. The transaction is most likely unexecutable. Breakdown of estimation:", suggested_gas_limit + overhead).red());
                tracing::info!(
                    "{}",
                    format!(
                        "\tEstimated transaction body gas cost: {}",
                        tx_body_gas_limit
                    )
                    .red()
                );
                tracing::info!(
                    "{}",
                    format!("\tGas for pubdata: {}", additional_gas_for_pubdata).red()
                );
                tracing::info!("{}", format!("\tOverhead: {}", overhead).red());
                let message = output.to_string();
                let pretty_message = format!(
                    "execution reverted{}{}",
                    if message.is_empty() { "" } else { ": " },
                    message
                );
                let data = output.encoded_data();
                tracing::info!("{}", pretty_message.on_red());
                Err(into_jsrpc_error(Web3Error::SubmitTransactionError(
                    pretty_message,
                    data,
                )))
            }
            ExecutionResult::Halt { reason } => {
                tracing::info!("{}", format!("Unable to estimate gas for the request with our suggested gas limit of {}. The transaction is most likely unexecutable. Breakdown of estimation:", suggested_gas_limit + overhead).red());
                tracing::info!(
                    "{}",
                    format!(
                        "\tEstimated transaction body gas cost: {}",
                        tx_body_gas_limit
                    )
                    .red()
                );
                tracing::info!(
                    "{}",
                    format!("\tGas for pubdata: {}", additional_gas_for_pubdata).red()
                );
                tracing::info!("{}", format!("\tOverhead: {}", overhead).red());
                let message = reason.to_string();
                let pretty_message = format!(
                    "execution reverted{}{}",
                    if message.is_empty() { "" } else { ": " },
                    message
                );

                tracing::info!("{}", pretty_message.on_red());
                Err(into_jsrpc_error(Web3Error::SubmitTransactionError(
                    pretty_message,
                    vec![],
                )))
            }
            ExecutionResult::Success { .. } => {
                let full_gas_limit = match suggested_gas_limit.overflowing_add(overhead) {
                    (value, false) => value,
                    (_, true) => {
                        tracing::info!("{}", "Overflow when calculating gas estimation. We've exceeded the block gas limit by summing the following values:".red());
                        tracing::info!(
                            "{}",
                            format!(
                                "\tEstimated transaction body gas cost: {}",
                                tx_body_gas_limit
                            )
                            .red()
                        );
                        tracing::info!(
                            "{}",
                            format!("\tGas for pubdata: {}", additional_gas_for_pubdata).red()
                        );
                        tracing::info!("{}", format!("\tOverhead: {}", overhead).red());
                        return Err(into_jsrpc_error(Web3Error::SubmitTransactionError(
                            "exceeds block gas limit".into(),
                            Default::default(),
                        )));
                    }
                };

                tracing::trace!("Gas Estimation Results");
                tracing::trace!("  tx_body_gas_limit: {}", tx_body_gas_limit);
                tracing::trace!(
                    "  additional_gas_for_pubdata: {}",
                    additional_gas_for_pubdata
                );
                tracing::trace!("  overhead: {}", overhead);
                tracing::trace!("  full_gas_limit: {}", full_gas_limit);
                let fee = Fee {
                    max_fee_per_gas: base_fee.into(),
                    max_priority_fee_per_gas: 0u32.into(),
                    gas_limit: full_gas_limit.into(),
                    gas_per_pubdata_limit: gas_per_pubdata_byte.into(),
                };
                Ok(fee)
            }
        }
    }

    /// Runs fee estimation against a sandbox vm with the given gas_limit.
    #[allow(clippy::too_many_arguments)]
    fn estimate_gas_step(
        mut l2_tx: L2Tx,
        gas_per_pubdata_byte: u64,
        tx_gas_limit: u64,
        batch_env: L1BatchEnv,
        system_env: SystemEnv,
        fork_storage: &ForkStorage<S>,
    ) -> VmExecutionResultAndLogs {
        let tx: Transaction = l2_tx.clone().into();

        // Set gas_limit for transaction
        let gas_limit_with_overhead = tx_gas_limit
            + derive_overhead(
                tx_gas_limit,
                gas_per_pubdata_byte as u32,
                tx.encoding_len(),
                l2_tx.common_data.transaction_type as u8,
                VmVersion::latest(),
            ) as u64;
        l2_tx.common_data.fee.gas_limit = gas_limit_with_overhead.into();

        let storage = StorageView::new(fork_storage).into_rc_ptr();

        // The nonce needs to be updated
        let nonce = l2_tx.nonce();
        let nonce_key = get_nonce_key(&l2_tx.initiator_account());
        let full_nonce = storage.borrow_mut().read_value(&nonce_key);
        let (_, deployment_nonce) = decompose_full_nonce(h256_to_u256(full_nonce));
        let enforced_full_nonce = nonces_to_full_nonce(U256::from(nonce.0), deployment_nonce);
        storage
            .borrow_mut()
            .set_value(nonce_key, u256_to_h256(enforced_full_nonce));

        // We need to explicitly put enough balance into the account of the users
        let payer = l2_tx.payer();
        let balance_key = storage_key_for_eth_balance(&payer);
        let mut current_balance = h256_to_u256(storage.borrow_mut().read_value(&balance_key));
        let added_balance = l2_tx.common_data.fee.gas_limit * l2_tx.common_data.fee.max_fee_per_gas;
        current_balance += added_balance;
        storage
            .borrow_mut()
            .set_value(balance_key, u256_to_h256(current_balance));

        let mut vm: Vm<_, HistoryDisabled> = Vm::new(batch_env, system_env, storage.clone());

        let tx: Transaction = l2_tx.into();
        vm.push_transaction(tx);

        vm.execute(InspectExecutionMode::OneTx)
    }

    /// Sets the `impersonated_account` field of the node.
    /// This field is used to override the `tx.initiator_account` field of the transaction in the `run_l2_tx` method.
    pub fn set_impersonated_account(&mut self, address: Address) -> bool {
        self.impersonated_accounts.insert(address)
    }

    /// Clears the `impersonated_account` field of the node.
    pub fn stop_impersonating_account(&mut self, address: Address) -> bool {
        self.impersonated_accounts.remove(&address)
    }

    /// Archives the current state for later queries.
    pub fn archive_state(&mut self) -> Result<(), String> {
        if self.previous_states.len() > MAX_PREVIOUS_STATES as usize {
            if let Some(entry) = self.previous_states.shift_remove_index(0) {
                tracing::debug!("removing archived state for previous block {:#x}", entry.0);
            }
        }
        tracing::debug!(
            "archiving state for {:#x} #{}",
            self.current_miniblock_hash,
            self.current_miniblock
        );
        self.previous_states.insert(
            self.current_miniblock_hash,
            self.fork_storage
                .inner
                .read()
                .map_err(|err| err.to_string())?
                .raw_storage
                .state
                .clone(),
        );

        Ok(())
    }

    /// Creates a [Snapshot] of the current state of the node.
    pub fn snapshot(&self) -> Result<Snapshot, String> {
        let storage = self
            .fork_storage
            .inner
            .read()
            .map_err(|err| format!("failed acquiring read lock on storage: {:?}", err))?;

        Ok(Snapshot {
            current_timestamp: self.time.last_timestamp(),
            current_batch: self.current_batch,
            current_miniblock: self.current_miniblock,
            current_miniblock_hash: self.current_miniblock_hash,
            fee_input_provider: self.fee_input_provider.clone(),
            tx_results: self.tx_results.clone(),
            blocks: self.blocks.clone(),
            block_hashes: self.block_hashes.clone(),
            filters: self.filters.clone(),
            impersonated_accounts: self.impersonated_accounts.clone(),
            rich_accounts: self.rich_accounts.clone(),
            previous_states: self.previous_states.clone(),
            raw_storage: storage.raw_storage.clone(),
            value_read_cache: storage.value_read_cache.clone(),
            factory_dep_cache: storage.factory_dep_cache.clone(),
        })
    }

    /// Restores a previously created [Snapshot] of the node.
    pub fn restore_snapshot(&mut self, snapshot: Snapshot) -> Result<(), String> {
        let mut storage = self
            .fork_storage
            .inner
            .write()
            .map_err(|err| format!("failed acquiring write lock on storage: {:?}", err))?;

        self.time
            .set_last_timestamp_unchecked(snapshot.current_timestamp);
        self.current_batch = snapshot.current_batch;
        self.current_miniblock = snapshot.current_miniblock;
        self.current_miniblock_hash = snapshot.current_miniblock_hash;
        self.fee_input_provider = snapshot.fee_input_provider;
        self.tx_results = snapshot.tx_results;
        self.blocks = snapshot.blocks;
        self.block_hashes = snapshot.block_hashes;
        self.filters = snapshot.filters;
        self.impersonated_accounts = snapshot.impersonated_accounts;
        self.rich_accounts = snapshot.rich_accounts;
        self.previous_states = snapshot.previous_states;
        storage.raw_storage = snapshot.raw_storage;
        storage.value_read_cache = snapshot.value_read_cache;
        storage.factory_dep_cache = snapshot.factory_dep_cache;

        Ok(())
    }
}

/// Creates a restorable snapshot for the [InMemoryNodeInner]. The snapshot contains all the necessary
/// data required to restore the [InMemoryNodeInner] state to a previous point in time.
#[derive(Debug, Clone, Default)]
pub struct Snapshot {
    pub(crate) current_timestamp: u64,
    pub(crate) current_batch: u32,
    pub(crate) current_miniblock: u64,
    pub(crate) current_miniblock_hash: H256,
    // Currently, the fee is static and the fee input provider is immutable during the test node life cycle,
    // but in the future, it may contain some mutable state.
    pub(crate) fee_input_provider: TestNodeFeeInputProvider,
    pub(crate) tx_results: HashMap<H256, TransactionResult>,
    pub(crate) blocks: HashMap<H256, Block<TransactionVariant>>,
    pub(crate) block_hashes: HashMap<u64, H256>,
    pub(crate) filters: EthFilters,
    pub(crate) impersonated_accounts: HashSet<Address>,
    pub(crate) rich_accounts: HashSet<H160>,
    pub(crate) previous_states: IndexMap<H256, HashMap<StorageKey, StorageValue>>,
    pub(crate) raw_storage: InMemoryStorage,
    pub(crate) value_read_cache: HashMap<StorageKey, H256>,
    pub(crate) factory_dep_cache: HashMap<H256, Option<Vec<u8>>>,
}

/// In-memory node, that can be used for local & unit testing.
/// It also supports the option of forking testnet/mainnet.
/// All contents are removed when object is destroyed.
#[derive(Clone)]
pub struct InMemoryNode<S: Clone> {
    /// A thread safe reference to the [InMemoryNodeInner].
    pub(crate) inner: Arc<RwLock<InMemoryNodeInner<S>>>,
    /// List of snapshots of the [InMemoryNodeInner]. This is bounded at runtime by [MAX_SNAPSHOTS].
    pub(crate) snapshots: Arc<RwLock<Vec<Snapshot>>>,
    /// Configuration option that survives reset.
    #[allow(dead_code)]
    pub(crate) system_contracts_options: system_contracts::Options,
    pub(crate) time: TimestampManager,
}

fn contract_address_from_tx_result(execution_result: &VmExecutionResultAndLogs) -> Option<H160> {
    for query in execution_result.logs.storage_logs.iter().rev() {
        if query.log.is_write() && query.log.key.address() == &ACCOUNT_CODE_STORAGE_ADDRESS {
            return Some(h256_to_account_address(query.log.key.key()));
        }
    }
    None
}

impl<S: ForkSource + std::fmt::Debug + Clone> Default for InMemoryNode<S> {
    fn default() -> Self {
        InMemoryNode::new(None, None, &TestNodeConfig::default())
    }
}

impl<S: ForkSource + std::fmt::Debug + Clone> InMemoryNode<S> {
    pub fn new(
        fork: Option<ForkDetails>,
        observability: Option<Observability>,
        config: &TestNodeConfig,
    ) -> Self {
        let system_contracts_options = config.system_contracts_options;
<<<<<<< HEAD
        let inner = InMemoryNodeInner::new(fork, observability, config, gas_overrides);
        let time = inner.time.clone();
=======
        let inner = InMemoryNodeInner::new(fork, observability, config);
>>>>>>> af5803dc
        InMemoryNode {
            inner: Arc::new(RwLock::new(inner)),
            snapshots: Default::default(),
            system_contracts_options,
            time,
        }
    }

    pub fn get_inner(&self) -> Arc<RwLock<InMemoryNodeInner<S>>> {
        self.inner.clone()
    }

    pub fn get_cache_config(&self) -> Result<CacheConfig, String> {
        let inner = self
            .inner
            .read()
            .map_err(|e| format!("Failed to acquire read lock: {}", e))?;
        inner.fork_storage.get_cache_config()
    }

    pub fn get_fork_url(&self) -> Result<String, String> {
        let inner = self
            .inner
            .read()
            .map_err(|e| format!("Failed to acquire read lock: {}", e))?;
        inner.fork_storage.get_fork_url()
    }

    fn get_config(&self) -> Result<TestNodeConfig, String> {
        let inner = self
            .inner
            .read()
            .map_err(|e| format!("Failed to acquire read lock: {}", e))?;

        Ok(inner.config.clone())
    }

    pub fn reset(&self, fork: Option<ForkDetails>) -> Result<(), String> {
        let observability = self
            .inner
            .read()
            .map_err(|e| format!("Failed to acquire read lock: {}", e))?
            .observability
            .clone();

        let config = self.get_config()?;
        let inner = InMemoryNodeInner::new(fork, observability, &config);

        let mut writer = self
            .snapshots
            .write()
            .map_err(|e| format!("Failed to acquire write lock: {}", e))?;
        writer.clear();

        {
            let mut guard = self
                .inner
                .write()
                .map_err(|e| format!("Failed to acquire write lock: {}", e))?;
            *guard = inner;
        }

        for wallet in LEGACY_RICH_WALLETS.iter() {
            let address = wallet.0;
            self.set_rich_account(H160::from_str(address).unwrap());
        }
        for wallet in RICH_WALLETS.iter() {
            let address = wallet.0;
            self.set_rich_account(H160::from_str(address).unwrap());
        }
        Ok(())
    }

    /// Applies multiple transactions - but still one per L1 batch.
    pub fn apply_txs(&self, txs: Vec<L2Tx>) -> anyhow::Result<()> {
        tracing::info!("Running {:?} transactions (one per batch)", txs.len());

        for tx in txs {
            // Getting contracts is reasonably cheap, so we don't cache them. We may need differing contracts
            // depending on whether impersonation should be enabled for a transaction.
            let system_contracts = self.system_contracts_for_tx(tx.initiator_account())?;
            self.run_l2_tx(tx, system_contracts)?;
        }

        Ok(())
    }

    /// Adds a lot of tokens to a given account.
    pub fn set_rich_account(&self, address: H160) {
        let key = storage_key_for_eth_balance(&address);

        let mut inner = match self.inner.write() {
            Ok(guard) => guard,
            Err(e) => {
                tracing::info!("Failed to acquire write lock: {}", e);
                return;
            }
        };

        let keys = {
            let mut storage_view = StorageView::new(&inner.fork_storage);
            storage_view.set_value(key, u256_to_h256(U256::from(10u128.pow(30))));
            storage_view.modified_storage_keys().clone()
        };

        for (key, value) in keys.iter() {
            inner.fork_storage.set_value(*key, *value);
        }
        inner.rich_accounts.insert(address);
    }

    pub fn system_contracts_for_l2_call(&self) -> anyhow::Result<BaseSystemContracts> {
        let inner = self
            .inner
            .read()
            .map_err(|_| anyhow::anyhow!("Failed to acquire read lock"))?;
        Ok(inner.system_contracts.contracts_for_l2_call().clone())
    }

    pub fn system_contracts_for_tx(
        &self,
        tx_initiator: Address,
    ) -> anyhow::Result<BaseSystemContracts> {
        let inner = self
            .inner
            .read()
            .map_err(|_| anyhow::anyhow!("Failed to acquire read lock"))?;
        Ok(if inner.impersonated_accounts.contains(&tx_initiator) {
            tracing::info!("🕵️ Executing tx from impersonated account {tx_initiator:?}");
            inner
                .system_contracts
                .contracts(TxExecutionMode::VerifyExecute, true)
                .clone()
        } else {
            inner
                .system_contracts
                .contracts(TxExecutionMode::VerifyExecute, false)
                .clone()
        })
    }

    /// Runs L2 'eth call' method - that doesn't commit to a block.
    pub fn run_l2_call(
        &self,
        mut l2_tx: L2Tx,
        base_contracts: BaseSystemContracts,
    ) -> anyhow::Result<ExecutionResult> {
        let execution_mode = TxExecutionMode::EthCall;

        let inner = self
            .inner
            .read()
            .map_err(|_| anyhow::anyhow!("Failed to acquire write lock"))?;

        let storage = StorageView::new(&inner.fork_storage).into_rc_ptr();

        // init vm

        let (batch_env, _) = inner.create_l1_batch_env(storage.clone());
        let system_env = inner.create_system_env(base_contracts, execution_mode);

        let mut vm: Vm<_, HistoryDisabled> = Vm::new(batch_env, system_env, storage.clone());

        // We must inject *some* signature (otherwise bootloader code fails to generate hash).
        if l2_tx.common_data.signature.is_empty() {
            l2_tx.common_data.signature = PackedEthSignature::default().serialize_packed().into();
        }

        let tx: Transaction = l2_tx.into();
        vm.push_transaction(tx);

        let call_tracer_result = Arc::new(OnceCell::default());

        let tracers = vec![
            CallErrorTracer::new().into_tracer_pointer(),
            CallTracer::new(call_tracer_result.clone()).into_tracer_pointer(),
        ];
        let tx_result = vm.inspect(&mut tracers.into(), InspectExecutionMode::OneTx);

        let call_traces = Arc::try_unwrap(call_tracer_result)
            .unwrap()
            .take()
            .unwrap_or_default();

        match &tx_result.result {
            ExecutionResult::Success { output } => {
                tracing::info!("Call: {}", "SUCCESS".green());
                let output_bytes = zksync_types::web3::Bytes::from(output.clone());
                tracing::info!("Output: {}", serde_json::to_string(&output_bytes).unwrap());
            }
            ExecutionResult::Revert { output } => {
                tracing::info!("Call: {}: {}", "FAILED".red(), output);
            }
            ExecutionResult::Halt { reason } => {
                tracing::info!("Call: {} {}", "HALTED".red(), reason)
            }
        };

        tracing::info!("=== Console Logs: ");
        for call in &call_traces {
            inner.console_log_handler.handle_call_recursive(call);
        }

        tracing::info!("=== Call traces:");
        for call in &call_traces {
            formatter::print_call(
                call,
                0,
                &inner.config.show_calls,
                inner.config.show_outputs,
                inner.config.resolve_hashes,
            );
        }

        Ok(tx_result.result)
    }

    fn display_detailed_gas_info(
        &self,
        bootloader_debug_result: Option<&eyre::Result<BootloaderDebug, String>>,
        spent_on_pubdata: u64,
    ) -> eyre::Result<(), String> {
        if let Some(bootloader_result) = bootloader_debug_result {
            let bootloader_debug = bootloader_result.clone()?;

            tracing::info!("┌─────────────────────────┐");
            tracing::info!("│       GAS DETAILS       │");
            tracing::info!("└─────────────────────────┘");

            // Total amount of gas (should match tx.gas_limit).
            let total_gas_limit = bootloader_debug
                .total_gas_limit_from_user
                .saturating_sub(bootloader_debug.reserved_gas);

            let intrinsic_gas = total_gas_limit - bootloader_debug.gas_limit_after_intrinsic;
            let gas_for_validation =
                bootloader_debug.gas_limit_after_intrinsic - bootloader_debug.gas_after_validation;

            let gas_spent_on_compute = bootloader_debug.gas_spent_on_execution
                - bootloader_debug.gas_spent_on_bytecode_preparation;

            let gas_used = intrinsic_gas
                + gas_for_validation
                + bootloader_debug.gas_spent_on_bytecode_preparation
                + gas_spent_on_compute;

            tracing::info!(
                "Gas - Limit: {} | Used: {} | Refunded: {}",
                to_human_size(total_gas_limit),
                to_human_size(gas_used),
                to_human_size(bootloader_debug.refund_by_operator)
            );

            if bootloader_debug.total_gas_limit_from_user != total_gas_limit {
                tracing::info!(
                    "{}",
                    format!(
                "  WARNING: user actually provided more gas {}, but system had a lower max limit.",
                to_human_size(bootloader_debug.total_gas_limit_from_user)
            )
                    .yellow()
                );
            }
            if bootloader_debug.refund_computed != bootloader_debug.refund_by_operator {
                tracing::info!(
                    "{}",
                    format!(
                        "  WARNING: Refund by VM: {}, but operator refunded more: {}",
                        to_human_size(bootloader_debug.refund_computed),
                        to_human_size(bootloader_debug.refund_by_operator)
                    )
                    .yellow()
                );
            }

            if bootloader_debug.refund_computed + gas_used != total_gas_limit {
                tracing::info!(
                    "{}",
                    format!(
                        "  WARNING: Gas totals don't match. {} != {} , delta: {}",
                        to_human_size(bootloader_debug.refund_computed + gas_used),
                        to_human_size(total_gas_limit),
                        to_human_size(
                            total_gas_limit.abs_diff(bootloader_debug.refund_computed + gas_used)
                        )
                    )
                    .yellow()
                );
            }

            let bytes_published = spent_on_pubdata / bootloader_debug.gas_per_pubdata.as_u64();

            tracing::info!(
                "During execution published {} bytes to L1, @{} each - in total {} gas",
                to_human_size(bytes_published.into()),
                to_human_size(bootloader_debug.gas_per_pubdata),
                to_human_size(spent_on_pubdata.into())
            );

            tracing::info!("Out of {} gas used, we spent:", to_human_size(gas_used));
            tracing::info!(
                "  {:>15} gas ({:>2}%) for transaction setup",
                to_human_size(intrinsic_gas),
                to_human_size(intrinsic_gas * 100 / gas_used)
            );
            tracing::info!(
                "  {:>15} gas ({:>2}%) for bytecode preparation (decompression etc)",
                to_human_size(bootloader_debug.gas_spent_on_bytecode_preparation),
                to_human_size(bootloader_debug.gas_spent_on_bytecode_preparation * 100 / gas_used)
            );
            tracing::info!(
                "  {:>15} gas ({:>2}%) for account validation",
                to_human_size(gas_for_validation),
                to_human_size(gas_for_validation * 100 / gas_used)
            );
            tracing::info!(
                "  {:>15} gas ({:>2}%) for computations (opcodes)",
                to_human_size(gas_spent_on_compute),
                to_human_size(gas_spent_on_compute * 100 / gas_used)
            );

            tracing::info!("");
            tracing::info!("");
            tracing::info!(
                "{}",
                "=== Transaction setup cost breakdown ===".to_owned().bold(),
            );

            tracing::info!("Total cost: {}", to_human_size(intrinsic_gas).bold());
            tracing::info!(
                "  {:>15} gas ({:>2}%) fixed cost",
                to_human_size(bootloader_debug.intrinsic_overhead),
                to_human_size(bootloader_debug.intrinsic_overhead * 100 / intrinsic_gas)
            );
            tracing::info!(
                "  {:>15} gas ({:>2}%) operator cost",
                to_human_size(bootloader_debug.operator_overhead),
                to_human_size(bootloader_debug.operator_overhead * 100 / intrinsic_gas)
            );

            tracing::info!("");
            tracing::info!(
                "  FYI: operator could have charged up to: {}, so you got {}% discount",
                to_human_size(bootloader_debug.required_overhead),
                to_human_size(
                    (bootloader_debug.required_overhead - bootloader_debug.operator_overhead) * 100
                        / bootloader_debug.required_overhead
                )
            );

            {
                let fee_model_config = self
                    .inner
                    .read()
                    .expect("Failed to acquire reading lock")
                    .fee_input_provider
                    .get_fee_model_config();
                tracing::info!(
                    "Publishing full block costs the operator around {} l2 gas",
                    to_human_size(
                        bootloader_debug.gas_per_pubdata * fee_model_config.batch_overhead_l1_gas
                    ),
                );
            }
            tracing::info!("Your transaction has contributed to filling up the block in the following way (we take the max contribution as the cost):");
            tracing::info!(
                "  Length overhead:  {:>15}",
                to_human_size(bootloader_debug.overhead_for_length)
            );
            tracing::info!(
                "  Slot overhead:    {:>15}",
                to_human_size(bootloader_debug.overhead_for_slot)
            );
            tracing::info!("Also, with every spent gas unit you potentially can pay some additional amount of gas for filling up the block by execution limits");
            tracing::info!(
                "This overhead is included in the gas price, although now it's set to zero"
            );
            tracing::info!("And with every pubdata byte, you potentially can pay an additional amount of gas for filling up the block by pubdata limit");
            tracing::info!("This overhead is included in the `gas_per_pubdata` price");
            Ok(())
        } else {
            Err("Booloader tracer didn't finish.".to_owned())
        }
    }

    /// Validates L2 transaction
    fn validate_tx(&self, tx: &L2Tx) -> anyhow::Result<()> {
        let max_gas = U256::from(u64::MAX);
        if tx.common_data.fee.gas_limit > max_gas
            || tx.common_data.fee.gas_per_pubdata_limit > max_gas
        {
            anyhow::bail!("exceeds block gas limit");
        }

        let l2_gas_price = self
            .inner
            .read()
            .expect("failed acquiring reader")
            .fee_input_provider
            .l2_gas_price;
        if tx.common_data.fee.max_fee_per_gas < l2_gas_price.into() {
            tracing::info!(
                "Submitted Tx is Unexecutable {:?} because of MaxFeePerGasTooLow {}",
                tx.hash(),
                tx.common_data.fee.max_fee_per_gas
            );
            anyhow::bail!("block base fee higher than max fee per gas");
        }

        if tx.common_data.fee.max_fee_per_gas < tx.common_data.fee.max_priority_fee_per_gas {
            tracing::info!(
                "Submitted Tx is Unexecutable {:?} because of MaxPriorityFeeGreaterThanMaxFee {}",
                tx.hash(),
                tx.common_data.fee.max_fee_per_gas
            );
            anyhow::bail!("max priority fee per gas higher than max fee per gas");
        }
        Ok(())
    }

    /// Executes the given L2 transaction and returns all the VM logs.
    /// The bootloader can be omitted via specifying the `execute_bootloader` boolean.
    /// This causes the VM to produce 1 L2 block per L1 block, instead of the usual 2 blocks per L1 block.
    ///
    /// **NOTE**
    ///
    /// This function must only rely on data populated initially via [ForkDetails]:
    ///     * [InMemoryNodeInner::current_timestamp]
    ///     * [InMemoryNodeInner::current_batch]
    ///     * [InMemoryNodeInner::current_miniblock]
    ///     * [InMemoryNodeInner::current_miniblock_hash]
    ///     * [InMemoryNodeInner::fee_input_provider]
    ///
    /// And must _NEVER_ rely on data updated in [InMemoryNodeInner] during previous runs:
    /// (if used, they must never panic and/or have meaningful defaults)
    ///     * [InMemoryNodeInner::block_hashes]
    ///     * [InMemoryNodeInner::blocks]
    ///     * [InMemoryNodeInner::tx_results]
    ///
    /// This is because external users of the library may call this function to perform an isolated
    /// VM operation (optionally without bootloader execution) with an external storage and get the results back.
    /// So any data populated in [Self::run_l2_tx] will not be available for the next invocation.
    pub fn run_l2_tx_raw(
        &self,
        l2_tx: L2Tx,
        system_contracts: BaseSystemContracts,
        execute_bootloader: bool,
    ) -> anyhow::Result<L2TxResult> {
        let inner = self
            .inner
            .read()
            .map_err(|_| anyhow::anyhow!("Failed to acquire read lock"))?;
        let storage = StorageView::new(inner.fork_storage.clone()).into_rc_ptr();
        let (batch_env, block_ctx) = inner.create_l1_batch_env(storage.clone());
        let system_env = inner.create_system_env(system_contracts, TxExecutionMode::VerifyExecute);

        let mut vm: Vm<_, HistoryDisabled> =
            Vm::new(batch_env.clone(), system_env, storage.clone());

        let tx: Transaction = l2_tx.clone().into();

        let call_tracer_result = Arc::new(OnceCell::default());
        let bootloader_debug_result = Arc::new(OnceCell::default());

        let tracers = vec![
            CallErrorTracer::new().into_tracer_pointer(),
            CallTracer::new(call_tracer_result.clone()).into_tracer_pointer(),
            BootloaderDebugTracer {
                result: bootloader_debug_result.clone(),
            }
            .into_tracer_pointer(),
        ];
        let (compressed_bytecodes, tx_result) =
            vm.inspect_transaction_with_bytecode_compression(&mut tracers.into(), tx.clone(), true);
        let compressed_bytecodes = compressed_bytecodes.context("failed compressing bytecodes")?;

        let call_traces = call_tracer_result.get().unwrap();

        let spent_on_pubdata =
            tx_result.statistics.gas_used - tx_result.statistics.computational_gas_used as u64;

        tracing::info!("┌─────────────────────────┐");
        tracing::info!("│   TRANSACTION SUMMARY   │");
        tracing::info!("└─────────────────────────┘");

        match &tx_result.result {
            ExecutionResult::Success { .. } => tracing::info!("Transaction: {}", "SUCCESS".green()),
            ExecutionResult::Revert { .. } => tracing::info!("Transaction: {}", "FAILED".red()),
            ExecutionResult::Halt { .. } => tracing::info!("Transaction: {}", "HALTED".red()),
        }

        tracing::info!("Initiator: {:?}", tx.initiator_account());
        tracing::info!("Payer: {:?}", tx.payer());
        tracing::info!(
            "Gas - Limit: {} | Used: {} | Refunded: {}",
            to_human_size(tx.gas_limit()),
            to_human_size(tx.gas_limit() - tx_result.refunds.gas_refunded),
            to_human_size(tx_result.refunds.gas_refunded.into())
        );

        match inner.config.show_gas_details {
            ShowGasDetails::None => tracing::info!(
                "Use --show-gas-details flag or call config_setShowGasDetails to display more info"
            ),
            ShowGasDetails::All => {
                let info =
                    self.display_detailed_gas_info(bootloader_debug_result.get(), spent_on_pubdata);
                if info.is_err() {
                    tracing::info!(
                        "{}\nError: {}",
                        "!!! FAILED TO GET DETAILED GAS INFO !!!".to_owned().red(),
                        info.unwrap_err()
                    );
                }
            }
        }

        if inner.config.show_storage_logs != ShowStorageLogs::None {
            print_storage_logs_details(&inner.config.show_storage_logs, &tx_result);
        }

        if inner.config.show_vm_details != ShowVMDetails::None {
            formatter::print_vm_details(&tx_result);
        }

        tracing::info!("");
        tracing::info!("==== Console logs: ");
        for call in call_traces {
            inner.console_log_handler.handle_call_recursive(call);
        }
        tracing::info!("");
        let call_traces_count = if !call_traces.is_empty() {
            // All calls/sub-calls are stored within the first call trace
            call_traces[0].calls.len()
        } else {
            0
        };
        tracing::info!(
            "==== {} Use --show-calls flag or call config_setShowCalls to display more info.",
            format!("{:?} call traces. ", call_traces_count).bold()
        );

        if inner.config.show_calls != ShowCalls::None {
            for call in call_traces {
                formatter::print_call(
                    call,
                    0,
                    &inner.config.show_calls,
                    inner.config.show_outputs,
                    inner.config.resolve_hashes,
                );
            }
        }
        tracing::info!("");
        tracing::info!(
            "==== {}",
            format!("{} events", tx_result.logs.events.len()).bold()
        );
        for event in &tx_result.logs.events {
            formatter::print_event(event, inner.config.resolve_hashes);
        }

        // The computed block hash here will be different than that in production.
        let hash = compute_hash(block_ctx.miniblock, l2_tx.hash());

        let mut transaction = zksync_types::api::Transaction::from(l2_tx);
        transaction.block_hash = Some(hash);
        transaction.block_number = Some(U64::from(block_ctx.miniblock));
        transaction.transaction_index = Some(Index::zero());
        transaction.l1_batch_number = Some(U64::from(batch_env.number.0));
        transaction.l1_batch_tx_index = Some(Index::zero());

        let parent_block_hash = inner
            .block_hashes
            .get(&(block_ctx.miniblock - 1))
            .cloned()
            .unwrap_or_default();

        let iter = tx_result.logs.events.iter().flat_map(|event| {
            event
                .indexed_topics
                .iter()
                .map(|topic| BloomInput::Raw(topic.as_bytes()))
                .chain([BloomInput::Raw(event.address.as_bytes())])
        });
        let logs_bloom = build_bloom(iter);

        let block = Block {
            hash,
            parent_hash: parent_block_hash,
            uncles_hash: EMPTY_UNCLES_HASH, // Static for non-PoW chains, see EIP-3675
            number: U64::from(block_ctx.miniblock),
            l1_batch_number: Some(U64::from(batch_env.number.0)),
            base_fee_per_gas: U256::from(get_batch_base_fee(&batch_env, VmVersion::latest())),
            timestamp: U256::from(batch_env.timestamp),
            l1_batch_timestamp: Some(U256::from(batch_env.timestamp)),
            transactions: vec![TransactionVariant::Full(transaction)],
            gas_used: U256::from(tx_result.statistics.gas_used),
            gas_limit: U256::from(get_max_batch_gas_limit(VmVersion::latest())),
            logs_bloom,
            author: Address::default(), // Matches core's behavior, irrelevant for ZKsync
            state_root: H256::default(), // Intentionally empty as blocks in ZKsync don't have state - batches do
            transactions_root: H256::default(), // Intentionally empty as blocks in ZKsync don't have state - batches do
            receipts_root: H256::default(), // Intentionally empty as blocks in ZKsync don't have state - batches do
            extra_data: Bytes::default(),   // Matches core's behavior, not used in ZKsync
            difficulty: U256::default(), // Empty for non-PoW chains, see EIP-3675, TODO: should be 2500000000000000 to match DIFFICULTY opcode
            total_difficulty: U256::default(), // Empty for non-PoW chains, see EIP-3675
            seal_fields: vec![],         // Matches core's behavior, TODO: remove
            uncles: vec![],              // Empty for non-PoW chains, see EIP-3675
            size: U256::default(), // Matches core's behavior, TODO: perhaps it should be computed
            mix_hash: H256::default(), // Empty for non-PoW chains, see EIP-3675
            nonce: H64::default(), // Empty for non-PoW chains, see EIP-3675
        };

        let mut bytecodes = HashMap::new();
        for b in &*compressed_bytecodes {
            let (hash, bytecode) = bytecode_to_factory_dep(b.original.clone()).map_err(|err| {
                tracing::error!("{}", format!("cannot convert bytecode: {err}").on_red());
                err
            })?;
            bytecodes.insert(hash, bytecode);
        }
        if execute_bootloader {
            vm.execute(InspectExecutionMode::Bootloader);
        }

        let modified_keys = storage.borrow().modified_storage_keys().clone();

        Ok((
            modified_keys,
            tx_result,
            call_traces.clone(),
            block,
            bytecodes,
            block_ctx,
        ))
    }

    /// Runs L2 transaction and commits it to a new block.
    pub fn run_l2_tx(
        &self,
        l2_tx: L2Tx,
        system_contracts: BaseSystemContracts,
    ) -> anyhow::Result<()> {
        let tx_hash = l2_tx.hash();
        let transaction_type = l2_tx.common_data.transaction_type;

        tracing::info!("");
        tracing::info!("Validating {}", format!("{:?}", tx_hash).bold());

        self.validate_tx(&l2_tx)?;

        tracing::info!("Executing {}", format!("{:?}", tx_hash).bold());

        {
            let mut inner = self
                .inner
                .write()
                .map_err(|_| anyhow::anyhow!("Failed to acquire write lock"))?;
            inner.filters.notify_new_pending_transaction(tx_hash);
        }

        let (keys, result, call_traces, block, bytecodes, block_ctx) =
            self.run_l2_tx_raw(l2_tx.clone(), system_contracts, true)?;

        if let ExecutionResult::Halt { reason } = result.result {
            // Halt means that something went really bad with the transaction execution (in most cases invalid signature,
            // but it could also be bootloader panic etc).
            // In such case, we should not persist the VM data, and we should pretend that transaction never existed.
            anyhow::bail!("Transaction HALT: {reason}");
        }
        // Write all the mutated keys (storage slots).
        let mut inner = self
            .inner
            .write()
            .map_err(|_| anyhow::anyhow!("Failed to acquire write lock"))?;
        for (key, value) in keys.iter() {
            inner.fork_storage.set_value(*key, *value);
        }

        // Write all the factory deps.
        for (hash, code) in bytecodes.iter() {
            inner.fork_storage.store_factory_dep(
                u256_to_h256(*hash),
                code.iter()
                    .flat_map(|entry| {
                        let mut bytes = vec![0u8; 32];
                        entry.to_big_endian(&mut bytes);
                        bytes.to_vec()
                    })
                    .collect(),
            )
        }

        for (log_idx, event) in result.logs.events.iter().enumerate() {
            inner.filters.notify_new_log(
                &Log {
                    address: event.address,
                    topics: event.indexed_topics.clone(),
                    data: Bytes(event.value.clone()),
                    block_hash: Some(block.hash),
                    block_number: Some(block.number),
                    l1_batch_number: block.l1_batch_number,
                    transaction_hash: Some(tx_hash),
                    transaction_index: Some(U64::zero()),
                    log_index: Some(U256::from(log_idx)),
                    transaction_log_index: Some(U256::from(log_idx)),
                    log_type: None,
                    removed: Some(false),
                    block_timestamp: Some(block.timestamp.as_u64().into()),
                },
                block.number,
            );
        }
        let tx_receipt = TransactionReceipt {
            transaction_hash: tx_hash,
            transaction_index: U64::from(0),
            block_hash: block.hash,
            block_number: block.number,
            l1_batch_tx_index: None,
            l1_batch_number: block.l1_batch_number,
            from: l2_tx.initiator_account(),
            to: l2_tx.recipient_account(),
            cumulative_gas_used: Default::default(),
            gas_used: Some(l2_tx.common_data.fee.gas_limit - result.refunds.gas_refunded),
            contract_address: contract_address_from_tx_result(&result),
            logs: result
                .logs
                .events
                .iter()
                .enumerate()
                .map(|(log_idx, log)| Log {
                    address: log.address,
                    topics: log.indexed_topics.clone(),
                    data: Bytes(log.value.clone()),
                    block_hash: Some(block.hash),
                    block_number: Some(block.number),
                    l1_batch_number: block.l1_batch_number,
                    transaction_hash: Some(tx_hash),
                    transaction_index: Some(U64::zero()),
                    log_index: Some(U256::from(log_idx)),
                    transaction_log_index: Some(U256::from(log_idx)),
                    log_type: None,
                    removed: Some(false),
                    block_timestamp: Some(block.timestamp.as_u64().into()),
                })
                .collect(),
            l2_to_l1_logs: vec![],
            status: if result.result.is_failed() {
                U64::from(0)
            } else {
                U64::from(1)
            },
            effective_gas_price: Some(inner.fee_input_provider.l2_gas_price.into()),
            transaction_type: Some((transaction_type as u32).into()),
            logs_bloom: Default::default(),
        };
        let debug = create_debug_output(&l2_tx, &result, call_traces).expect("create debug output"); // OK to unwrap here as Halt is handled above
        inner.tx_results.insert(
            tx_hash,
            TransactionResult {
                info: TxExecutionInfo {
                    tx: l2_tx,
                    batch_number: block.l1_batch_number.unwrap_or_default().as_u32(),
                    miniblock_number: block.number.as_u64(),
                    result,
                },
                receipt: tx_receipt,
                debug,
            },
        );

        // With the introduction of 'l2 blocks' (and virtual blocks),
        // we are adding one l2 block at the end of each batch (to handle things like remaining events etc).
        //  You can look at insert_fictive_l2_block function in VM to see how this fake block is inserted.
        let block_ctx = block_ctx.new_block();
        let parent_block_hash = block.hash;
        let empty_block_at_end_of_batch = create_empty_block(
            block_ctx.miniblock,
            block_ctx.timestamp,
            block_ctx.batch,
            Some(parent_block_hash),
        );

        inner.current_batch = inner.current_batch.saturating_add(1);

        for (i, block) in vec![block, empty_block_at_end_of_batch]
            .into_iter()
            .enumerate()
        {
            // archive current state before we produce new batch/blocks
            if let Err(err) = inner.archive_state() {
                tracing::error!(
                    "failed archiving state for block {}: {}",
                    inner.current_miniblock,
                    err
                );
            }

            inner.current_miniblock = inner.current_miniblock.saturating_add(1);
            let expected_timestamp = inner.time.next_timestamp();

            let actual_l1_batch_number = block
                .l1_batch_number
                .expect("block must have a l1_batch_number");
            if actual_l1_batch_number.as_u32() != inner.current_batch {
                panic!(
                    "expected next block to have batch_number {}, got {}",
                    inner.current_batch,
                    actual_l1_batch_number.as_u32()
                );
            }

            if block.number.as_u64() != inner.current_miniblock {
                panic!(
                    "expected next block to have miniblock {}, got {} | {i}",
                    inner.current_miniblock,
                    block.number.as_u64()
                );
            }

            if block.timestamp.as_u64() != expected_timestamp {
                panic!(
                    "expected next block to have timestamp {}, got {} | {i}",
                    expected_timestamp,
                    block.timestamp.as_u64()
                );
            }

            let block_hash = block.hash;
            inner.current_miniblock_hash = block_hash;
            inner.block_hashes.insert(block.number.as_u64(), block.hash);
            inner.blocks.insert(block.hash, block);
            inner.filters.notify_new_block(block_hash);
        }

        Ok(())
    }

    // Forcefully stores the given bytecode at a given account.
    pub fn override_bytecode(&self, address: &Address, bytecode: &[u8]) -> Result<(), String> {
        let mut inner = self
            .inner
            .write()
            .map_err(|e| format!("Failed to acquire write lock: {}", e))?;

        let code_key = get_code_key(address);

        let bytecode_hash = hash_bytecode(bytecode);

        inner
            .fork_storage
            .store_factory_dep(bytecode_hash, bytecode.to_owned());

        inner.fork_storage.set_value(code_key, bytecode_hash);

        Ok(())
    }
}

/// Keeps track of a block's batch number, miniblock number and timestamp.
/// Useful for keeping track of the current context when creating multiple blocks.
#[derive(Debug, Clone, Default)]
pub struct BlockContext {
    pub batch: u32,
    pub miniblock: u64,
    pub timestamp: u64,
}

impl BlockContext {
    /// Create the current instance that represents the latest block.
    pub fn from_current(batch: u32, miniblock: u64, timestamp: u64) -> Self {
        Self {
            batch,
            miniblock,
            timestamp,
        }
    }

    /// Create the next batch instance that has all parameters incremented by `1`.
    pub fn new_batch(&self) -> Self {
        Self {
            batch: self.batch.saturating_add(1),
            miniblock: self.miniblock.saturating_add(1),
            timestamp: self.timestamp.saturating_add(1),
        }
    }

    /// Create the next batch instance that uses the same batch number, and has all other parameters incremented by `1`.
    pub fn new_block(&self) -> BlockContext {
        Self {
            batch: self.batch,
            miniblock: self.miniblock.saturating_add(1),
            timestamp: self.timestamp.saturating_add(1),
        }
    }
}

pub fn load_last_l1_batch<S: ReadStorage>(storage: StoragePtr<S>) -> Option<(u64, u64)> {
    // Get block number and timestamp
    let current_l1_batch_info_key = StorageKey::new(
        AccountTreeId::new(SYSTEM_CONTEXT_ADDRESS),
        SYSTEM_CONTEXT_BLOCK_INFO_POSITION,
    );
    let mut storage_ptr = storage.borrow_mut();
    let current_l1_batch_info = storage_ptr.read_value(&current_l1_batch_info_key);
    let (batch_number, batch_timestamp) = unpack_block_info(h256_to_u256(current_l1_batch_info));
    let block_number = batch_number as u32;
    if block_number == 0 {
        // The block does not exist yet
        return None;
    }
    Some((batch_number, batch_timestamp))
}

#[cfg(test)]
mod tests {
    use ethabi::{Token, Uint};
    use zksync_types::{utils::deployed_address_create, K256PrivateKey, Nonce};

    use super::*;
    use crate::{
        config::{
            constants::{
                DEFAULT_ESTIMATE_GAS_PRICE_SCALE_FACTOR, DEFAULT_ESTIMATE_GAS_SCALE_FACTOR,
                DEFAULT_FAIR_PUBDATA_PRICE, DEFAULT_L2_GAS_PRICE, TEST_NODE_NETWORK_ID,
            },
            TestNodeConfig,
        },
        http_fork_source::HttpForkSource,
        node::InMemoryNode,
        system_contracts::Options,
        testing,
    };

    #[tokio::test]
    async fn test_run_l2_tx_validates_tx_gas_limit_too_high() {
        let node = InMemoryNode::<HttpForkSource>::default();
        let tx = testing::TransactionBuilder::new()
            .set_gas_limit(U256::from(u64::MAX) + 1)
            .build();
        node.set_rich_account(tx.common_data.initiator_address);

        let system_contracts = node
            .system_contracts_for_tx(tx.initiator_account())
            .unwrap();
        let err = node.run_l2_tx(tx, system_contracts).unwrap_err();
        assert_eq!(err.to_string(), "exceeds block gas limit");
    }

    #[tokio::test]
    async fn test_run_l2_tx_validates_tx_max_fee_per_gas_too_low() {
        let node = InMemoryNode::<HttpForkSource>::default();
        let tx = testing::TransactionBuilder::new()
            .set_max_fee_per_gas(U256::from(DEFAULT_L2_GAS_PRICE - 1))
            .build();
        node.set_rich_account(tx.common_data.initiator_address);

        let system_contracts = node
            .system_contracts_for_tx(tx.initiator_account())
            .unwrap();
        let err = node.run_l2_tx(tx, system_contracts).unwrap_err();

        assert_eq!(
            err.to_string(),
            "block base fee higher than max fee per gas"
        );
    }

    #[tokio::test]
    async fn test_run_l2_tx_validates_tx_max_priority_fee_per_gas_higher_than_max_fee_per_gas() {
        let node = InMemoryNode::<HttpForkSource>::default();
        let tx = testing::TransactionBuilder::new()
            .set_max_priority_fee_per_gas(U256::from(250_000_000 + 1))
            .build();
        node.set_rich_account(tx.common_data.initiator_address);

        let system_contracts = node
            .system_contracts_for_tx(tx.initiator_account())
            .unwrap();
        let err = node.run_l2_tx(tx, system_contracts).unwrap_err();

        assert_eq!(
            err.to_string(),
            "max priority fee per gas higher than max fee per gas"
        );
    }

    #[tokio::test]
    async fn test_create_empty_block_creates_genesis_block_with_hash_and_zero_parent_hash() {
        let first_block = create_empty_block::<TransactionVariant>(0, 1000, 1, None);

        assert_eq!(first_block.hash, compute_hash(0, H256::zero()));
        assert_eq!(first_block.parent_hash, H256::zero());
    }

    #[tokio::test]
    async fn test_create_empty_block_creates_block_with_parent_hash_link_to_prev_block() {
        let first_block = create_empty_block::<TransactionVariant>(0, 1000, 1, None);
        let second_block = create_empty_block::<TransactionVariant>(1, 1000, 1, None);

        assert_eq!(second_block.parent_hash, first_block.hash);
    }

    #[tokio::test]
    async fn test_create_empty_block_creates_block_with_parent_hash_link_to_provided_parent_hash() {
        let first_block = create_empty_block::<TransactionVariant>(
            0,
            1000,
            1,
            Some(compute_hash(123, H256::zero())),
        );
        let second_block =
            create_empty_block::<TransactionVariant>(1, 1000, 1, Some(first_block.hash));

        assert_eq!(first_block.parent_hash, compute_hash(123, H256::zero()));
        assert_eq!(second_block.parent_hash, first_block.hash);
    }

    #[tokio::test]
    async fn test_run_l2_tx_raw_does_not_panic_on_external_storage_call() {
        // Perform a transaction to get storage to an intermediate state
        let node = InMemoryNode::<HttpForkSource>::default();
        let tx = testing::TransactionBuilder::new().build();
        node.set_rich_account(tx.common_data.initiator_address);
        let system_contracts = node
            .system_contracts_for_tx(tx.initiator_account())
            .unwrap();
        node.run_l2_tx(tx, system_contracts).unwrap();
        let external_storage = node.inner.read().unwrap().fork_storage.clone();

        // Execute next transaction using a fresh in-memory node and the external fork storage
        let mock_db = testing::ExternalStorage {
            raw_storage: external_storage.inner.read().unwrap().raw_storage.clone(),
        };
        let node: InMemoryNode<testing::ExternalStorage> = InMemoryNode::new(
            Some(ForkDetails {
                fork_source: Box::new(mock_db),
                chain_id: TEST_NODE_NETWORK_ID.into(),
                l1_block: L1BatchNumber(1),
                l2_block: Block::default(),
                l2_miniblock: 2,
                l2_miniblock_hash: Default::default(),
                block_timestamp: 1002,
                overwrite_chain_id: None,
                l1_gas_price: 1000,
                l2_fair_gas_price: DEFAULT_L2_GAS_PRICE,
                fair_pubdata_price: DEFAULT_FAIR_PUBDATA_PRICE,
                fee_params: None,
                estimate_gas_price_scale_factor: DEFAULT_ESTIMATE_GAS_PRICE_SCALE_FACTOR,
                estimate_gas_scale_factor: DEFAULT_ESTIMATE_GAS_SCALE_FACTOR,
                cache_config: CacheConfig::default(),
            }),
            None,
            &Default::default(),
        );

        let tx = testing::TransactionBuilder::new().build();
        let system_contracts = node
            .system_contracts_for_tx(tx.initiator_account())
            .unwrap();
        node.run_l2_tx_raw(tx, system_contracts, true)
            .expect("transaction must pass with external storage");
    }

    #[tokio::test]
    async fn test_transact_returns_data_in_built_in_without_security_mode() {
        let node = InMemoryNode::<HttpForkSource>::new(
            None,
            None,
            &TestNodeConfig {
                system_contracts_options: Options::BuiltInWithoutSecurity,
                ..Default::default()
            },
        );

        let private_key = K256PrivateKey::from_bytes(H256::repeat_byte(0xef)).unwrap();
        let from_account = private_key.address();
        node.set_rich_account(from_account);

        let deployed_address = deployed_address_create(from_account, U256::zero());
        testing::deploy_contract(
            &node,
            H256::repeat_byte(0x1),
            &private_key,
            hex::decode(testing::STORAGE_CONTRACT_BYTECODE).unwrap(),
            None,
            Nonce(0),
        );

        let mut tx = L2Tx::new_signed(
            Some(deployed_address),
            hex::decode("bbf55335").unwrap(), // keccak selector for "transact_retrieve1()"
            Nonce(1),
            Fee {
                gas_limit: U256::from(4_000_000),
                max_fee_per_gas: U256::from(250_000_000),
                max_priority_fee_per_gas: U256::from(250_000_000),
                gas_per_pubdata_limit: U256::from(50000),
            },
            U256::from(0),
            zksync_types::L2ChainId::from(260),
            &private_key,
            vec![],
            Default::default(),
        )
        .expect("failed signing tx");
        tx.common_data.transaction_type = TransactionType::LegacyTransaction;
        tx.set_input(vec![], H256::repeat_byte(0x2));

        let system_contracts = node
            .system_contracts_for_tx(tx.initiator_account())
            .unwrap();
        let (_, result, ..) = node
            .run_l2_tx_raw(tx, system_contracts, true)
            .expect("failed tx");

        match result.result {
            ExecutionResult::Success { output } => {
                let actual = testing::decode_tx_result(&output, ethabi::ParamType::Uint(256));
                let expected = Token::Uint(Uint::from(1024u64));
                assert_eq!(expected, actual, "invalid result");
            }
            _ => panic!("invalid result {:?}", result.result),
        }
    }
}<|MERGE_RESOLUTION|>--- conflicted
+++ resolved
@@ -881,12 +881,8 @@
         config: &TestNodeConfig,
     ) -> Self {
         let system_contracts_options = config.system_contracts_options;
-<<<<<<< HEAD
-        let inner = InMemoryNodeInner::new(fork, observability, config, gas_overrides);
+        let inner = InMemoryNodeInner::new(fork, observability, config);
         let time = inner.time.clone();
-=======
-        let inner = InMemoryNodeInner::new(fork, observability, config);
->>>>>>> af5803dc
         InMemoryNode {
             inner: Arc::new(RwLock::new(inner)),
             snapshots: Default::default(),
