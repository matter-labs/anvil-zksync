--- conflicted
+++ resolved
@@ -247,6 +247,10 @@
         impersonation: ImpersonationManager,
     ) -> Self {
         let updated_config = config.clone();
+        if config.enable_auto_impersonate {
+            // Enable auto impersonation if configured
+            impersonation.set_auto_impersonation(true);
+        }
 
         if let Some(f) = &fork {
             let mut block_hashes = HashMap::<u64, H256>::new();
@@ -266,15 +270,7 @@
                     f.estimate_gas_scale_factor,
                 )
             };
-<<<<<<< HEAD
             time.set_last_timestamp_unchecked(f.block_timestamp);
-=======
-            let impersonation_manager = ImpersonationManager::default();
-            if config.enable_auto_impersonate {
-                // Enable auto impersonation if configured
-                impersonation_manager.set_auto_impersonation(true);
-            }
->>>>>>> ede79a32
 
             InMemoryNodeInner {
                 time,
@@ -298,7 +294,7 @@
                     &updated_config.system_contracts_options,
                     updated_config.use_evm_emulator,
                 ),
-                impersonation: impersonation_manager,
+                impersonation,
                 rich_accounts: HashSet::new(),
                 previous_states: Default::default(),
                 observability,
@@ -311,12 +307,6 @@
             blocks.insert(block_hash, create_genesis(NON_FORK_FIRST_BLOCK_TIMESTAMP));
             let fee_input_provider = TestNodeFeeInputProvider::default();
             time.set_last_timestamp_unchecked(NON_FORK_FIRST_BLOCK_TIMESTAMP);
-
-            let impersonation_manager = ImpersonationManager::default();
-            if config.enable_auto_impersonate {
-                // Enable auto impersonation if configured
-                impersonation_manager.set_auto_impersonation(true);
-            }
 
             InMemoryNodeInner {
                 time,
@@ -340,11 +330,7 @@
                     &config.system_contracts_options,
                     config.use_evm_emulator,
                 ),
-<<<<<<< HEAD
                 impersonation,
-=======
-                impersonation: impersonation_manager,
->>>>>>> ede79a32
                 rich_accounts: HashSet::new(),
                 previous_states: Default::default(),
                 observability,
