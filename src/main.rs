use crate::observability::Observability;
use anyhow::anyhow;
use bytecode_override::override_bytecodes;
use clap::Parser;
use config::cli::{Cli, Command};
use config::constants::{
    DEFAULT_ESTIMATE_GAS_PRICE_SCALE_FACTOR, DEFAULT_ESTIMATE_GAS_SCALE_FACTOR, LEGACY_RICH_WALLETS,
};
use config::ForkPrintInfo;
use fork::{ForkDetails, ForkSource};
use http_fork_source::HttpForkSource;
use logging_middleware::LoggingMiddleware;
use tracing_subscriber::filter::LevelFilter;

mod bootloader_debug;
mod bytecode_override;
mod cache;
mod config;
mod console_log;
mod deps;
mod filters;
mod fork;
mod formatter;
mod http_fork_source;
mod logging_middleware;
mod namespaces;
mod node;
mod observability;
mod resolver;
mod system_contracts;
mod testing;
mod utils;

use node::InMemoryNode;
use std::fs::File;
use std::{env, net::SocketAddr, str::FromStr};
use zksync_types::fee_model::{FeeModelConfigV2, FeeParams};
use zksync_web3_decl::namespaces::ZksNamespaceClient;

use futures::{
    channel::oneshot,
    future::{self},
    FutureExt,
};
use jsonrpc_core::MetaIoHandler;
use zksync_types::H160;

use crate::namespaces::{
    AnvilNamespaceT, ConfigurationApiNamespaceT, DebugNamespaceT, EthNamespaceT,
    EthTestNodeNamespaceT, EvmNamespaceT, HardhatNamespaceT, NetNamespaceT, Web3NamespaceT,
    ZksNamespaceT,
};
use crate::node::{BlockProducer, BlockSealer, ImpersonationManager, TimestampManager, TxPool};
use crate::system_contracts::SystemContracts;

#[allow(clippy::too_many_arguments)]
async fn build_json_http<
    S: std::marker::Sync + std::marker::Send + 'static + ForkSource + std::fmt::Debug + Clone,
>(
    addr: SocketAddr,
    log_level_filter: LevelFilter,
    node: InMemoryNode<S>,
    enable_health_api: bool,
) -> tokio::task::JoinHandle<()> {
    let (sender, recv) = oneshot::channel::<()>();

    let io_handler = {
        let mut io = MetaIoHandler::with_middleware(LoggingMiddleware::new(log_level_filter));

        io.extend_with(NetNamespaceT::to_delegate(node.clone()));
        io.extend_with(Web3NamespaceT::to_delegate(node.clone()));
        io.extend_with(ConfigurationApiNamespaceT::to_delegate(node.clone()));
        io.extend_with(DebugNamespaceT::to_delegate(node.clone()));
        io.extend_with(EthNamespaceT::to_delegate(node.clone()));
        io.extend_with(EthTestNodeNamespaceT::to_delegate(node.clone()));
        io.extend_with(AnvilNamespaceT::to_delegate(node.clone()));
        io.extend_with(EvmNamespaceT::to_delegate(node.clone()));
        io.extend_with(HardhatNamespaceT::to_delegate(node.clone()));
        io.extend_with(ZksNamespaceT::to_delegate(node));
        io
    };

    std::thread::spawn(move || {
        let runtime = tokio::runtime::Builder::new_multi_thread()
            .enable_all()
            .worker_threads(1)
            .build()
            .unwrap();

        let mut builder = jsonrpc_http_server::ServerBuilder::new(io_handler)
            .threads(1)
            .event_loop_executor(runtime.handle().clone());

        if enable_health_api {
            builder = builder.health_api(("/health", "web3_clientVersion"));
        }

        let server = builder.start_http(&addr).unwrap();

        server.wait();
        let _ = sender;
    });

    tokio::spawn(recv.map(drop))
}

#[tokio::main]
async fn main() -> anyhow::Result<()> {
    // Check for deprecated options
    Cli::deprecated_config_option();

    let opt = Cli::parse();
    let command = opt.command.clone();

    let mut config = opt.into_test_node_config().map_err(|e| anyhow!(e))?;

    let log_level_filter = LevelFilter::from(config.log_level);
    let log_file = File::create(&config.log_file_path)?;

    // Initialize the tracing subscriber
    let observability =
        Observability::init(vec!["era_test_node".into()], log_level_filter, log_file)?;

    // Use `Command::Run` as default.
    let command = command.as_ref().unwrap_or(&Command::Run);
    let fork_details = match command {
        Command::Run => {
            if config.offline {
                tracing::warn!("Running in offline mode: default fee parameters will be used.");
                None
            } else {
                // Initialize the client to get the fee params
                let (_, client) = ForkDetails::fork_network_and_client("mainnet")
                    .map_err(|e| anyhow!("Failed to initialize client: {:?}", e))?;

                let fee = client.get_fee_params().await.map_err(|e| {
                    tracing::error!("Failed to fetch fee params: {:?}", e);
                    anyhow!(e)
                })?;

                match fee {
                    FeeParams::V2(fee_v2) => {
                        config = config
                            .with_l1_gas_price(Some(fee_v2.l1_gas_price()))
                            .with_l2_gas_price(Some(fee_v2.config().minimal_l2_gas_price))
                            .with_price_scale(Some(DEFAULT_ESTIMATE_GAS_PRICE_SCALE_FACTOR))
                            .with_gas_limit_scale(Some(DEFAULT_ESTIMATE_GAS_SCALE_FACTOR))
                            .with_l1_pubdata_price(Some(fee_v2.l1_pubdata_price()));
                    }
                    FeeParams::V1(_) => {
                        return Err(anyhow!("Unsupported FeeParams::V1 in this context"));
                    }
                }

                None
            }
        }
        Command::Fork(fork) => {
            match ForkDetails::from_network(
                &fork.network,
                fork.fork_block_number,
                &config.cache_config,
            )
            .await
            {
                Ok(fd) => {
                    // Update the config here
                    config = config
                        .with_l1_gas_price(Some(fd.l1_gas_price))
                        .with_l2_gas_price(Some(fd.l2_fair_gas_price))
                        .with_l1_pubdata_price(Some(fd.fair_pubdata_price))
                        .with_price_scale(Some(fd.estimate_gas_price_scale_factor))
                        .with_gas_limit_scale(Some(fd.estimate_gas_scale_factor))
                        .with_chain_id(Some(fd.chain_id.as_u64() as u32));
                    Some(fd)
                }
                Err(error) => {
                    tracing::error!("cannot fork: {:?}", error);
                    return Err(anyhow!(error));
                }
            }
        }
        Command::ReplayTx(replay_tx) => {
            match ForkDetails::from_network_tx(
                &replay_tx.network,
                replay_tx.tx,
                &config.cache_config,
            )
            .await
            {
                Ok(fd) => {
                    // Update the config here
                    config = config
                        .with_l1_gas_price(Some(fd.l1_gas_price))
                        .with_l2_gas_price(Some(fd.l2_fair_gas_price))
                        .with_l1_pubdata_price(Some(fd.fair_pubdata_price))
                        .with_price_scale(Some(fd.estimate_gas_price_scale_factor))
                        .with_gas_limit_scale(Some(fd.estimate_gas_scale_factor))
                        .with_chain_id(Some(fd.chain_id.as_u64() as u32));
                    Some(fd)
                }
                Err(error) => {
                    tracing::error!("cannot replay: {:?}", error);
                    return Err(anyhow!(error));
                }
            }
        }
    };

    // If we're replaying the transaction, we need to sync to the previous block
    // and then replay all the transactions that happened in
    let transactions_to_replay = if let Command::ReplayTx(replay_tx) = command {
        match fork_details
            .as_ref()
            .unwrap()
            .get_earlier_transactions_in_same_block(replay_tx.tx)
        {
            Ok(txs) => txs,
            Err(error) => {
                tracing::error!(
                    "failed to get earlier transactions in the same block for replay tx: {:?}",
                    error
                );
                return Err(anyhow!(error));
            }
        }
    } else {
        vec![]
    };

    if matches!(
        config.system_contracts_options,
        system_contracts::Options::Local
    ) {
        if let Some(path) = env::var_os("ZKSYNC_HOME") {
            tracing::info!("+++++ Reading local contracts from {:?} +++++", path);
        }
    }

    let fork_print_info = if let Some(fd) = fork_details.as_ref() {
        let fee_model_config_v2 = match fd.fee_params {
            Some(FeeParams::V2(fee_params_v2)) => {
                let config = fee_params_v2.config();
                Some(FeeModelConfigV2 {
                    minimal_l2_gas_price: config.minimal_l2_gas_price,
                    compute_overhead_part: config.compute_overhead_part,
                    pubdata_overhead_part: config.pubdata_overhead_part,
                    batch_overhead_l1_gas: config.batch_overhead_l1_gas,
                    max_gas_per_batch: config.max_gas_per_batch,
                    max_pubdata_per_batch: config.max_pubdata_per_batch,
                })
            }
            _ => None,
        };

        Some(ForkPrintInfo {
            network_rpc: fd.fork_source.get_fork_url().unwrap_or_default(),
            l1_block: fd.l1_block.to_string(),
            l2_block: fd.l2_miniblock.to_string(),
            block_timestamp: fd.block_timestamp.to_string(),
            fork_block_hash: format!("{:#x}", fd.l2_block.hash),
            fee_model_config_v2,
        })
    } else {
        None
    };

    let time = TimestampManager::default();
    let impersonation = ImpersonationManager::default();
    let pool = TxPool::new(impersonation.clone());
    let node: InMemoryNode<HttpForkSource> = InMemoryNode::new(
        fork_details,
        Some(observability),
        &config,
        time.clone(),
        impersonation,
        pool.clone(),
    );

    if let Some(ref bytecodes_dir) = config.override_bytecodes_dir {
        override_bytecodes(&node, bytecodes_dir.to_string()).unwrap();
    }

    if !transactions_to_replay.is_empty() {
        let _ = node.apply_txs(transactions_to_replay);
    }

    for signer in config.genesis_accounts.iter() {
        let address = H160::from_slice(signer.address().as_ref());
        node.set_rich_account(address, config.genesis_balance);
    }
    for signer in config.signer_accounts.iter() {
        let address = H160::from_slice(signer.address().as_ref());
        node.set_rich_account(address, config.genesis_balance);
    }
    for wallet in LEGACY_RICH_WALLETS.iter() {
        let address = wallet.0;
        node.set_rich_account(H160::from_str(address).unwrap(), config.genesis_balance);
    }

<<<<<<< HEAD
    let threads = build_json_http(
        SocketAddr::new(IpAddr::V4(Ipv4Addr::new(0, 0, 0, 0)), config.port),
        log_level_filter,
        node.clone(),
    )
=======
    let threads = future::join_all(config.host.iter().map(|host| {
        let addr = SocketAddr::new(*host, config.port);
        build_json_http(
            addr,
            log_level_filter,
            node.clone(),
            config.health_check_endpoint,
        )
    }))
>>>>>>> ede79a32
    .await;

    let block_sealer = if let Some(block_time) = config.block_time {
        BlockSealer::fixed_time(config.max_transactions, block_time)
    } else {
        BlockSealer::immediate(config.max_transactions)
    };
    let system_contracts =
        SystemContracts::from_options(&config.system_contracts_options, config.use_evm_emulator);
    let block_producer_handle = tokio::task::spawn(BlockProducer::new(
        node,
        pool,
        block_sealer,
        system_contracts,
    ));

    config.print(fork_print_info.as_ref());

<<<<<<< HEAD
    future::select_all(vec![threads, block_producer_handle])
        .await
        .0
        .unwrap();
=======
    future::select_all(threads).await.0.unwrap();
>>>>>>> ede79a32

    Ok(())
}<|MERGE_RESOLUTION|>--- conflicted
+++ resolved
@@ -298,14 +298,7 @@
         node.set_rich_account(H160::from_str(address).unwrap(), config.genesis_balance);
     }
 
-<<<<<<< HEAD
-    let threads = build_json_http(
-        SocketAddr::new(IpAddr::V4(Ipv4Addr::new(0, 0, 0, 0)), config.port),
-        log_level_filter,
-        node.clone(),
-    )
-=======
-    let threads = future::join_all(config.host.iter().map(|host| {
+    let mut threads = future::join_all(config.host.iter().map(|host| {
         let addr = SocketAddr::new(*host, config.port);
         build_json_http(
             addr,
@@ -314,7 +307,6 @@
             config.health_check_endpoint,
         )
     }))
->>>>>>> ede79a32
     .await;
 
     let block_sealer = if let Some(block_time) = config.block_time {
@@ -330,17 +322,11 @@
         block_sealer,
         system_contracts,
     ));
+    threads.push(block_producer_handle);
 
     config.print(fork_print_info.as_ref());
 
-<<<<<<< HEAD
-    future::select_all(vec![threads, block_producer_handle])
-        .await
-        .0
-        .unwrap();
-=======
     future::select_all(threads).await.0.unwrap();
->>>>>>> ede79a32
 
     Ok(())
 }