--- conflicted
+++ resolved
@@ -194,8 +194,6 @@
     dev_use_local_contracts: bool,
 }
 
-<<<<<<< HEAD
-=======
 #[derive(Debug, Parser, Clone, clap::ValueEnum, PartialEq, Eq)]
 pub enum ShowCalls {
     None,
@@ -276,7 +274,6 @@
     }
 }
 
->>>>>>> be806100
 #[derive(Debug, Subcommand)]
 enum Command {
     /// Starts a new empty local network.
