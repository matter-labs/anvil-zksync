--- conflicted
+++ resolved
@@ -397,11 +397,8 @@
     pub estimate_gas_price_scale_factor: f64,
     /// The factor by which to scale the gasLimit.
     pub estimate_gas_scale_factor: f32,
-<<<<<<< HEAD
+    pub fee_params: Option<FeeParams>,
     pub cache_config: CacheConfig,
-=======
-    pub fee_params: Option<FeeParams>,
->>>>>>> dd6d2f46
 }
 
 const SUPPORTED_VERSIONS: &[ProtocolVersionId] = &[
@@ -515,11 +512,8 @@
             l2_fair_gas_price: block_details.base.l2_fair_gas_price,
             estimate_gas_price_scale_factor,
             estimate_gas_scale_factor,
-<<<<<<< HEAD
+            fee_params,
             cache_config,
-=======
-            fee_params,
->>>>>>> dd6d2f46
         }
     }
     /// Create a fork from a given network at a given height.
@@ -695,11 +689,8 @@
             l2_fair_gas_price: DEFAULT_L2_GAS_PRICE,
             estimate_gas_price_scale_factor: DEFAULT_ESTIMATE_GAS_PRICE_SCALE_FACTOR,
             estimate_gas_scale_factor: DEFAULT_ESTIMATE_GAS_SCALE_FACTOR,
-<<<<<<< HEAD
+            fee_params: None,
             cache_config: CacheConfig::None,
-=======
-            fee_params: None,
->>>>>>> dd6d2f46
         };
 
         let mut fork_storage: ForkStorage<testing::ExternalStorage> =
