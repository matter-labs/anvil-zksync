//! This file hold tools used for test-forking other networks.
//!
//! There is ForkStorage (that is a wrapper over InMemoryStorage)
//! And ForkDetails - that parses network address and fork height from arguments.

use std::{
    collections::HashMap,
    convert::{TryFrom, TryInto},
    fmt,
    future::Future,
    marker::PhantomData,
    str::FromStr,
    sync::{Arc, RwLock},
};

use tokio::runtime::Builder;
use zksync_basic_types::{Address, L1BatchNumber, L2BlockNumber, L2ChainId, H256, U256, U64};

use zksync_types::{
    api::{
        Block, BlockDetails, BlockIdVariant, BlockNumber, BridgeAddresses, Transaction,
        TransactionDetails, TransactionVariant,
    },
    l2::L2Tx,
    url::SensitiveUrl,
    ProtocolVersionId, StorageKey,
};

use zksync_state::ReadStorage;
use zksync_utils::{bytecode::hash_bytecode, h256_to_u256};

use zksync_web3_decl::{
    client::{Client, L2},
    namespaces::ZksNamespaceClient,
};
use zksync_web3_decl::{namespaces::EthNamespaceClient, types::Index};

use crate::{cache::CacheConfig, node::TEST_NODE_NETWORK_ID};
use crate::{deps::InMemoryStorage, http_fork_source::HttpForkSource};
use crate::{
    node::{DEFAULT_ESTIMATE_GAS_PRICE_SCALE_FACTOR, DEFAULT_ESTIMATE_GAS_SCALE_FACTOR},
    system_contracts,
};

pub fn block_on<F: Future + Send + 'static>(future: F) -> F::Output
where
    F::Output: Send,
{
    std::thread::spawn(move || {
        let runtime = Builder::new_current_thread()
            .enable_all()
            .build()
            .expect("tokio runtime creation failed");
        runtime.block_on(future)
    })
    .join()
    .unwrap()
}

/// The possible networks to fork from.
#[derive(Debug, Clone)]
pub enum ForkNetwork {
    Mainnet,
    SepoliaTestnet,
    GoerliTestnet,
    Other(String),
}

impl ForkNetwork {
    /// Return the URL for the underlying fork source.
    pub fn to_url(&self) -> &str {
        match self {
            ForkNetwork::Mainnet => "https://mainnet.era.zksync.io:443",
            ForkNetwork::SepoliaTestnet => "https://sepolia.era.zksync.dev:443",
            ForkNetwork::GoerliTestnet => "https://testnet.era.zksync.dev:443",
            ForkNetwork::Other(url) => url,
        }
    }

    /// Returns the local gas scale factors currently in use by the upstream network.
    pub fn local_gas_scale_factors(&self) -> (f64, f32) {
        match self {
            ForkNetwork::Mainnet => (1.5, 1.2),
            ForkNetwork::SepoliaTestnet => (2.0, 1.2),
            ForkNetwork::GoerliTestnet => (1.2, 1.2),
            ForkNetwork::Other(_) => (
                DEFAULT_ESTIMATE_GAS_PRICE_SCALE_FACTOR,
                DEFAULT_ESTIMATE_GAS_SCALE_FACTOR,
            ),
        }
    }
}

/// In memory storage, that allows 'forking' from other network.
/// If forking is enabled, it reads missing data from remote location.
/// S - is a struct that is used for source of the fork.
#[derive(Debug, Clone)]
pub struct ForkStorage<S> {
    pub inner: Arc<RwLock<ForkStorageInner<S>>>,
    pub chain_id: L2ChainId,
}

#[derive(Debug)]
pub struct ForkStorageInner<S> {
    // Underlying local storage
    pub raw_storage: InMemoryStorage,
    // Cache of data that was read from remote location.
    pub value_read_cache: HashMap<StorageKey, H256>,
    // Cache of factory deps that were read from remote location.
    pub factory_dep_cache: HashMap<H256, Option<Vec<u8>>>,
    // If set - it hold the necessary information on where to fetch the data.
    // If not set - it will simply read from underlying storage.
    pub fork: Option<ForkDetails>,
    // ForkSource type no longer needed but retained to keep the old interface.
    pub dummy: PhantomData<S>,
}

impl<S: ForkSource> ForkStorage<S> {
    pub fn new(
        fork: Option<ForkDetails>,
        system_contracts_options: &system_contracts::Options,
    ) -> Self {
        let chain_id = fork
            .as_ref()
            .and_then(|d| d.overwrite_chain_id)
            .unwrap_or(L2ChainId::from(TEST_NODE_NETWORK_ID));
        tracing::info!("Starting network with chain id: {:?}", chain_id);

        ForkStorage {
            inner: Arc::new(RwLock::new(ForkStorageInner {
                raw_storage: InMemoryStorage::with_system_contracts_and_chain_id(
                    chain_id,
                    hash_bytecode,
                    system_contracts_options,
                ),
                value_read_cache: Default::default(),
                fork,
                factory_dep_cache: Default::default(),
                dummy: Default::default(),
            })),
            chain_id,
        }
    }

<<<<<<< HEAD
    pub fn get_cache_config(&self) -> Result<CacheConfig, String> {
        let reader = self
            .inner
            .read()
            .map_err(|e| format!("Failed to acquire read lock: {}", e))?;
        let cache_config = if let Some(ref fork_details) = reader.fork {
            fork_details.cache_config.clone()
        } else {
            CacheConfig::default()
        };
        Ok(cache_config)
    }

    pub fn get_fork_url(&self) -> Result<String, String> {
        let reader = self
            .inner
            .read()
            .map_err(|e| format!("Failed to acquire read lock: {}", e))?;
        if let Some(ref fork_details) = reader.fork {
            fork_details.fork_source.get_fork_url().map_err(|e| e.to_string())
        } else {
            Err("not forked".to_string())
        }
    }

    fn read_value_internal(&self, key: &StorageKey) -> zksync_types::StorageValue {
=======
    pub fn read_value_internal(
        &self,
        key: &StorageKey,
    ) -> eyre::Result<zksync_types::StorageValue> {
>>>>>>> 9c66ac37
        let mut mutator = self.inner.write().unwrap();
        let local_storage = mutator.raw_storage.read_value(key);

        if let Some(fork) = &mutator.fork {
            if !H256::is_zero(&local_storage) {
                return Ok(local_storage);
            }

            if let Some(value) = mutator.value_read_cache.get(key) {
                return Ok(*value);
            }
            let l2_miniblock = fork.l2_miniblock;
            let key_ = *key;

            let result = fork.fork_source.get_storage_at(
                *key_.account().address(),
                h256_to_u256(*key_.key()),
                Some(BlockIdVariant::BlockNumber(BlockNumber::Number(U64::from(
                    l2_miniblock,
                )))),
            )?;

            mutator.value_read_cache.insert(*key, result);
            Ok(result)
        } else {
            Ok(local_storage)
        }
    }

    pub fn load_factory_dep_internal(&self, hash: H256) -> eyre::Result<Option<Vec<u8>>> {
        let mut mutator = self.inner.write().unwrap();
        let local_storage = mutator.raw_storage.load_factory_dep(hash);
        if let Some(fork) = &mutator.fork {
            if local_storage.is_some() {
                return Ok(local_storage);
            }
            if let Some(value) = mutator.factory_dep_cache.get(&hash) {
                return Ok(value.clone());
            }

            let result = fork.fork_source.get_bytecode_by_hash(hash)?;
            mutator.factory_dep_cache.insert(hash, result.clone());
            Ok(result)
        } else {
            Ok(local_storage)
        }
    }

    /// Check if this is the first time when we're ever writing to this key.
    /// This has impact on amount of pubdata that we have to spend for the write.
    pub fn is_write_initial_internal(&self, key: &StorageKey) -> eyre::Result<bool> {
        // Currently we don't have the zks API to return us the information on whether a given
        // key was written to before a given block.
        // This means, we have to depend on the following heuristic: we'll read the value of the slot.
        //  - if value != 0 -> this means that the slot was written to in the past (so we can return intitial_write = false)
        //  - but if the value = 0 - there is a chance, that slot was written to in the past - and later was reset.
        //                            but unfortunately we cannot detect that with the current zks api, so we'll attempt to do it
        //                           only on local storage.
        let value = self.read_value_internal(key)?;
        if value != H256::zero() {
            return Ok(false);
        }

        // If value was 0, there is still a chance, that the slot was written to in the past - and only now set to 0.
        // We unfortunately don't have the API to check it on the fork, but we can at least try to check it on local storage.
        let mut mutator = self.inner.write().unwrap();
        Ok(mutator.raw_storage.is_write_initial(key))
    }

    /// Retrieves the enumeration index for a given `key`.
    fn get_enumeration_index_internal(&self, _key: &StorageKey) -> Option<u64> {
        // TODO: Update this file to use proper enumeration index value once it's exposed for forks via API
        Some(0_u64)
    }
}

impl<S: std::fmt::Debug + ForkSource> ReadStorage for ForkStorage<S> {
    fn is_write_initial(&mut self, key: &StorageKey) -> bool {
        self.is_write_initial_internal(key).unwrap()
    }

    fn load_factory_dep(&mut self, hash: H256) -> Option<Vec<u8>> {
        self.load_factory_dep_internal(hash).unwrap()
    }

    fn read_value(&mut self, key: &StorageKey) -> zksync_types::StorageValue {
        self.read_value_internal(key).unwrap()
    }

    fn get_enumeration_index(&mut self, key: &StorageKey) -> Option<u64> {
        self.get_enumeration_index_internal(key)
    }
}

impl<S: std::fmt::Debug + ForkSource> ReadStorage for &ForkStorage<S> {
    fn read_value(&mut self, key: &StorageKey) -> zksync_types::StorageValue {
        self.read_value_internal(key).unwrap()
    }

    fn is_write_initial(&mut self, key: &StorageKey) -> bool {
        self.is_write_initial_internal(key).unwrap()
    }

    fn load_factory_dep(&mut self, hash: H256) -> Option<Vec<u8>> {
        self.load_factory_dep_internal(hash).unwrap()
    }

    fn get_enumeration_index(&mut self, key: &StorageKey) -> Option<u64> {
        self.get_enumeration_index_internal(key)
    }
}

impl<S> ForkStorage<S> {
    pub fn set_value(&mut self, key: StorageKey, value: zksync_types::StorageValue) {
        let mut mutator = self.inner.write().unwrap();
        mutator.raw_storage.set_value(key, value)
    }
    pub fn store_factory_dep(&mut self, hash: H256, bytecode: Vec<u8>) {
        let mut mutator = self.inner.write().unwrap();
        mutator.raw_storage.store_factory_dep(hash, bytecode)
    }
}

/// Trait that provides necessary data when
/// forking a remote chain.
/// The method signatures are similar to methods from ETHNamespace and ZKNamespace.
pub trait ForkSource {
    /// Returns the forked URL.
    fn get_fork_url(&self) -> eyre::Result<String>;

    /// Returns the Storage value at a given index for given address.
    fn get_storage_at(
        &self,
        address: Address,
        idx: U256,
        block: Option<BlockIdVariant>,
    ) -> eyre::Result<H256>;

    /// Returns the bytecode stored under this hash (if available).
    fn get_bytecode_by_hash(&self, hash: H256) -> eyre::Result<Option<Vec<u8>>>;

    /// Returns the transaction for a given hash.
    fn get_transaction_by_hash(&self, hash: H256) -> eyre::Result<Option<Transaction>>;

    /// Returns the transaction details for a given hash.
    fn get_transaction_details(&self, hash: H256) -> eyre::Result<Option<TransactionDetails>>;

    /// Gets all transactions that belong to a given miniblock.
    fn get_raw_block_transactions(
        &self,
        block_number: L2BlockNumber,
    ) -> eyre::Result<Vec<zksync_types::Transaction>>;

    /// Returns the block for a given hash.
    fn get_block_by_hash(
        &self,
        hash: H256,
        full_transactions: bool,
    ) -> eyre::Result<Option<Block<TransactionVariant>>>;

    /// Returns the block for a given number.
    fn get_block_by_number(
        &self,
        block_number: zksync_types::api::BlockNumber,
        full_transactions: bool,
    ) -> eyre::Result<Option<Block<TransactionVariant>>>;

    /// Returns the block details for a given miniblock number.
    fn get_block_details(&self, miniblock: L2BlockNumber) -> eyre::Result<Option<BlockDetails>>;

    /// Returns the  transaction count for a given block hash.
    fn get_block_transaction_count_by_hash(&self, block_hash: H256) -> eyre::Result<Option<U256>>;

    /// Returns the transaction count for a given block number.
    fn get_block_transaction_count_by_number(
        &self,
        block_number: zksync_types::api::BlockNumber,
    ) -> eyre::Result<Option<U256>>;

    /// Returns information about a transaction by block hash and transaction index position.
    fn get_transaction_by_block_hash_and_index(
        &self,
        block_hash: H256,
        index: Index,
    ) -> eyre::Result<Option<Transaction>>;

    /// Returns information about a transaction by block number and transaction index position.
    fn get_transaction_by_block_number_and_index(
        &self,
        block_number: BlockNumber,
        index: Index,
    ) -> eyre::Result<Option<Transaction>>;

    /// Returns addresses of the default bridge contracts.
    fn get_bridge_contracts(&self) -> eyre::Result<BridgeAddresses>;

    /// Returns confirmed tokens
    fn get_confirmed_tokens(
        &self,
        from: u32,
        limit: u8,
    ) -> eyre::Result<Vec<zksync_web3_decl::types::Token>>;
}

/// Holds the information about the original chain.
pub struct ForkDetails {
    // Source of the fork data (for example HttpForkSource)
    pub fork_source: Box<dyn ForkSource + Send + Sync>,
    // Block number at which we forked (the next block to create is l1_block + 1)
    pub l1_block: L1BatchNumber,
    // The actual L2 block
    pub l2_block: zksync_types::api::Block<zksync_types::api::TransactionVariant>,
    pub l2_miniblock: u64,
    pub l2_miniblock_hash: H256,
    pub block_timestamp: u64,
    pub overwrite_chain_id: Option<L2ChainId>,
    pub l1_gas_price: u64,
    pub l2_fair_gas_price: u64,
<<<<<<< HEAD
    pub cache_config: CacheConfig,
=======
    /// L1 Gas Price Scale Factor for gas estimation.
    pub estimate_gas_price_scale_factor: f64,
    /// The factor by which to scale the gasLimit.
    pub estimate_gas_scale_factor: f32,
>>>>>>> 9c66ac37
}

const SUPPORTED_VERSIONS: &[ProtocolVersionId] = &[
    ProtocolVersionId::Version9,
    ProtocolVersionId::Version10,
    ProtocolVersionId::Version11,
    ProtocolVersionId::Version12,
    ProtocolVersionId::Version13,
    ProtocolVersionId::Version14,
    ProtocolVersionId::Version15,
    ProtocolVersionId::Version16,
    ProtocolVersionId::Version17,
    ProtocolVersionId::Version18,
    ProtocolVersionId::Version19,
    ProtocolVersionId::Version20,
    ProtocolVersionId::Version21,
    ProtocolVersionId::Version22,
    ProtocolVersionId::Version23,
    ProtocolVersionId::Version24,
    ProtocolVersionId::Version25,
];

pub fn supported_protocol_versions(version: ProtocolVersionId) -> bool {
    SUPPORTED_VERSIONS.contains(&version)
}

pub fn supported_versions_to_string() -> String {
    let versions: Vec<String> = SUPPORTED_VERSIONS
        .iter()
        .map(|v| format!("{:?}", v))
        .collect();
    versions.join(", ")
}

<<<<<<< HEAD
impl fmt::Debug for ForkDetails {
    fn fmt(&self, f: &mut fmt::Formatter<'_>) -> fmt::Result {
        f.debug_struct("ForkDetails")
            .field("l1_block", &self.l1_block)
            .field("l2_block", &self.l2_block)
            .field("l2_miniblock", &self.l2_miniblock)
            .field("l2_miniblock_hash", &self.l2_miniblock_hash)
            .field("block_timestamp", &self.block_timestamp)
            .field("overwrite_chain_id", &self.overwrite_chain_id)
            .field("l1_gas_price", &self.l1_gas_price)
            .field("l2_fair_gas_price", &self.l2_fair_gas_price)
            .finish()
    }
}

impl ForkDetails {
    pub async fn from_url_and_miniblock_and_chain(
        url: &str,
=======
impl ForkDetails<HttpForkSource> {
    pub async fn from_network_and_miniblock_and_chain(
        network: ForkNetwork,
>>>>>>> 9c66ac37
        client: Client<L2>,
        miniblock: u64,
        chain_id: Option<L2ChainId>,
        cache_config: CacheConfig,
    ) -> Self {
        let url = network.to_url();
        let block_details = client
            .get_block_details(L2BlockNumber(miniblock as u32))
            .await
            .unwrap()
            .unwrap_or_else(|| panic!("Could not find block {:?} in {:?}", miniblock, url));

        let root_hash = block_details
            .base
            .root_hash
            .unwrap_or_else(|| panic!("fork block #{} missing root hash", miniblock));
        let block = client
            .get_block_by_hash(root_hash, true)
            .await
            .expect("failed retrieving block")
            .unwrap_or_else(|| {
                panic!(
                    "Could not find block #{:?} ({:#x}) in {:?}",
                    miniblock, root_hash, url
                )
            });
        let l1_batch_number = block_details.l1_batch_number;

        tracing::info!(
            "Creating fork from {:?} L1 block: {:?} L2 block: {:?} with timestamp {:?}, L1 gas price {:?}, L2 fair gas price {:?} and protocol version: {:?}" ,
            url, l1_batch_number, miniblock, block_details.base.timestamp, block_details.base.l1_gas_price, block_details.base.l2_fair_gas_price, block_details.protocol_version
        );

        if !block_details
            .protocol_version
            .map(supported_protocol_versions)
            .unwrap_or(false)
        {
            panic!(
                "This block is using the unsupported protocol version: {:?}. This binary supports versions {}.",
                block_details.protocol_version,
                supported_versions_to_string()
            );
        }

        let (estimate_gas_price_scale_factor, estimate_gas_scale_factor) =
            network.local_gas_scale_factors();
        ForkDetails {
            fork_source: Box::new(HttpForkSource::new(url.to_owned(), cache_config.clone())),
            l1_block: l1_batch_number,
            l2_block: block,
            block_timestamp: block_details.base.timestamp,
            l2_miniblock: miniblock,
            l2_miniblock_hash: root_hash,
            overwrite_chain_id: chain_id,
            l1_gas_price: block_details.base.l1_gas_price,
            l2_fair_gas_price: block_details.base.l2_fair_gas_price,
<<<<<<< HEAD
            cache_config,
=======
            estimate_gas_price_scale_factor,
            estimate_gas_scale_factor,
>>>>>>> 9c66ac37
        }
    }
    /// Create a fork from a given network at a given height.
    pub async fn from_network(fork: &str, fork_at: Option<u64>, cache_config: CacheConfig) -> Self {
        let (network, client) = Self::fork_network_and_client(fork);
        let l2_miniblock = if let Some(fork_at) = fork_at {
            fork_at
        } else {
            client.get_block_number().await.unwrap().as_u64()
        };
        Self::from_network_and_miniblock_and_chain(
            network,
            client,
            l2_miniblock,
            None,
            cache_config,
        )
        .await
    }

    /// Create a fork from a given network, at a height BEFORE a transaction.
    /// This will allow us to apply this transaction locally on top of this fork.
    pub async fn from_network_tx(fork: &str, tx: H256, cache_config: CacheConfig) -> Self {
        let (network, client) = Self::fork_network_and_client(fork);
        let tx_details = client.get_transaction_by_hash(tx).await.unwrap().unwrap();
        let overwrite_chain_id = Some(
            L2ChainId::try_from(tx_details.chain_id.as_u64()).unwrap_or_else(|err| {
                panic!("erroneous chain id {}: {:?}", tx_details.chain_id, err,)
            }),
        );
        let miniblock_number = L2BlockNumber(tx_details.block_number.unwrap().as_u32());
        // We have to sync to the one-miniblock before the one where transaction is.
        let l2_miniblock = miniblock_number.saturating_sub(1) as u64;

        Self::from_network_and_miniblock_and_chain(
            network,
            client,
            l2_miniblock,
            overwrite_chain_id,
            cache_config,
        )
        .await
    }

<<<<<<< HEAD
    /// Return URL and HTTP client for `hardhat_reset`.
    pub fn from_url(
        url: String,
        fork_at: Option<u64>,
        cache_config: CacheConfig,
    ) -> eyre::Result<Self> {
        let parsed_url = SensitiveUrl::from_str(&url)?;
        let builder = match Client::http(parsed_url) {
            Ok(b) => b,
            Err(error) => {
                return Err(eyre::Report::msg(error));
            }
        };
        let client = builder.build();

        block_on(async move {
            let l2_miniblock = if let Some(fork_at) = fork_at {
                fork_at
            } else {
                client.get_block_number().await?.as_u64()
            };

            Ok(Self::from_url_and_miniblock_and_chain(
                &url,
                client,
                l2_miniblock,
                None,
                cache_config,
            )
            .await)
        })
    }

    /// Return URL and HTTP client for a given fork name.
    pub fn fork_to_url_and_client(fork: &str) -> (&str, Client<L2>) {
        let url = match fork {
            "mainnet" => "https://mainnet.era.zksync.io:443",
            "sepolia-testnet" => "https://sepolia.era.zksync.dev:443",
            "goerli-testnet" => "https://testnet.era.zksync.dev:443",
            _ => fork,
=======
impl<S: ForkSource> ForkDetails<S> {
    /// Return [`ForkNetwork`] and HTTP client for a given fork name.
    pub fn fork_network_and_client(fork: &str) -> (ForkNetwork, Client<L2>) {
        let network = match fork {
            "mainnet" => ForkNetwork::Mainnet,
            "sepolia-testnet" => ForkNetwork::SepoliaTestnet,
            "goerli-testnet" => ForkNetwork::GoerliTestnet,
            _ => ForkNetwork::Other(fork.to_string()),
>>>>>>> 9c66ac37
        };

        let url = network.to_url();
        let parsed_url = SensitiveUrl::from_str(url)
            .unwrap_or_else(|_| panic!("Unable to parse client URL: {}", &url));
        let client = Client::http(parsed_url)
            .unwrap_or_else(|_| panic!("Unable to create a client for fork: {}", &url))
            .build();

        (network, client)
    }

    /// Returns transactions that are in the same L2 miniblock as replay_tx, but were executed before it.
    pub async fn get_earlier_transactions_in_same_block(&self, replay_tx: H256) -> Vec<L2Tx> {
        let tx_details = self
            .fork_source
            .get_transaction_by_hash(replay_tx)
            .unwrap()
            .unwrap();
        let miniblock = L2BlockNumber(tx_details.block_number.unwrap().as_u32());

        // And we're fetching all the transactions from this miniblock.
        let block_transactions = self
            .fork_source
            .get_raw_block_transactions(miniblock)
            .unwrap();

        let mut tx_to_apply = Vec::new();

        for tx in block_transactions {
            let h = tx.hash();
            let l2_tx: L2Tx = tx.try_into().unwrap();
            tx_to_apply.push(l2_tx);

            if h == replay_tx {
                return tx_to_apply;
            }
        }
        panic!(
            "Cound not find tx {:?} in miniblock: {:?}",
            replay_tx, miniblock
        );
    }
}

#[cfg(test)]
mod tests {
    use zksync_basic_types::{AccountTreeId, L1BatchNumber, H256};
    use zksync_state::ReadStorage;
    use zksync_types::{api::TransactionVariant, StorageKey};

    use crate::{
<<<<<<< HEAD
        cache::CacheConfig, deps::InMemoryStorage, node::DEFAULT_L2_GAS_PRICE, system_contracts,
        testing,
=======
        deps::InMemoryStorage,
        node::{
            DEFAULT_ESTIMATE_GAS_PRICE_SCALE_FACTOR, DEFAULT_ESTIMATE_GAS_SCALE_FACTOR,
            DEFAULT_L2_GAS_PRICE,
        },
        system_contracts, testing,
>>>>>>> 9c66ac37
    };

    use super::{ForkDetails, ForkStorage};

    #[test]
    fn test_initial_writes() {
        let account = AccountTreeId::default();
        let never_written_key = StorageKey::new(account, H256::from_low_u64_be(1));
        let key_with_some_value = StorageKey::new(account, H256::from_low_u64_be(2));
        let key_with_value_0 = StorageKey::new(account, H256::from_low_u64_be(3));
        let mut in_memory_storage = InMemoryStorage::default();
        in_memory_storage.set_value(key_with_some_value, H256::from_low_u64_be(13));
        in_memory_storage.set_value(key_with_value_0, H256::from_low_u64_be(0));

        let external_storage = testing::ExternalStorage {
            raw_storage: in_memory_storage,
        };

        let options = system_contracts::Options::default();

        let fork_details = ForkDetails {
            fork_source: Box::new(external_storage),
            l1_block: L1BatchNumber(1),
            l2_block: zksync_types::api::Block::<TransactionVariant>::default(),
            l2_miniblock: 1,
            l2_miniblock_hash: H256::zero(),
            block_timestamp: 0,
            overwrite_chain_id: None,
            l1_gas_price: 100,
            l2_fair_gas_price: DEFAULT_L2_GAS_PRICE,
<<<<<<< HEAD
            cache_config: CacheConfig::None,
=======
            estimate_gas_price_scale_factor: DEFAULT_ESTIMATE_GAS_PRICE_SCALE_FACTOR,
            estimate_gas_scale_factor: DEFAULT_ESTIMATE_GAS_SCALE_FACTOR,
>>>>>>> 9c66ac37
        };

        let mut fork_storage: ForkStorage<testing::ExternalStorage> =
            ForkStorage::new(Some(fork_details), &options);

        assert_eq!(fork_storage.is_write_initial(&never_written_key), true);
        assert_eq!(fork_storage.is_write_initial(&key_with_some_value), false);
        // This is the current limitation of the sytem. In theory, this should return false - as the value was written, but we don't have the API to the
        // backend to get this information.
        assert_eq!(fork_storage.is_write_initial(&key_with_value_0), true);

        // But writing any value there in the local storage (even 0) - should make it non-initial write immediately.
        fork_storage.set_value(key_with_value_0, H256::zero());
        assert_eq!(fork_storage.is_write_initial(&key_with_value_0), false);
    }
}<|MERGE_RESOLUTION|>--- conflicted
+++ resolved
@@ -142,7 +142,6 @@
         }
     }
 
-<<<<<<< HEAD
     pub fn get_cache_config(&self) -> Result<CacheConfig, String> {
         let reader = self
             .inner
@@ -168,13 +167,10 @@
         }
     }
 
-    fn read_value_internal(&self, key: &StorageKey) -> zksync_types::StorageValue {
-=======
     pub fn read_value_internal(
         &self,
         key: &StorageKey,
     ) -> eyre::Result<zksync_types::StorageValue> {
->>>>>>> 9c66ac37
         let mut mutator = self.inner.write().unwrap();
         let local_storage = mutator.raw_storage.read_value(key);
 
@@ -393,14 +389,11 @@
     pub overwrite_chain_id: Option<L2ChainId>,
     pub l1_gas_price: u64,
     pub l2_fair_gas_price: u64,
-<<<<<<< HEAD
-    pub cache_config: CacheConfig,
-=======
     /// L1 Gas Price Scale Factor for gas estimation.
     pub estimate_gas_price_scale_factor: f64,
     /// The factor by which to scale the gasLimit.
     pub estimate_gas_scale_factor: f32,
->>>>>>> 9c66ac37
+    pub cache_config: CacheConfig,
 }
 
 const SUPPORTED_VERSIONS: &[ProtocolVersionId] = &[
@@ -435,7 +428,6 @@
     versions.join(", ")
 }
 
-<<<<<<< HEAD
 impl fmt::Debug for ForkDetails {
     fn fmt(&self, f: &mut fmt::Formatter<'_>) -> fmt::Result {
         f.debug_struct("ForkDetails")
@@ -452,13 +444,8 @@
 }
 
 impl ForkDetails {
-    pub async fn from_url_and_miniblock_and_chain(
-        url: &str,
-=======
-impl ForkDetails<HttpForkSource> {
     pub async fn from_network_and_miniblock_and_chain(
         network: ForkNetwork,
->>>>>>> 9c66ac37
         client: Client<L2>,
         miniblock: u64,
         chain_id: Option<L2ChainId>,
@@ -516,12 +503,9 @@
             overwrite_chain_id: chain_id,
             l1_gas_price: block_details.base.l1_gas_price,
             l2_fair_gas_price: block_details.base.l2_fair_gas_price,
-<<<<<<< HEAD
-            cache_config,
-=======
             estimate_gas_price_scale_factor,
             estimate_gas_scale_factor,
->>>>>>> 9c66ac37
+            cache_config,
         }
     }
     /// Create a fork from a given network at a given height.
@@ -566,7 +550,6 @@
         .await
     }
 
-<<<<<<< HEAD
     /// Return URL and HTTP client for `hardhat_reset`.
     pub fn from_url(
         url: String,
@@ -589,8 +572,8 @@
                 client.get_block_number().await?.as_u64()
             };
 
-            Ok(Self::from_url_and_miniblock_and_chain(
-                &url,
+            Ok(Self::from_network_and_miniblock_and_chain(
+                ForkNetwork::Other(url),
                 client,
                 l2_miniblock,
                 None,
@@ -600,15 +583,6 @@
         })
     }
 
-    /// Return URL and HTTP client for a given fork name.
-    pub fn fork_to_url_and_client(fork: &str) -> (&str, Client<L2>) {
-        let url = match fork {
-            "mainnet" => "https://mainnet.era.zksync.io:443",
-            "sepolia-testnet" => "https://sepolia.era.zksync.dev:443",
-            "goerli-testnet" => "https://testnet.era.zksync.dev:443",
-            _ => fork,
-=======
-impl<S: ForkSource> ForkDetails<S> {
     /// Return [`ForkNetwork`] and HTTP client for a given fork name.
     pub fn fork_network_and_client(fork: &str) -> (ForkNetwork, Client<L2>) {
         let network = match fork {
@@ -616,7 +590,6 @@
             "sepolia-testnet" => ForkNetwork::SepoliaTestnet,
             "goerli-testnet" => ForkNetwork::GoerliTestnet,
             _ => ForkNetwork::Other(fork.to_string()),
->>>>>>> 9c66ac37
         };
 
         let url = network.to_url();
@@ -669,17 +642,13 @@
     use zksync_types::{api::TransactionVariant, StorageKey};
 
     use crate::{
-<<<<<<< HEAD
-        cache::CacheConfig, deps::InMemoryStorage, node::DEFAULT_L2_GAS_PRICE, system_contracts,
-        testing,
-=======
+        cache::CacheConfig,
         deps::InMemoryStorage,
         node::{
             DEFAULT_ESTIMATE_GAS_PRICE_SCALE_FACTOR, DEFAULT_ESTIMATE_GAS_SCALE_FACTOR,
             DEFAULT_L2_GAS_PRICE,
         },
         system_contracts, testing,
->>>>>>> 9c66ac37
     };
 
     use super::{ForkDetails, ForkStorage};
@@ -710,12 +679,9 @@
             overwrite_chain_id: None,
             l1_gas_price: 100,
             l2_fair_gas_price: DEFAULT_L2_GAS_PRICE,
-<<<<<<< HEAD
-            cache_config: CacheConfig::None,
-=======
             estimate_gas_price_scale_factor: DEFAULT_ESTIMATE_GAS_PRICE_SCALE_FACTOR,
             estimate_gas_scale_factor: DEFAULT_ESTIMATE_GAS_SCALE_FACTOR,
->>>>>>> 9c66ac37
+            cache_config: CacheConfig::None,
         };
 
         let mut fork_storage: ForkStorage<testing::ExternalStorage> =
