//! This file hold tools used for test-forking other networks.
//!
//! There is ForkStorage (that is a wrapper over InMemoryStorage)
//! And ForkDetails - that parses network address and fork height from arguments.

use std::{
    collections::HashMap,
    convert::TryInto,
    future::Future,
    sync::{Arc, RwLock},
};

use tokio::runtime::Builder;
use zksync_basic_types::{Address, L1BatchNumber, L2ChainId, MiniblockNumber, H256, U256, U64};

use zksync_types::{
    api::{Block, BlockIdVariant, BlockNumber, Transaction, TransactionVariant},
    l2::L2Tx,
    ProtocolVersionId, StorageKey,
};

use zksync_state::ReadStorage;
use zksync_utils::{bytecode::hash_bytecode, h256_to_u256};

use zksync_web3_decl::{jsonrpsee::http_client::HttpClient, namespaces::EthNamespaceClient};
use zksync_web3_decl::{jsonrpsee::http_client::HttpClientBuilder, namespaces::ZksNamespaceClient};

use crate::node::TEST_NODE_NETWORK_ID;
use crate::{deps::InMemoryStorage, http_fork_source::HttpForkSource};
use crate::{deps::ReadStorage as RS, system_contracts};

pub fn block_on<F: Future + Send + 'static>(future: F) -> F::Output
where
    F::Output: Send,
{
    std::thread::spawn(move || {
        let runtime = Builder::new_current_thread()
            .enable_all()
            .build()
            .expect("tokio runtime creation failed");
        runtime.block_on(future)
    })
    .join()
    .unwrap()
}

/// In memory storage, that allows 'forking' from other network.
/// If forking is enabled, it reads missing data from remote location.
/// S - is a struct that is used for source of the fork.
#[derive(Debug)]
pub struct ForkStorage<S> {
    pub inner: Arc<RwLock<ForkStorageInner<S>>>,
    pub chain_id: L2ChainId,
}

#[derive(Debug)]
pub struct ForkStorageInner<S> {
    // Underlying local storage
    pub raw_storage: InMemoryStorage,
    // Cache of data that was read from remote location.
    pub value_read_cache: HashMap<StorageKey, H256>,
    // Cache of factory deps that were read from remote location.
    pub factory_dep_cache: HashMap<H256, Option<Vec<u8>>>,
    // If set - it hold the necessary information on where to fetch the data.
    // If not set - it will simply read from underlying storage.
    pub fork: Option<ForkDetails<S>>,
}

impl<S: ForkSource> ForkStorage<S> {
    pub fn new(
        fork: Option<ForkDetails<S>>,
        system_contracts_options: &system_contracts::Options,
    ) -> Self {
        let chain_id = fork
            .as_ref()
            .and_then(|d| d.overwrite_chain_id)
            .unwrap_or(L2ChainId(TEST_NODE_NETWORK_ID));
        log::info!("Starting network with chain id: {:?}", chain_id);

        ForkStorage {
            inner: Arc::new(RwLock::new(ForkStorageInner {
                raw_storage: InMemoryStorage::with_system_contracts_and_chain_id(
                    chain_id,
                    hash_bytecode,
                    system_contracts_options,
                ),
                value_read_cache: Default::default(),
                fork,
                factory_dep_cache: Default::default(),
            })),
            chain_id,
        }
    }

    fn read_value_internal(&self, key: &StorageKey) -> zksync_types::StorageValue {
        let mut mutator = self.inner.write().unwrap();
        let local_storage = mutator.raw_storage.read_value(key);

        if let Some(fork) = &mutator.fork {
            if !H256::is_zero(&local_storage) {
                return local_storage;
            }

            if let Some(value) = mutator.value_read_cache.get(key) {
                return *value;
            }
            let l2_miniblock = fork.l2_miniblock;
            let key_ = *key;

            let result = fork
                .fork_source
                .get_storage_at(
                    *key_.account().address(),
                    h256_to_u256(*key_.key()),
                    Some(BlockIdVariant::BlockNumber(BlockNumber::Number(U64::from(
                        l2_miniblock,
                    )))),
                )
                .unwrap();

            mutator.value_read_cache.insert(*key, result);
            result
        } else {
            local_storage
        }
    }

    pub fn load_factory_dep_internal(&self, hash: H256) -> Option<Vec<u8>> {
        let mut mutator = self.inner.write().unwrap();
        let local_storage = mutator.raw_storage.load_factory_dep(hash);
        if let Some(fork) = &mutator.fork {
            if local_storage.is_some() {
                return local_storage;
            }
            if let Some(value) = mutator.factory_dep_cache.get(&hash) {
                return value.clone();
            }

            let result = fork.fork_source.get_bytecode_by_hash(hash).unwrap();
            mutator.factory_dep_cache.insert(hash, result.clone());
            result
        } else {
            local_storage
        }
    }
}

impl<S: std::fmt::Debug + ForkSource> ReadStorage for ForkStorage<S> {
    fn is_write_initial(&mut self, key: &StorageKey) -> bool {
        let mut mutator = self.inner.write().unwrap();
        mutator.raw_storage.is_write_initial(key)
    }

    fn load_factory_dep(&mut self, hash: H256) -> Option<Vec<u8>> {
        self.load_factory_dep_internal(hash)
    }

    fn read_value(&mut self, key: &StorageKey) -> zksync_types::StorageValue {
        self.read_value_internal(key)
    }
}

impl<S: std::fmt::Debug + ForkSource> ReadStorage for &ForkStorage<S> {
    fn read_value(&mut self, key: &StorageKey) -> zksync_types::StorageValue {
        self.read_value_internal(key)
    }

    fn is_write_initial(&mut self, key: &StorageKey) -> bool {
        let mut mutator = self.inner.write().unwrap();
        mutator.raw_storage.is_write_initial(key)
    }

    fn load_factory_dep(&mut self, hash: H256) -> Option<Vec<u8>> {
        self.load_factory_dep_internal(hash)
    }
}

impl<S> ForkStorage<S> {
    pub fn set_value(&mut self, key: StorageKey, value: zksync_types::StorageValue) {
        let mut mutator = self.inner.write().unwrap();
        mutator.raw_storage.set_value(key, value)
    }
    pub fn store_factory_dep(&mut self, hash: H256, bytecode: Vec<u8>) {
        let mut mutator = self.inner.write().unwrap();
        mutator.raw_storage.store_factory_dep(hash, bytecode)
    }
}

/// Trait that provides necessary data when
/// forking a remote chain.
/// The method signatures are similar to methods from ETHNamespace and ZKNamespace.
pub trait ForkSource {
    /// Returns the Storage value at a given index for given address.
    fn get_storage_at(
        &self,
        address: Address,
        idx: U256,
        block: Option<BlockIdVariant>,
    ) -> eyre::Result<H256>;

    /// Returns the bytecode stored under this hash (if available).
    fn get_bytecode_by_hash(&self, hash: H256) -> eyre::Result<Option<Vec<u8>>>;
    /// Returns the transaction for a given hash.
    fn get_transaction_by_hash(&self, hash: H256) -> eyre::Result<Option<Transaction>>;

    /// Gets all transactions that belong to a given miniblock.
    fn get_raw_block_transactions(
        &self,
        block_number: MiniblockNumber,
    ) -> eyre::Result<Vec<zksync_types::Transaction>>;

    /// Returns the block for a given hash.
    fn get_block_by_hash(
        &self,
        hash: H256,
        full_transactions: bool,
    ) -> eyre::Result<Option<Block<TransactionVariant>>>;

    /// Returns the block for a given number.
    fn get_block_by_number(
        &self,
        block_number: zksync_types::api::BlockNumber,
        full_transactions: bool,
    ) -> eyre::Result<Option<zksync_types::api::Block<zksync_types::api::TransactionVariant>>>;
}

/// Holds the information about the original chain.
/// "S" is the implementation of the ForkSource.
#[derive(Debug, Clone)]
pub struct ForkDetails<S> {
    // Source of the fork data (for example HTTPForkSoruce)
    pub fork_source: S,
    // Block number at which we forked (the next block to create is l1_block + 1)
    pub l1_block: L1BatchNumber,
    // The actual L2 block
    pub l2_block: zksync_types::api::Block<zksync_types::api::TransactionVariant>,
    pub l2_miniblock: u64,
    pub l2_miniblock_hash: H256,
    pub block_timestamp: u64,
    pub overwrite_chain_id: Option<L2ChainId>,
    pub l1_gas_price: u64,
}

const SUPPORTED_VERSIONS: &[ProtocolVersionId] = &[
    ProtocolVersionId::Version13,
    ProtocolVersionId::Version14,
    ProtocolVersionId::Version15,
];

pub fn supported_protocol_versions(version: ProtocolVersionId) -> bool {
    SUPPORTED_VERSIONS.contains(&version)
}

pub fn supported_versions_to_string() -> String {
    let versions: Vec<String> = SUPPORTED_VERSIONS
        .iter()
        .map(|v| format!("{:?}", v))
        .collect();
    versions.join(", ")
}

impl ForkDetails<HttpForkSource> {
    pub async fn from_url_and_miniblock_and_chain(
        url: &str,
        client: HttpClient,
        miniblock: u64,
        chain_id: Option<L2ChainId>,
    ) -> Self {
        let block_details = client
            .get_block_details(MiniblockNumber(miniblock as u32))
            .await
            .unwrap()
            .unwrap_or_else(|| panic!("Could not find block {:?} in {:?}", miniblock, url));

        let root_hash = block_details
            .base
            .root_hash
            .unwrap_or_else(|| panic!("fork block #{} missing root hash", miniblock));
        let block = client
            .get_block_by_hash(root_hash, true)
            .await
            .ok()
            .flatten()
            .unwrap_or_else(|| {
                panic!(
                    "Could not find block #{:?} ({:#x}) in {:?}",
                    miniblock, root_hash, url
                )
            });
        let l1_batch_number = block_details.l1_batch_number;

<<<<<<< HEAD
        println!(
            "Creating fork from {:?} L1 block: {:?} L2 block: {:?} with timestamp {:?}, L1 gas price {:?} and protocol version: {:?}" ,
            url, l1_batch_number, miniblock, block_details.base.timestamp, block_details.base.l1_gas_price, block_details.protocol_version
=======
        log::info!(
            "Creating fork from {:?} L1 block: {:?} L2 block: {:?} with timestamp {:?} and L1 gas price {:?}",
            url, l1_batch_number, miniblock, block_details.base.timestamp, block_details.base.l1_gas_price,
>>>>>>> baa761e1
        );

        if !block_details
            .protocol_version
            .map(supported_protocol_versions)
            .unwrap_or(false)
        {
            panic!(
                "This block is using the unsupported protocol version: {:?}. This binary supports versions {}.",
                block_details.protocol_version,
                supported_versions_to_string()
            );
        }

        ForkDetails {
            fork_source: HttpForkSource {
                fork_url: url.to_owned(),
            },
            l1_block: l1_batch_number,
            l2_block: block,
            block_timestamp: block_details.base.timestamp,
            l2_miniblock: miniblock,
            l2_miniblock_hash: root_hash,
            overwrite_chain_id: chain_id,
            l1_gas_price: block_details.base.l1_gas_price,
        }
    }
    /// Create a fork from a given network at a given height.
    pub async fn from_network(fork: &str, fork_at: Option<u64>) -> Self {
        let (url, client) = Self::fork_to_url_and_client(fork);
        let l2_miniblock = if let Some(fork_at) = fork_at {
            fork_at
        } else {
            client.get_block_number().await.unwrap().as_u64()
        };
        Self::from_url_and_miniblock_and_chain(url, client, l2_miniblock, None).await
    }

    /// Create a fork from a given network, at a height BEFORE a transaction.
    /// This will allow us to apply this transaction locally on top of this fork.
    pub async fn from_network_tx(fork: &str, tx: H256) -> Self {
        let (url, client) = Self::fork_to_url_and_client(fork);
        let tx_details = client.get_transaction_by_hash(tx).await.unwrap().unwrap();
        let overwrite_chain_id = Some(L2ChainId(tx_details.chain_id.as_u32() as u16));
        let miniblock_number = MiniblockNumber(tx_details.block_number.unwrap().as_u32());
        // We have to sync to the one-miniblock before the one where transaction is.
        let l2_miniblock = miniblock_number.saturating_sub(1) as u64;

        Self::from_url_and_miniblock_and_chain(url, client, l2_miniblock, overwrite_chain_id).await
    }
}

impl<S: ForkSource> ForkDetails<S> {
    /// Return URL and HTTP client for a given fork name.
    pub fn fork_to_url_and_client(fork: &str) -> (&str, HttpClient) {
        let url = match fork {
            "mainnet" => "https://mainnet.era.zksync.io:443",
            "testnet" => "https://testnet.era.zksync.dev:443",
            _ => fork,
        };

        let client = HttpClientBuilder::default()
            .build(url)
            .expect("Unable to create a client for fork");

        (url, client)
    }

    /// Returns transactions that are in the same L2 miniblock as replay_tx, but were executed before it.
    pub async fn get_earlier_transactions_in_same_block(&self, replay_tx: H256) -> Vec<L2Tx> {
        let tx_details = self
            .fork_source
            .get_transaction_by_hash(replay_tx)
            .unwrap()
            .unwrap();
        let miniblock = MiniblockNumber(tx_details.block_number.unwrap().as_u32());

        // And we're fetching all the transactions from this miniblock.
        let block_transactions = self
            .fork_source
            .get_raw_block_transactions(miniblock)
            .unwrap();

        let mut tx_to_apply = Vec::new();

        for tx in block_transactions {
            let h = tx.hash();
            let l2_tx: L2Tx = tx.try_into().unwrap();
            tx_to_apply.push(l2_tx);

            if h == replay_tx {
                return tx_to_apply;
            }
        }
        panic!(
            "Cound not find tx {:?} in miniblock: {:?}",
            replay_tx, miniblock
        );
    }
}<|MERGE_RESOLUTION|>--- conflicted
+++ resolved
@@ -289,15 +289,9 @@
             });
         let l1_batch_number = block_details.l1_batch_number;
 
-<<<<<<< HEAD
-        println!(
+        log::info!(
             "Creating fork from {:?} L1 block: {:?} L2 block: {:?} with timestamp {:?}, L1 gas price {:?} and protocol version: {:?}" ,
             url, l1_batch_number, miniblock, block_details.base.timestamp, block_details.base.l1_gas_price, block_details.protocol_version
-=======
-        log::info!(
-            "Creating fork from {:?} L1 block: {:?} L2 block: {:?} with timestamp {:?} and L1 gas price {:?}",
-            url, l1_batch_number, miniblock, block_details.base.timestamp, block_details.base.l1_gas_price,
->>>>>>> baa761e1
         );
 
         if !block_details
