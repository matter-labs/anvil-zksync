//! This file hold tools used for test-forking other networks.
//!
//! There is ForkStorage (that is a wrapper over InMemoryStorage)
//! And ForkDetails - that parses network address and fork height from arguments.

use std::{
    collections::HashMap,
    convert::{TryFrom, TryInto},
    fmt,
    future::Future,
    marker::PhantomData,
    str::FromStr,
    sync::{Arc, RwLock},
};

use eyre::eyre;
use tokio::runtime::Builder;
use zksync_types::{Address, L1BatchNumber, L2BlockNumber, L2ChainId, H256, U256, U64};

use zksync_types::{
    api::{
        Block, BlockDetails, BlockIdVariant, BlockNumber, BridgeAddresses, Transaction,
        TransactionDetails, TransactionVariant,
    },
    fee_model::FeeParams,
    l2::L2Tx,
    url::SensitiveUrl,
    ProtocolVersionId, StorageKey,
};

use zksync_multivm::interface::storage::ReadStorage;
use zksync_utils::{bytecode::hash_bytecode, h256_to_u256};

use zksync_web3_decl::{
    client::{Client, L2},
    namespaces::ZksNamespaceClient,
};
use zksync_web3_decl::{namespaces::EthNamespaceClient, types::Index};

use crate::config::{
    cache::CacheConfig,
    constants::{
        DEFAULT_ESTIMATE_GAS_PRICE_SCALE_FACTOR, DEFAULT_ESTIMATE_GAS_SCALE_FACTOR,
        DEFAULT_FAIR_PUBDATA_PRICE, TEST_NODE_NETWORK_ID,
    },
};
use crate::system_contracts;

use crate::{deps::InMemoryStorage, http_fork_source::HttpForkSource};

pub fn block_on<F: Future + Send + 'static>(future: F) -> F::Output
where
    F::Output: Send,
{
    std::thread::spawn(move || {
        let runtime = Builder::new_current_thread()
            .enable_all()
            .build()
            .expect("tokio runtime creation failed");
        runtime.block_on(future)
    })
    .join()
    .unwrap()
}

/// The possible networks to fork from.
#[derive(Debug, Clone)]
pub enum ForkNetwork {
    Mainnet,
    SepoliaTestnet,
    GoerliTestnet,
    Other(String),
}

impl ForkNetwork {
    /// Return the URL for the underlying fork source.
    pub fn to_url(&self) -> &str {
        match self {
            ForkNetwork::Mainnet => "https://mainnet.era.zksync.io:443",
            ForkNetwork::SepoliaTestnet => "https://sepolia.era.zksync.dev:443",
            ForkNetwork::GoerliTestnet => "https://testnet.era.zksync.dev:443",
            ForkNetwork::Other(url) => url,
        }
    }
    // TODO: This needs to be dynamic based on the network.
    /// Returns the local gas scale factors currently in use by the upstream network.
    pub fn local_gas_scale_factors(&self) -> (f64, f32) {
        match self {
            ForkNetwork::Mainnet => (1.5, 1.4),
            ForkNetwork::SepoliaTestnet => (2.0, 1.3),
            ForkNetwork::GoerliTestnet => (1.2, 1.2),
            ForkNetwork::Other(_) => (
                DEFAULT_ESTIMATE_GAS_PRICE_SCALE_FACTOR,
                DEFAULT_ESTIMATE_GAS_SCALE_FACTOR,
            ),
        }
    }
}

/// In memory storage, that allows 'forking' from other network.
/// If forking is enabled, it reads missing data from remote location.
/// S - is a struct that is used for source of the fork.
#[derive(Debug, Clone)]
pub struct ForkStorage<S> {
    pub inner: Arc<RwLock<ForkStorageInner<S>>>,
    pub chain_id: L2ChainId,
}

#[derive(Debug)]
pub struct ForkStorageInner<S> {
    // Underlying local storage
    pub raw_storage: InMemoryStorage,
    // Cache of data that was read from remote location.
    pub value_read_cache: HashMap<StorageKey, H256>,
    // Cache of factory deps that were read from remote location.
    pub factory_dep_cache: HashMap<H256, Option<Vec<u8>>>,
    // If set - it hold the necessary information on where to fetch the data.
    // If not set - it will simply read from underlying storage.
    pub fork: Option<Box<ForkDetails>>,
    // ForkSource type no longer needed but retained to keep the old interface.
    pub dummy: PhantomData<S>,
}

impl<S: ForkSource> ForkStorage<S> {
    pub fn new(
        fork: Option<ForkDetails>,
        system_contracts_options: &system_contracts::Options,
        use_evm_emulator: bool,
        override_chain_id: Option<u32>,
    ) -> Self {
        let chain_id = if let Some(override_id) = override_chain_id {
            L2ChainId::from(override_id)
        } else {
            fork.as_ref()
                .and_then(|d| d.overwrite_chain_id)
                .unwrap_or(L2ChainId::from(TEST_NODE_NETWORK_ID))
        };
        tracing::info!("Starting network with chain id: {:?}", chain_id);

        ForkStorage {
            inner: Arc::new(RwLock::new(ForkStorageInner {
                raw_storage: InMemoryStorage::with_system_contracts_and_chain_id(
                    chain_id,
                    hash_bytecode,
                    system_contracts_options,
                    use_evm_emulator,
                ),
                value_read_cache: Default::default(),
                fork: fork.map(Box::new),
                factory_dep_cache: Default::default(),
                dummy: Default::default(),
            })),
            chain_id,
        }
    }

    pub fn get_cache_config(&self) -> Result<CacheConfig, String> {
        let reader = self
            .inner
            .read()
            .map_err(|e| format!("Failed to acquire read lock: {}", e))?;
        let cache_config = if let Some(ref fork_details) = reader.fork {
            fork_details.cache_config.clone()
        } else {
            CacheConfig::default()
        };
        Ok(cache_config)
    }

    pub fn get_fork_url(&self) -> Result<String, String> {
        let reader = self
            .inner
            .read()
            .map_err(|e| format!("Failed to acquire read lock: {}", e))?;
        if let Some(ref fork_details) = reader.fork {
            fork_details
                .fork_source
                .get_fork_url()
                .map_err(|e| e.to_string())
        } else {
            Err("not forked".to_string())
        }
    }

    pub fn read_value_internal(
        &self,
        key: &StorageKey,
    ) -> eyre::Result<zksync_types::StorageValue> {
        let mut mutator = self.inner.write().unwrap();
        let local_storage = mutator.raw_storage.read_value(key);

        if let Some(fork) = &mutator.fork {
            if !H256::is_zero(&local_storage) {
                return Ok(local_storage);
            }

            if let Some(value) = mutator.value_read_cache.get(key) {
                return Ok(*value);
            }
            let l2_miniblock = fork.l2_miniblock;
            let key_ = *key;

            let result = fork.fork_source.get_storage_at(
                *key_.account().address(),
                h256_to_u256(*key_.key()),
                Some(BlockIdVariant::BlockNumber(BlockNumber::Number(U64::from(
                    l2_miniblock,
                )))),
            )?;

            mutator.value_read_cache.insert(*key, result);
            Ok(result)
        } else {
            Ok(local_storage)
        }
    }

    pub fn load_factory_dep_internal(&self, hash: H256) -> eyre::Result<Option<Vec<u8>>> {
        let mut mutator = self.inner.write().unwrap();
        let local_storage = mutator.raw_storage.load_factory_dep(hash);
        if let Some(fork) = &mutator.fork {
            if local_storage.is_some() {
                return Ok(local_storage);
            }
            if let Some(value) = mutator.factory_dep_cache.get(&hash) {
                return Ok(value.clone());
            }

            let result = fork.fork_source.get_bytecode_by_hash(hash)?;
            mutator.factory_dep_cache.insert(hash, result.clone());
            Ok(result)
        } else {
            Ok(local_storage)
        }
    }

    /// Check if this is the first time when we're ever writing to this key.
    /// This has impact on amount of pubdata that we have to spend for the write.
    pub fn is_write_initial_internal(&self, key: &StorageKey) -> eyre::Result<bool> {
        // Currently we don't have the zks API to return us the information on whether a given
        // key was written to before a given block.
        // This means, we have to depend on the following heuristic: we'll read the value of the slot.
        //  - if value != 0 -> this means that the slot was written to in the past (so we can return intitial_write = false)
        //  - but if the value = 0 - there is a chance, that slot was written to in the past - and later was reset.
        //                            but unfortunately we cannot detect that with the current zks api, so we'll attempt to do it
        //                           only on local storage.
        let value = self.read_value_internal(key)?;
        if value != H256::zero() {
            return Ok(false);
        }

        // If value was 0, there is still a chance, that the slot was written to in the past - and only now set to 0.
        // We unfortunately don't have the API to check it on the fork, but we can at least try to check it on local storage.
        let mut mutator = self
            .inner
            .write()
            .map_err(|err| eyre!("failed acquiring write lock on fork storage: {:?}", err))?;
        Ok(mutator.raw_storage.is_write_initial(key))
    }

    /// Retrieves the enumeration index for a given `key`.
    fn get_enumeration_index_internal(&self, _key: &StorageKey) -> Option<u64> {
        // TODO: Update this file to use proper enumeration index value once it's exposed for forks via API
        Some(0_u64)
    }
}

impl<S: std::fmt::Debug + ForkSource> ReadStorage for ForkStorage<S> {
    fn is_write_initial(&mut self, key: &StorageKey) -> bool {
        self.is_write_initial_internal(key).unwrap()
    }

    fn load_factory_dep(&mut self, hash: H256) -> Option<Vec<u8>> {
        self.load_factory_dep_internal(hash).unwrap()
    }

    fn read_value(&mut self, key: &StorageKey) -> zksync_types::StorageValue {
        self.read_value_internal(key).unwrap()
    }

    fn get_enumeration_index(&mut self, key: &StorageKey) -> Option<u64> {
        self.get_enumeration_index_internal(key)
    }
}

impl<S: std::fmt::Debug + ForkSource> ReadStorage for &ForkStorage<S> {
    fn read_value(&mut self, key: &StorageKey) -> zksync_types::StorageValue {
        self.read_value_internal(key).unwrap()
    }

    fn is_write_initial(&mut self, key: &StorageKey) -> bool {
        self.is_write_initial_internal(key).unwrap()
    }

    fn load_factory_dep(&mut self, hash: H256) -> Option<Vec<u8>> {
        self.load_factory_dep_internal(hash).unwrap()
    }

    fn get_enumeration_index(&mut self, key: &StorageKey) -> Option<u64> {
        self.get_enumeration_index_internal(key)
    }
}

impl<S> ForkStorage<S> {
    pub fn set_value(&mut self, key: StorageKey, value: zksync_types::StorageValue) {
        let mut mutator = self.inner.write().unwrap();
        mutator.raw_storage.set_value(key, value)
    }
    pub fn store_factory_dep(&mut self, hash: H256, bytecode: Vec<u8>) {
        let mut mutator = self.inner.write().unwrap();
        mutator.raw_storage.store_factory_dep(hash, bytecode)
    }
}

/// Trait that provides necessary data when
/// forking a remote chain.
/// The method signatures are similar to methods from ETHNamespace and ZKNamespace.
pub trait ForkSource {
    /// Returns the forked URL.
    fn get_fork_url(&self) -> eyre::Result<String>;

    /// Returns the Storage value at a given index for given address.
    fn get_storage_at(
        &self,
        address: Address,
        idx: U256,
        block: Option<BlockIdVariant>,
    ) -> eyre::Result<H256>;

    /// Returns the bytecode stored under this hash (if available).
    fn get_bytecode_by_hash(&self, hash: H256) -> eyre::Result<Option<Vec<u8>>>;

    /// Returns the transaction for a given hash.
    fn get_transaction_by_hash(&self, hash: H256) -> eyre::Result<Option<Transaction>>;

    /// Returns the transaction details for a given hash.
    fn get_transaction_details(&self, hash: H256) -> eyre::Result<Option<TransactionDetails>>;

    /// Gets all transactions that belong to a given miniblock.
    fn get_raw_block_transactions(
        &self,
        block_number: L2BlockNumber,
    ) -> eyre::Result<Vec<zksync_types::Transaction>>;

    /// Returns the block for a given hash.
    fn get_block_by_hash(
        &self,
        hash: H256,
        full_transactions: bool,
    ) -> eyre::Result<Option<Block<TransactionVariant>>>;

    /// Returns the block for a given number.
    fn get_block_by_number(
        &self,
        block_number: zksync_types::api::BlockNumber,
        full_transactions: bool,
    ) -> eyre::Result<Option<Block<TransactionVariant>>>;

    /// Returns the block details for a given miniblock number.
    fn get_block_details(&self, miniblock: L2BlockNumber) -> eyre::Result<Option<BlockDetails>>;

    /// Returns fee parameters for the give source.
    fn get_fee_params(&self) -> eyre::Result<FeeParams>;

    /// Returns the  transaction count for a given block hash.
    fn get_block_transaction_count_by_hash(&self, block_hash: H256) -> eyre::Result<Option<U256>>;

    /// Returns the transaction count for a given block number.
    fn get_block_transaction_count_by_number(
        &self,
        block_number: zksync_types::api::BlockNumber,
    ) -> eyre::Result<Option<U256>>;

    /// Returns information about a transaction by block hash and transaction index position.
    fn get_transaction_by_block_hash_and_index(
        &self,
        block_hash: H256,
        index: Index,
    ) -> eyre::Result<Option<Transaction>>;

    /// Returns information about a transaction by block number and transaction index position.
    fn get_transaction_by_block_number_and_index(
        &self,
        block_number: BlockNumber,
        index: Index,
    ) -> eyre::Result<Option<Transaction>>;

    /// Returns addresses of the default bridge contracts.
    fn get_bridge_contracts(&self) -> eyre::Result<BridgeAddresses>;

    /// Returns confirmed tokens
    fn get_confirmed_tokens(
        &self,
        from: u32,
        limit: u8,
    ) -> eyre::Result<Vec<zksync_web3_decl::types::Token>>;
}

/// Holds the information about the original chain.
pub struct ForkDetails {
    // Source of the fork data (for example HttpForkSource)
    pub fork_source: Box<dyn ForkSource + Send + Sync>,
    // Chain ID of fork
    pub chain_id: L2ChainId,
    // Block number at which we forked (the next block to create is l1_block + 1)
    pub l1_block: L1BatchNumber,
    // The actual L2 block
    pub l2_block: zksync_types::api::Block<zksync_types::api::TransactionVariant>,
    pub l2_miniblock: u64,
    pub l2_miniblock_hash: H256,
    pub block_timestamp: u64,
    pub overwrite_chain_id: Option<L2ChainId>,
    pub l1_gas_price: u64,
    pub l2_fair_gas_price: u64,
    // Cost of publishing one byte.
    pub fair_pubdata_price: u64,
    /// L1 Gas Price Scale Factor for gas estimation.
    pub estimate_gas_price_scale_factor: f64,
    /// The factor by which to scale the gasLimit.
    pub estimate_gas_scale_factor: f32,
    pub fee_params: Option<FeeParams>,
    pub cache_config: CacheConfig,
}

const SUPPORTED_VERSIONS: &[ProtocolVersionId] = &[
    ProtocolVersionId::Version9,
    ProtocolVersionId::Version10,
    ProtocolVersionId::Version11,
    ProtocolVersionId::Version12,
    ProtocolVersionId::Version13,
    ProtocolVersionId::Version14,
    ProtocolVersionId::Version15,
    ProtocolVersionId::Version16,
    ProtocolVersionId::Version17,
    ProtocolVersionId::Version18,
    ProtocolVersionId::Version19,
    ProtocolVersionId::Version20,
    ProtocolVersionId::Version21,
    ProtocolVersionId::Version22,
    ProtocolVersionId::Version23,
    ProtocolVersionId::Version24,
    ProtocolVersionId::Version25,
];

pub fn supported_protocol_versions(version: ProtocolVersionId) -> bool {
    SUPPORTED_VERSIONS.contains(&version)
}

pub fn supported_versions_to_string() -> String {
    let versions: Vec<String> = SUPPORTED_VERSIONS
        .iter()
        .map(|v| format!("{:?}", v))
        .collect();
    versions.join(", ")
}

impl fmt::Debug for ForkDetails {
    fn fmt(&self, f: &mut fmt::Formatter<'_>) -> fmt::Result {
        f.debug_struct("ForkDetails")
            .field("chain_id", &self.chain_id)
            .field("l1_block", &self.l1_block)
            .field("l2_block", &self.l2_block)
            .field("l2_miniblock", &self.l2_miniblock)
            .field("l2_miniblock_hash", &self.l2_miniblock_hash)
            .field("block_timestamp", &self.block_timestamp)
            .field("overwrite_chain_id", &self.overwrite_chain_id)
            .field("l1_gas_price", &self.l1_gas_price)
            .field("l2_fair_gas_price", &self.l2_fair_gas_price)
            .finish()
    }
}

impl ForkDetails {
    pub async fn from_network_and_miniblock_and_chain(
        network: ForkNetwork,
        client: Client<L2>,
        miniblock: u64,
        chain_id: Option<L2ChainId>,
        cache_config: &CacheConfig,
    ) -> eyre::Result<Self> {
        let url = network.to_url();
        let opt_block_details = client
            .get_block_details(L2BlockNumber(miniblock as u32))
            .await
            .map_err(|error| eyre!(error))?;
        let block_details = opt_block_details
            .ok_or_else(|| eyre!("Could not find block {:?} in {:?}", miniblock, url))?;
        let root_hash = block_details
            .base
            .root_hash
            .ok_or_else(|| eyre!("fork block #{} missing root hash", miniblock))?;
        let opt_block = client
            .get_block_by_hash(root_hash, true)
            .await
            .map_err(|error| eyre!(error))?;
        let block = opt_block.ok_or_else(|| {
            eyre!(
                "Could not find block #{:?} ({:#x}) in {:?}",
                miniblock,
                root_hash,
                url
            )
        })?;
        let l1_batch_number = block_details.l1_batch_number;

        tracing::info!(
            "Creating fork from {:?} L1 block: {:?} L2 block: {:?} with timestamp {:?}, L1 gas price {:?}, L2 fair gas price {:?} and protocol version: {:?}" ,
            url, l1_batch_number, miniblock, block_details.base.timestamp, block_details.base.l1_gas_price, block_details.base.l2_fair_gas_price, block_details.protocol_version
        );

        if !block_details
            .protocol_version
            .map_or(false, supported_protocol_versions)
        {
            return Err(eyre!("This block is using the unsupported protocol version: {:?}. This binary supports versions {}.",
                             block_details.protocol_version,
                             supported_versions_to_string()));
        }

        let (estimate_gas_price_scale_factor, estimate_gas_scale_factor) =
            network.local_gas_scale_factors();
        let fee_params = match client.get_fee_params().await {
            Ok(fp) => Some(fp),
            Err(error) => {
                tracing::warn!("Cannot get fee params: {:?}", error);
                None
            }
        };

        Ok(ForkDetails {
            fork_source: Box::new(HttpForkSource::new(url.to_owned(), cache_config.clone())),
            chain_id: chain_id.unwrap_or_else(|| L2ChainId::from(TEST_NODE_NETWORK_ID)),
            l1_block: l1_batch_number,
            l2_block: block,
            block_timestamp: block_details.base.timestamp,
            l2_miniblock: miniblock,
            l2_miniblock_hash: root_hash,
            overwrite_chain_id: chain_id,
            l1_gas_price: block_details.base.l1_gas_price,
            l2_fair_gas_price: block_details.base.l2_fair_gas_price,
            fair_pubdata_price: block_details
                .base
                .fair_pubdata_price
                .unwrap_or(DEFAULT_FAIR_PUBDATA_PRICE),
            estimate_gas_price_scale_factor,
            estimate_gas_scale_factor,
            fee_params,
<<<<<<< HEAD
            cache_config: cache_config.clone(), // todo revisit
=======
            cache_config: cache_config.clone(), // TODO: This is a temporary solution, we should avoid cloning the cache config here. We should look to refactor how cache is being configured / used as it currently feels a bit too rigid. See: https://github.com/matter-labs/era-test-node/issues/387
>>>>>>> af5803dc
        })
    }
    /// Create a fork from a given network at a given height.
    pub async fn from_network(
        fork: &str,
        fork_block_number: Option<u64>,
        cache_config: &CacheConfig,
    ) -> eyre::Result<Self> {
        let (network, client) = Self::fork_network_and_client(fork)?;
        let chain_id_u64 = client.chain_id().await?;
        let chain_id = L2ChainId::from(chain_id_u64.as_u32());

        let l2_miniblock = if let Some(fork_block_number) = fork_block_number {
            fork_block_number
        } else {
            match client.get_block_number().await {
                Ok(bn) => bn.as_u64(),
                Err(error) => {
                    return Err(eyre!(error));
                }
            }
        };

        Self::from_network_and_miniblock_and_chain(
            network,
            client,
            l2_miniblock,
            chain_id.into(),
            cache_config,
        )
        .await
    }

    /// Create a fork from a given network, at a height BEFORE a transaction.
    /// This will allow us to apply this transaction locally on top of this fork.
    pub async fn from_network_tx(
        fork: &str,
        tx: H256,
        cache_config: &CacheConfig,
    ) -> eyre::Result<Self> {
        let (network, client) = Self::fork_network_and_client(fork)?;
        let opt_tx_details = client
            .get_transaction_by_hash(tx)
            .await
            .map_err(|error| eyre!(error))?;
        let tx_details = opt_tx_details.ok_or_else(|| eyre!("could not find {:?}", tx))?;
        let overwrite_chain_id = L2ChainId::try_from(tx_details.chain_id.as_u64())
            .map_err(|error| eyre!("erroneous chain id {}: {:?}", tx_details.chain_id, error))?;
        let block_number = tx_details
            .block_number
            .ok_or_else(|| eyre!("tx {:?} has no block number", tx))?;
        let miniblock_number = L2BlockNumber(block_number.as_u32());
        // We have to sync to the one-miniblock before the one where transaction is.
        let l2_miniblock = miniblock_number.saturating_sub(1) as u64;

        Self::from_network_and_miniblock_and_chain(
            network,
            client,
            l2_miniblock,
            Some(overwrite_chain_id),
            cache_config,
        )
        .await
    }

    /// Return URL and HTTP client for `hardhat_reset`.
    pub fn from_url(
        url: String,
        fork_block_number: Option<u64>,
        cache_config: CacheConfig,
    ) -> eyre::Result<Self> {
        let parsed_url = SensitiveUrl::from_str(&url)?;
        let builder = Client::http(parsed_url).map_err(|error| eyre!(error))?;
        let client = builder.build();

        block_on(async move {
            let chain_id_u64 = client.chain_id().await?;
            let chain_id = L2ChainId::from(chain_id_u64.as_u32());
            let l2_miniblock = if let Some(fork_block_number) = fork_block_number {
                fork_block_number
            } else {
                client.get_block_number().await?.as_u64()
            };

            Self::from_network_and_miniblock_and_chain(
                ForkNetwork::Other(url),
                client,
                l2_miniblock,
                chain_id.into(),
                &cache_config,
            )
            .await
        })
    }

    /// Return [`ForkNetwork`] and HTTP client for a given fork name.
    pub fn fork_network_and_client(fork: &str) -> eyre::Result<(ForkNetwork, Client<L2>)> {
        let network = match fork {
            "mainnet" => ForkNetwork::Mainnet,
            "sepolia-testnet" => ForkNetwork::SepoliaTestnet,
            "goerli-testnet" => ForkNetwork::GoerliTestnet,
            _ => ForkNetwork::Other(fork.to_string()),
        };

        let url = network.to_url();
        let parsed_url = SensitiveUrl::from_str(url)
            .map_err(|_| eyre!("Unable to parse client URL: {}", &url))?;
        let builder = Client::http(parsed_url)
            .map_err(|_| eyre!("Unable to create a client for fork: {}", &url))?;
        Ok((network, builder.build()))
    }

    /// Returns transactions that are in the same L2 miniblock as replay_tx, but were executed before it.
    pub fn get_earlier_transactions_in_same_block(
        &self,
        replay_tx: H256,
    ) -> eyre::Result<Vec<L2Tx>> {
        let opt_tx_details = self
            .fork_source
            .get_transaction_by_hash(replay_tx)
            .map_err(|err| {
                eyre!(
                    "Cannot get transaction to replay by hash from fork source: {:?}",
                    err
                )
            })?;
        let tx_details =
            opt_tx_details.ok_or_else(|| eyre!("Cannot find transaction {:?}", replay_tx))?;
        let block_number = tx_details
            .block_number
            .ok_or_else(|| eyre!("Block has no number"))?;
        let miniblock = L2BlockNumber(block_number.as_u32());

        // And we're fetching all the transactions from this miniblock.
        let block_transactions = self.fork_source.get_raw_block_transactions(miniblock)?;

        let mut tx_to_apply = Vec::new();
        for tx in block_transactions {
            let h = tx.hash();
            let l2_tx: L2Tx = tx.try_into().unwrap();
            tx_to_apply.push(l2_tx);

            if h == replay_tx {
                return Ok(tx_to_apply);
            }
        }
        Err(eyre!(
            "Cound not find tx {:?} in miniblock: {:?}",
            replay_tx,
            miniblock
        ))
    }

    /// Returns
    ///
    /// - `l1_gas_price`
    /// - `l2_fair_gas_price`
    /// - `fair_pubdata_price`
    ///
    /// for the given l2 block.
    pub fn get_block_gas_details(&self, miniblock: u32) -> Option<(u64, u64, u64)> {
        let res_opt_block_details = self.fork_source.get_block_details(L2BlockNumber(miniblock));
        match res_opt_block_details {
            Ok(opt_block_details) => {
                if let Some(block_details) = opt_block_details {
                    if let Some(fair_pubdata_price) = block_details.base.fair_pubdata_price {
                        Some((
                            block_details.base.l1_gas_price,
                            block_details.base.l2_fair_gas_price,
                            fair_pubdata_price,
                        ))
                    } else {
                        tracing::warn!(
                            "Fair pubdata price is not present in {} l2 block details",
                            miniblock
                        );
                        None
                    }
                } else {
                    tracing::warn!("No block details for {}", miniblock);
                    None
                }
            }
            Err(e) => {
                tracing::warn!("Error getting block details: {:?}", e);
                None
            }
        }
    }
}

#[cfg(test)]
mod tests {
    use zksync_multivm::interface::storage::ReadStorage;
    use zksync_types::{api::TransactionVariant, StorageKey};
    use zksync_types::{AccountTreeId, L1BatchNumber, H256};

    use crate::config::{
        cache::CacheConfig,
        constants::{
            DEFAULT_ESTIMATE_GAS_PRICE_SCALE_FACTOR, DEFAULT_ESTIMATE_GAS_SCALE_FACTOR,
            DEFAULT_FAIR_PUBDATA_PRICE, DEFAULT_L2_GAS_PRICE, TEST_NODE_NETWORK_ID,
        },
    };
    use crate::{deps::InMemoryStorage, system_contracts, testing};

    use super::{ForkDetails, ForkStorage};

    #[test]
    fn test_initial_writes() {
        let account = AccountTreeId::default();
        let never_written_key = StorageKey::new(account, H256::from_low_u64_be(1));
        let key_with_some_value = StorageKey::new(account, H256::from_low_u64_be(2));
        let key_with_value_0 = StorageKey::new(account, H256::from_low_u64_be(3));
        let mut in_memory_storage = InMemoryStorage::default();
        in_memory_storage.set_value(key_with_some_value, H256::from_low_u64_be(13));
        in_memory_storage.set_value(key_with_value_0, H256::from_low_u64_be(0));

        let external_storage = testing::ExternalStorage {
            raw_storage: in_memory_storage,
        };

        let options = system_contracts::Options::default();

        let fork_details = ForkDetails {
            fork_source: Box::new(external_storage),
            chain_id: TEST_NODE_NETWORK_ID.into(),
            l1_block: L1BatchNumber(1),
            l2_block: zksync_types::api::Block::<TransactionVariant>::default(),
            l2_miniblock: 1,
            l2_miniblock_hash: H256::zero(),
            block_timestamp: 0,
            overwrite_chain_id: None,
            l1_gas_price: 100,
            l2_fair_gas_price: DEFAULT_L2_GAS_PRICE,
            fair_pubdata_price: DEFAULT_FAIR_PUBDATA_PRICE,
            estimate_gas_price_scale_factor: DEFAULT_ESTIMATE_GAS_PRICE_SCALE_FACTOR,
            estimate_gas_scale_factor: DEFAULT_ESTIMATE_GAS_SCALE_FACTOR,
            fee_params: None,
            cache_config: CacheConfig::None,
        };

        let mut fork_storage: ForkStorage<testing::ExternalStorage> =
            ForkStorage::new(Some(fork_details), &options, false, None);

        assert!(fork_storage.is_write_initial(&never_written_key));
        assert!(!fork_storage.is_write_initial(&key_with_some_value));
        // This is the current limitation of the system. In theory, this should return false - as the value was written, but we don't have the API to the
        // backend to get this information.
        assert!(fork_storage.is_write_initial(&key_with_value_0));

        // But writing any value there in the local storage (even 0) - should make it non-initial write immediately.
        fork_storage.set_value(key_with_value_0, H256::zero());
        assert!(!fork_storage.is_write_initial(&key_with_value_0));
    }

    #[test]
    fn test_get_block_gas_details() {
        let fork_details = ForkDetails {
            fork_source: Box::new(testing::ExternalStorage {
                raw_storage: InMemoryStorage::default(),
            }),
            chain_id: TEST_NODE_NETWORK_ID.into(),
            l1_block: L1BatchNumber(0),
            l2_block: zksync_types::api::Block::<TransactionVariant>::default(),
            l2_miniblock: 0,
            l2_miniblock_hash: H256::zero(),
            block_timestamp: 0,
            overwrite_chain_id: None,
            l1_gas_price: 0,
            l2_fair_gas_price: 0,
            fair_pubdata_price: 0,
            estimate_gas_price_scale_factor: 0.0,
            estimate_gas_scale_factor: 0.0,
            fee_params: None,
            cache_config: CacheConfig::None,
        };

        let actual_result = fork_details.get_block_gas_details(1);
        let expected_result = Some((123, 234, 345));

        assert_eq!(actual_result, expected_result);
    }
}<|MERGE_RESOLUTION|>--- conflicted
+++ resolved
@@ -545,11 +545,7 @@
             estimate_gas_price_scale_factor,
             estimate_gas_scale_factor,
             fee_params,
-<<<<<<< HEAD
-            cache_config: cache_config.clone(), // todo revisit
-=======
             cache_config: cache_config.clone(), // TODO: This is a temporary solution, we should avoid cloning the cache config here. We should look to refactor how cache is being configured / used as it currently feels a bit too rigid. See: https://github.com/matter-labs/era-test-node/issues/387
->>>>>>> af5803dc
         })
     }
     /// Create a fork from a given network at a given height.
