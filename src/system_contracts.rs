--- conflicted
+++ resolved
@@ -56,13 +56,8 @@
             fee_estimate_impersonating_contracts: fee_estimate_impersonating_contracts(options),
         }
     }
-<<<<<<< HEAD
     pub fn contacts_for_l2_call(&self) -> &BaseSystemContracts {
         self.contracts(TxExecutionMode::EthCall, false)
-=======
-    pub fn contracts_for_l2_call(&self) -> &BaseSystemContracts {
-        self.contracts(TxExecutionMode::EthCall)
->>>>>>> 1ed74eab
     }
 
     pub fn contracts_for_fee_estimate(&self, impersonating: bool) -> &BaseSystemContracts {
