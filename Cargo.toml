--- conflicted
+++ resolved
@@ -58,8 +58,4 @@
 tempdir = "0.3.7"
 maplit = "1.0.2"
 zksync-web3-rs = "0.1.1"
-<<<<<<< HEAD
-ethers-contract = "2.0.7"
-=======
->>>>>>> b7900067
 ethers = { version = "2.0.4", features = ["rustls"] }