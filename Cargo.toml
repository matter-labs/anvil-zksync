--- conflicted
+++ resolved
@@ -22,13 +22,8 @@
 lto = "thin"        # Enable link-time optimization.
 
 [workspace.package]
-<<<<<<< HEAD
-version = "0.6.8" # x-release-please-version
+version = "0.6.9"                                          # x-release-please-version
 edition = "2024"
-=======
-version = "0.6.9" # x-release-please-version
-edition = "2021"
->>>>>>> affc1391
 authors = ["The Matter Labs Team <hello@matterlabs.dev>"]
 homepage = "https://zksync.io/"
 repository = "https://github.com/matter-labs/anvil-zksync"
