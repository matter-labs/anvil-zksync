--- conflicted
+++ resolved
@@ -22,11 +22,7 @@
 lto = "thin"        # Enable link-time optimization.
 
 [workspace.package]
-<<<<<<< HEAD
-version = "0.6.1"                                          # x-release-please-version
-=======
-version = "0.6.6" # x-release-please-version
->>>>>>> 34eaf8f8
+version = "0.6.6"                                          # x-release-please-version
 edition = "2021"
 authors = ["The Matter Labs Team <hello@matterlabs.dev>"]
 homepage = "https://zksync.io/"
@@ -39,22 +35,21 @@
 #########################
 # ZKsync dependencies  #
 #########################
-<<<<<<< HEAD
-# zksync_mini_merkle_tree = { git = "https://github.com/matter-labs/zksync-era", rev = "core-v28.0.0" }
-# zksync_multivm = { git = "https://github.com/matter-labs/zksync-era", rev = "core-v28.0.0" }
-# zksync_contracts = { git = "https://github.com/matter-labs/zksync-era", rev = "core-v28.0.0" }
-# zksync_basic_types = { git = "https://github.com/matter-labs/zksync-era", rev = "core-v28.0.0" }
-# zksync_types = { git = "https://github.com/matter-labs/zksync-era", rev = "core-v28.0.0" }
-# zksync_vm_interface = { git = "https://github.com/matter-labs/zksync-era", rev = "core-v28.0.0" }
-# zksync_web3_decl = { git = "https://github.com/matter-labs/zksync-era", rev = "core-v28.0.0" }
+# zksync_mini_merkle_tree = { git = "https://github.com/matter-labs/zksync-era", rev = "core-v28.6.0" }
+# zksync_multivm = { git = "https://github.com/matter-labs/zksync-era", rev = "core-v28.6.0" }
+# zksync_contracts = { git = "https://github.com/matter-labs/zksync-era", rev = "core-v28.6.0" }
+# zksync_basic_types = { git = "https://github.com/matter-labs/zksync-era", rev = "core-v28.6.0" }
+# zksync_types = { git = "https://github.com/matter-labs/zksync-era", rev = "core-v28.6.0" }
+# zksync_vm_interface = { git = "https://github.com/matter-labs/zksync-era", rev = "core-v28.6.0" }
+# zksync_web3_decl = { git = "https://github.com/matter-labs/zksync-era", rev = "core-v28.6.0" }
 
-zksync_mini_merkle_tree = { git = "https://github.com/matter-labs/zksync-era", rev = "4a642f9a696b4c6cd9a8a88a3952f5d56e82814f" }
-zksync_multivm = { git = "https://github.com/matter-labs/zksync-era", rev = "4a642f9a696b4c6cd9a8a88a3952f5d56e82814f" }
-zksync_contracts = { git = "https://github.com/matter-labs/zksync-era", rev = "4a642f9a696b4c6cd9a8a88a3952f5d56e82814f" }
-zksync_basic_types = { git = "https://github.com/matter-labs/zksync-era", rev = "4a642f9a696b4c6cd9a8a88a3952f5d56e82814f" }
-zksync_types = { git = "https://github.com/matter-labs/zksync-era", rev = "4a642f9a696b4c6cd9a8a88a3952f5d56e82814f" }
-zksync_vm_interface = { git = "https://github.com/matter-labs/zksync-era", rev = "4a642f9a696b4c6cd9a8a88a3952f5d56e82814f" }
-zksync_web3_decl = { git = "https://github.com/matter-labs/zksync-era", rev = "4a642f9a696b4c6cd9a8a88a3952f5d56e82814f" }
+zksync_mini_merkle_tree = { git = "https://github.com/matter-labs/zksync-era", rev = "804014ec25072964edb435fef8867bea6b5a911b" }
+zksync_multivm = { git = "https://github.com/matter-labs/zksync-era", rev = "804014ec25072964edb435fef8867bea6b5a911b" }
+zksync_contracts = { git = "https://github.com/matter-labs/zksync-era", rev = "804014ec25072964edb435fef8867bea6b5a911b" }
+zksync_basic_types = { git = "https://github.com/matter-labs/zksync-era", rev = "804014ec25072964edb435fef8867bea6b5a911b" }
+zksync_types = { git = "https://github.com/matter-labs/zksync-era", rev = "804014ec25072964edb435fef8867bea6b5a911b" }
+zksync_vm_interface = { git = "https://github.com/matter-labs/zksync-era", rev = "804014ec25072964edb435fef8867bea6b5a911b" }
+zksync_web3_decl = { git = "https://github.com/matter-labs/zksync-era", rev = "804014ec25072964edb435fef8867bea6b5a911b" }
 
 # zksync_mini_merkle_tree = { path = "/home/popzxc/workspace/zksync-era/core/lib/mini_merkle_tree" }
 # zksync_multivm = { path = "/home/popzxc/workspace/zksync-era/core/lib/multivm" }
@@ -64,15 +59,6 @@
 # zksync_vm_interface = { path = "/home/popzxc/workspace/zksync-era/core/lib/vm_interface" }
 # zksync_web3_decl = { path = "/home/popzxc/workspace/zksync-era/core/lib/web3_decl" }
 
-=======
-zksync_mini_merkle_tree = { git = "https://github.com/matter-labs/zksync-era", rev = "core-v28.6.0" }
-zksync_multivm = { git = "https://github.com/matter-labs/zksync-era", rev = "core-v28.6.0" }
-zksync_contracts = { git = "https://github.com/matter-labs/zksync-era", rev = "core-v28.6.0" }
-zksync_basic_types = { git = "https://github.com/matter-labs/zksync-era", rev = "core-v28.6.0" }
-zksync_types = { git = "https://github.com/matter-labs/zksync-era", rev = "core-v28.6.0" }
-zksync_vm_interface = { git = "https://github.com/matter-labs/zksync-era", rev = "core-v28.6.0" }
-zksync_web3_decl = { git = "https://github.com/matter-labs/zksync-era", rev = "core-v28.6.0" }
->>>>>>> 34eaf8f8
 zksync_telemetry = { git = "https://github.com/matter-labs/zksync-telemetry.git", rev = "f6d8618d870a09467ff24ea32ef57e01af8f311e" }
 zksync-error-codegen = { git = "https://github.com/matter-labs/zksync-error", rev = "54e0671189a5bc2ce88e72c36334f98fbbdd228d", default-features = false }
 zksync-error-description = { git = "https://github.com/matter-labs/zksync-error", rev = "54e0671189a5bc2ce88e72c36334f98fbbdd228d" }
