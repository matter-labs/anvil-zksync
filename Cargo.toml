--- conflicted
+++ resolved
@@ -108,18 +108,8 @@
 anvil_zksync_core = { path = "crates/core" }
 anvil_zksync_l1_sidecar = { path = "crates/l1_sidecar" }
 anvil_zksync_types = { path = "crates/types" }
-<<<<<<< HEAD
+anvil_zksync_common = { path = "crates/common" }
 zksync_error = { path = "crates/zksync_error" }
 
-#########################
-# Build dependencies    #
-#########################
-zksync-error-codegen = { git = "https://github.com/matter-labs/zksync-error", rev = "626df69" }
-anvil_zksync_common = { path = "crates/common" }
-
 # macros
-derive_more = { version = "1.0", features = ["full"] }
-=======
-anvil_zksync_common = { path = "crates/common" }
-zksync_error = { path = "crates/zksync_error" }
->>>>>>> 40723c93
+derive_more = { version = "1.0", features = ["full"] }