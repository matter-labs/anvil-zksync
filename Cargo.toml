--- conflicted
+++ resolved
@@ -45,11 +45,8 @@
 hex = "0.4"
 ethabi = "16.0.0"
 itertools = "0.10.5"
-<<<<<<< HEAD
+log = "0.4.20"
+simplelog = "0.12.1"
 
 [dev-dependencies]
-httptest = "0.15.4"
-=======
-log = "0.4.20"
-simplelog = "0.12.1"
->>>>>>> 0cac26b9
+httptest = "0.15.4"