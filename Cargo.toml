[workspace]
members = [
    "crates/api_decl",
    "crates/api_server",
    "crates/cli",
    "crates/config",
    "crates/core",
    "crates/l1_sidecar",
    "crates/types",
    "crates/common",
    "crates/zksync_error",
    "crates/console",
    "crates/traces",
]
resolver = "2"

[profile.dev]
debug = 2

[profile.release]
strip = "debuginfo" # Automatically strip symbols from the binary.
lto = "thin"        # Enable link-time optimization.

[workspace.package]
<<<<<<< HEAD
version = "0.6.6"                                          # x-release-please-version
edition = "2024"
=======
version = "0.6.8" # x-release-please-version
edition = "2021"
>>>>>>> 5209107a
authors = ["The Matter Labs Team <hello@matterlabs.dev>"]
homepage = "https://zksync.io/"
repository = "https://github.com/matter-labs/anvil-zksync"
license = "MIT OR Apache-2.0"
keywords = ["blockchain", "zksync"]
categories = ["cryptography"]

[workspace.dependencies]
#########################
# ZKsync dependencies  #
#########################
zksync_mini_merkle_tree = { git = "https://github.com/matter-labs/zksync-era", rev = "core-v28.7.0" }
zksync_multivm = { git = "https://github.com/matter-labs/zksync-era", rev = "core-v28.7.0" }
zksync_contracts = { git = "https://github.com/matter-labs/zksync-era", rev = "core-v28.7.0" }
zksync_basic_types = { git = "https://github.com/matter-labs/zksync-era", rev = "core-v28.7.0" }
zksync_types = { git = "https://github.com/matter-labs/zksync-era", rev = "core-v28.7.0" }
zksync_vm_interface = { git = "https://github.com/matter-labs/zksync-era", rev = "core-v28.7.0" }
zksync_web3_decl = { git = "https://github.com/matter-labs/zksync-era", rev = "core-v28.7.0" }
zksync_telemetry = { git = "https://github.com/matter-labs/zksync-telemetry.git", rev = "f6d8618d870a09467ff24ea32ef57e01af8f311e" }
zksync-error-codegen = { git = "https://github.com/matter-labs/zksync-error", rev = "9b4a27ec74b7d49e4693c2e988447c89e17ab4d6", default-features = false }
zksync-error-description = { git = "https://github.com/matter-labs/zksync-error", rev = "9b4a27ec74b7d49e4693c2e988447c89e17ab4d6" }
zk_evm_abstractions = "=0.152.3"

#########################
# ZKsync Os dependencies  #
#########################
forward_system = { git = "https://github.com/matter-labs/zksync-os.git", tag = "0.0.2"}
basic_system = { git = "https://github.com/matter-labs/zksync-os.git", tag = "0.0.2"}
zk_ee = { git = "https://github.com/matter-labs/zksync-os.git", tag = "0.0.2"}
system_hooks = { git = "https://github.com/matter-labs/zksync-os.git", tag = "0.0.2"}
zksync_os_api = { git = "https://github.com/matter-labs/zksync-os.git", tag = "0.0.2" }
crypto = { git = "https://github.com/matter-labs/zksync-os.git", tag = "0.0.2" }
ruint = { version = "1.12.3", default-features = false, features = ["alloc"] }

#########################
# External dependencies #
#########################
anyhow = "1.0"
alloy = { version = "1.0.7", default-features = false }
foundry-common-fmt = { git = "https://github.com/foundry-rs/foundry", rev = "ab753e9cafc5937bcc868fd7c61237c34ef9ac74", package = "foundry-common-fmt" }
foundry-macros = { git = "https://github.com/foundry-rs/foundry", rev = "ab753e9cafc5937bcc868fd7c61237c34ef9ac74", package = "foundry-macros" }
async-trait = "0.1.85"
chrono = { version = "0.4.31", default-features = false }
clap = { version = "4.2.4", features = ["derive", "env"] }
colored = "2"
eyre = "0.6"
flate2 = "1.0"
function_name = "0.3.0"
futures = { version = "0.3", features = ["compat"] }
hex = "0.4"
http = "1.1.0"
indexmap = "2.0.1"
itertools = "0.13"
jsonrpsee = "0.24"
lazy_static = "1.4"
num = "0.4.3"
once_cell = "1.7"
rand = "0.8"
reqwest = { version = "0.12.12", default-features = false }
rustc-hash = "1.1.0"
semver = "1.0.26"
serde = { version = "1.0", features = ["derive"] }
serde_with = "1.14.0"
serde_json = "1.0"
strum = "0.26.3"
strum_macros = "0.26.4"
serde_yaml = "0.9.33"
tar = "0.4.44"
tabled = "0.18.0"
tempfile = { version = "3.16.0", default-features = false }
thiserror = "1"
time = "0.3.36"
tokio = { version = "1", features = ["full", "tracing"] }
tower = "0.4"
tower-http = { version = "0.6.2", features = ["cors"] }
tracing = { version = "0.1", features = ["log"] }
tracing-subscriber = { version = "0.3", features = [
    "fmt",
    "env-filter",
    "time",
    "json",
    "local-time",
] }
url = "2.5.4"
colorchoice = "1.0"
anstream = "0.6.18"
anstyle = "1.0.10"
indicatif = "0.17"

#########################
# Test dependencies    #
#########################
httptest = "0.16.3"
maplit = "1.0.2"
test-case = "3.3.1"
backon = "1.3.0"

#########################
# Local dependencies    #
#########################
anvil_zksync_api_decl = { path = "crates/api_decl" }
anvil_zksync_api_server = { path = "crates/api_server" }
anvil_zksync_config = { path = "crates/config" }
anvil_zksync_core = { path = "crates/core" }
anvil_zksync_l1_sidecar = { path = "crates/l1_sidecar" }
anvil_zksync_types = { path = "crates/types" }
anvil_zksync_common = { path = "crates/common" }
zksync_error = { path = "crates/zksync_error", default-features = true, features = [
    "runtime_documentation",
] }
anvil_zksync_console = { path = "crates/console" }
anvil_zksync_traces = { path = "crates/traces" }

# macros
derive_more = { version = "1.0", features = ["full"] }<|MERGE_RESOLUTION|>--- conflicted
+++ resolved
@@ -22,13 +22,8 @@
 lto = "thin"        # Enable link-time optimization.
 
 [workspace.package]
-<<<<<<< HEAD
-version = "0.6.6"                                          # x-release-please-version
+version = "0.6.8"                                          # x-release-please-version
 edition = "2024"
-=======
-version = "0.6.8" # x-release-please-version
-edition = "2021"
->>>>>>> 5209107a
 authors = ["The Matter Labs Team <hello@matterlabs.dev>"]
 homepage = "https://zksync.io/"
 repository = "https://github.com/matter-labs/anvil-zksync"
@@ -55,10 +50,10 @@
 #########################
 # ZKsync Os dependencies  #
 #########################
-forward_system = { git = "https://github.com/matter-labs/zksync-os.git", tag = "0.0.2"}
-basic_system = { git = "https://github.com/matter-labs/zksync-os.git", tag = "0.0.2"}
-zk_ee = { git = "https://github.com/matter-labs/zksync-os.git", tag = "0.0.2"}
-system_hooks = { git = "https://github.com/matter-labs/zksync-os.git", tag = "0.0.2"}
+forward_system = { git = "https://github.com/matter-labs/zksync-os.git", tag = "0.0.2" }
+basic_system = { git = "https://github.com/matter-labs/zksync-os.git", tag = "0.0.2" }
+zk_ee = { git = "https://github.com/matter-labs/zksync-os.git", tag = "0.0.2" }
+system_hooks = { git = "https://github.com/matter-labs/zksync-os.git", tag = "0.0.2" }
 zksync_os_api = { git = "https://github.com/matter-labs/zksync-os.git", tag = "0.0.2" }
 crypto = { git = "https://github.com/matter-labs/zksync-os.git", tag = "0.0.2" }
 ruint = { version = "1.12.3", default-features = false, features = ["alloc"] }
