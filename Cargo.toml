--- conflicted
+++ resolved
@@ -81,13 +81,9 @@
     "local-time",
 ] }
 url = "2.5.4"
-<<<<<<< HEAD
-anstyle = { version = "1.0" }
 colorchoice = "1.0"
-=======
 anstream = "0.6.18"
 anstyle = "1.0.10"
->>>>>>> 6cb09256
 
 #########################
 # Test dependencies    #
@@ -104,13 +100,9 @@
 anvil_zksync_api_server = { path = "crates/api_server" }
 anvil_zksync_config = { path = "crates/config" }
 anvil_zksync_core = { path = "crates/core" }
-<<<<<<< HEAD
-anvil_zksync_types = { path = "crates/types" }
-
-# macros
-derive_more = { version = "1.0", features = ["full"] }
-=======
 anvil_zksync_l1_sidecar = { path = "crates/l1_sidecar" }
 anvil_zksync_types = { path = "crates/types" }
 anvil_zksync_common = { path = "crates/common" }
->>>>>>> 6cb09256
+
+# macros
+derive_more = { version = "1.0", features = ["full"] }