--- conflicted
+++ resolved
@@ -11,19 +11,11 @@
 publish = false                                             # We don't want to publish our binaries.
 
 [dependencies]
-<<<<<<< HEAD
 zksync_multivm = { git = "https://github.com/matter-labs/zksync-era.git", rev = "069d38d6c9ddd8b6c404596c479f94b9fc86db40" }
 zksync_contracts = { git = "https://github.com/matter-labs/zksync-era.git", rev = "069d38d6c9ddd8b6c404596c479f94b9fc86db40" }
 zksync_types = { git = "https://github.com/matter-labs/zksync-era.git", rev = "069d38d6c9ddd8b6c404596c479f94b9fc86db40" }
 zksync_utils = { git = "https://github.com/matter-labs/zksync-era.git", rev = "069d38d6c9ddd8b6c404596c479f94b9fc86db40" }
 zksync_web3_decl = { git = "https://github.com/matter-labs/zksync-era.git", rev = "069d38d6c9ddd8b6c404596c479f94b9fc86db40", features = [
-=======
-zksync_multivm = { git = "https://github.com/matter-labs/zksync-era.git", rev = "6c034f6e180cc92e99766f14c8840c90efa56cec" }
-zksync_contracts = { git = "https://github.com/matter-labs/zksync-era.git", rev = "6c034f6e180cc92e99766f14c8840c90efa56cec" }
-zksync_types = { git = "https://github.com/matter-labs/zksync-era.git", rev = "6c034f6e180cc92e99766f14c8840c90efa56cec" }
-zksync_utils = { git = "https://github.com/matter-labs/zksync-era.git", rev = "6c034f6e180cc92e99766f14c8840c90efa56cec" }
-zksync_web3_decl = { git = "https://github.com/matter-labs/zksync-era.git", rev = "6c034f6e180cc92e99766f14c8840c90efa56cec", features = [
->>>>>>> 2fe746d0
     "server",
 ] }
 sha3 = "0.10.6"
