[workspace]
members = [
    "crates/api_decl",
    "crates/api_server",
    "crates/cli",
    "crates/config",
    "crates/core",
    "crates/types",
    "crates/common",
]
resolver = "2"

[profile.dev]
debug = 0

[profile.release]
strip = "debuginfo" # Automatically strip symbols from the binary.
lto = "thin"        # Enable link-time optimization.

[workspace.package]
version = "0.3.0" # x-release-please-version
edition = "2021"
authors = ["The Matter Labs Team <hello@matterlabs.dev>"]
homepage = "https://zksync.io/"
repository = "https://github.com/matter-labs/anvil-zksync"
license = "MIT OR Apache-2.0"
keywords = ["blockchain", "zksync"]
categories = ["cryptography"]

[workspace.dependencies]
#########################
# ZKsync dependencies  #
#########################
zksync_multivm = "=26.2.1-non-semver-compat"
zksync_contracts = "=26.2.1-non-semver-compat"
zksync_types = "=26.2.1-non-semver-compat"
zksync_vm_interface = "=26.2.1-non-semver-compat"
zksync_web3_decl = "=26.2.1-non-semver-compat"

#########################
# External dependencies #
#########################
anyhow = "1.0"
alloy = { version = "0.9.2", default-features = false }
async-trait = "0.1.85"
chrono = { version = "0.4.31", default-features = false }
clap = { version = "4.2.4", features = ["derive", "env"] }
colored = "2"
eyre = "0.6"
flate2 = "1.0"
futures = { version = "0.3", features = ["compat"] }
hex = "0.4"
http = "1.1.0"
indexmap = "2.0.1"
itertools = "0.13"
jsonrpsee = "0.23"
lazy_static = "1.4"
once_cell = "1.7"
rand = "0.8"
reqwest = { version = "0.11", features = ["blocking"] }
rustc-hash = "1.1.0"
serde = { version = "1.0", features = ["derive"] }
serde_json = "1.0"
thiserror = "1"
time = "0.3.36"
tokio = { version = "1", features = ["full", "tracing"] }
tower = "0.4"
tower-http = { version = "0.6.2", features = ["cors"] }
tracing = { version = "0.1", features = ["log"] }
tracing-subscriber = { version = "0.3", features = [
    "fmt",
    "env-filter",
    "time",
    "json",
    "local-time",
] }
url = "2.5.4"
<<<<<<< HEAD
anstyle = { version = "1.0" }
colorchoice = "1.0"
=======
anstream = "0.6.18"
anstyle = "1.0.10"
>>>>>>> 649e492d

#########################
# Test dependencies    #
#########################
httptest = "0.15.4"
tempdir = "0.3.7"
maplit = "1.0.2"
test-case = "3.3.1"
backon = "1.3.0"

#########################
# Local dependencies    #
#########################
anvil_zksync_api_decl = { path = "crates/api_decl" }
anvil_zksync_api_server = { path = "crates/api_server" }
anvil_zksync_config = { path = "crates/config" }
anvil_zksync_core = { path = "crates/core" }
anvil_zksync_types = { path = "crates/types" }
<<<<<<< HEAD

# macros
derive_more = { version = "1.0", features = ["full"] }
=======
anvil_zksync_common = { path = "crates/common" }
>>>>>>> 649e492d
<|MERGE_RESOLUTION|>--- conflicted
+++ resolved
@@ -75,13 +75,9 @@
     "local-time",
 ] }
 url = "2.5.4"
-<<<<<<< HEAD
-anstyle = { version = "1.0" }
-colorchoice = "1.0"
-=======
 anstream = "0.6.18"
 anstyle = "1.0.10"
->>>>>>> 649e492d
+colorchoice = "1.0"
 
 #########################
 # Test dependencies    #
@@ -100,10 +96,7 @@
 anvil_zksync_config = { path = "crates/config" }
 anvil_zksync_core = { path = "crates/core" }
 anvil_zksync_types = { path = "crates/types" }
-<<<<<<< HEAD
+anvil_zksync_common = { path = "crates/common" }
 
 # macros
-derive_more = { version = "1.0", features = ["full"] }
-=======
-anvil_zksync_common = { path = "crates/common" }
->>>>>>> 649e492d
+derive_more = { version = "1.0", features = ["full"] }